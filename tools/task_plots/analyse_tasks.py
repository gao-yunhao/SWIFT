#!/usr/bin/env python
"""
Usage:
    analyse_tasks.py [options] input.dat

where input.dat is a thread info file for a step (MPI or non-MPI). Use the
'-y interval' flag of the swift and swift_mpi commands to create these
(you will also need to configure with the --enable-task-debugging option).

The output is an analysis of the task timings, including deadtime per thread
and step, total amount of time spent for each task type, for the whole step
and per thread and the minimum and maximum times spent per task type.

This file is part of SWIFT.
Copyright (c) 2017 Peter W. Draper (p.w.draper@durham.ac.uk)

This program is free software: you can redistribute it and/or modify
it under the terms of the GNU Lesser General Public License as published
by the Free Software Foundation, either version 3 of the License, or
(at your option) any later version.

This program is distributed in the hope that it will be useful,
but WITHOUT ANY WARRANTY; without even the implied warranty of
MERCHANTABILITY or FITNESS FOR A PARTICULAR PURPOSE.  See the
GNU General Public License for more details.

You should have received a copy of the GNU Lesser General Public License
along with this program.  If not, see <http://www.gnu.org/licenses/>.
"""

import matplotlib

matplotlib.use("Agg")
import matplotlib.collections as collections
import matplotlib.ticker as plticker
import pylab as pl
import sys
import argparse

#  Handle the command line.
parser = argparse.ArgumentParser(description="Analyse task dumps")

parser.add_argument("input", help="Thread data file (-y output)")
parser.add_argument(
    "-v",
    "--verbose",
    dest="verbose",
    help="Verbose output (default: False)",
    default=False,
    action="store_true",
)
parser.add_argument(
    "-r",
    "--rank",
    dest="rank",
    help="Rank to process (default: all)",
    default="all",
    action="store",
)

args = parser.parse_args()
infile = args.input

#  Tasks and subtypes. Indexed as in tasks.h.
TASKTYPES = [
    "none",
    "sort",
    "self",
    "pair",
    "sub_self",
    "sub_pair",
    "init_grav",
    "init_grav_out",
    "ghost_in",
    "ghost",
    "ghost_out",
    "extra_ghost",
    "drift_part",
    "drift_spart",
    "drift_bpart",
    "drift_gpart",
    "drift_gpart_out",
    "hydro_end_force",
    "kick1",
    "kick2",
    "timestep",
    "timestep_limiter",
    "send",
    "recv",
    "grav_long_range",
    "grav_mm",
    "grav_down_in",
    "grav_down",
    "grav_mesh",
    "grav_end_force",
    "cooling",
    "star_formation",
    "star_formation_in",
    "star_formation_out",
    "logger",
    "stars_in",
    "stars_out",
    "stars_ghost_in",
    "stars_ghost",
    "stars_ghost_out",
    "stars_sort",
    "bh_in",
    "bh_out",
    "bh_ghost",
    "count",
]

SUBTYPES = [
    "none",
    "density",
    "gradient",
    "force",
    "limiter",
    "grav",
    "external_grav",
    "tend_part",
    "tend_gpart",
    "tend_spart",
    "tend_bpart",
    "xv",
    "rho",
    "gpart",
    "multipole",
    "spart",
    "stars_density",
    "stars_feedback",
<<<<<<< HEAD
    "sf_counts"
=======
    "bpart",
>>>>>>> 9355dbdd
    "bh_density",
    "bh_feedback",
    "count",
]

SIDS = [
    "(-1,-1,-1)",
    "(-1,-1, 0)",
    "(-1,-1, 1)",
    "(-1, 0,-1)",
    "(-1, 0, 0)",
    "(-1, 0, 1)",
    "(-1, 1,-1)",
    "(-1, 1, 0)",
    "(-1, 1, 1)",
    "( 0,-1,-1)",
    "( 0,-1, 0)",
    "( 0,-1, 1)",
    "( 0, 0,-1)",
]

#  Read input.
data = pl.loadtxt(infile)
full_step = data[0, :]

#  Do we have an MPI file?
full_step = data[0, :]
if full_step.size == 13:
    print("# MPI mode")
    mpimode = True
    nranks = int(max(data[:, 0])) + 1
    print("# Number of ranks:", nranks)
    rankcol = 0
    threadscol = 1
    taskcol = 2
    subtaskcol = 3
    ticcol = 5
    toccol = 6
    updates = int(full_step[7])
    g_updates = int(full_step[8])
    s_updates = int(full_step[9])
else:
    print("# non MPI mode")
    nranks = 1
    mpimode = False
    rankcol = -1
    threadscol = 0
    taskcol = 1
    subtaskcol = 2
    ticcol = 4
    toccol = 5
    updates = int(full_step[6])
    g_updates = int(full_step[7])
    s_updates = int(full_step[8])

#  Get the CPU clock to convert ticks into milliseconds.
CPU_CLOCK = float(full_step[-1]) / 1000.0
if args.verbose:
    print("# CPU frequency:", CPU_CLOCK * 1000.0)
print("#   updates:", updates)
print("# g_updates:", g_updates)
print("# s_updates:", s_updates)

if mpimode:
    if args.rank == "all":
        ranks = list(range(nranks))
    else:
        ranks = [int(args.rank)]
        if ranks[0] >= nranks:
            print("Error: maximum rank is " + str(nranks - 1))
            sys.exit(1)
else:
    ranks = [1]

maxthread = int(max(data[:, threadscol])) + 1
print("# Maximum thread id:", maxthread)

#  Avoid start and end times of zero.
sdata = data[data[:, ticcol] != 0]
sdata = data[data[:, toccol] != 0]

#  Now we process the required ranks.
for rank in ranks:
    if mpimode:
        print("# Rank", rank)
        data = sdata[sdata[:, rankcol] == rank]
        full_step = data[0, :]
    else:
        data = sdata

    #  Recover the start and end time
    tic_step = int(full_step[ticcol])
    toc_step = int(full_step[toccol])
    data = data[1:, :]

    #  Avoid start and end times of zero.
    data = data[data[:, ticcol] != 0]
    data = data[data[:, toccol] != 0]

    #  Calculate the time range.
    total_t = (toc_step - tic_step) / CPU_CLOCK
    print("# Data range: ", total_t, "ms")
    print()

    #  Correct times to relative values.
    start_t = float(tic_step)
    data[:, ticcol] -= start_t
    data[:, toccol] -= start_t
    end_t = (toc_step - start_t) / CPU_CLOCK

    tasks = {}
    tasks[-1] = []
    for i in range(maxthread):
        tasks[i] = []

    #  Gather into by thread data.
    num_lines = pl.shape(data)[0]
    for line in range(num_lines):
        thread = int(data[line, threadscol])
        tic = int(data[line, ticcol]) / CPU_CLOCK
        toc = int(data[line, toccol]) / CPU_CLOCK
        tasktype = int(data[line, taskcol])
        subtype = int(data[line, subtaskcol])
        sid = int(data[line, -1])

        tasks[thread].append([tic, toc, tasktype, subtype, sid])

    #  Sort by tic and gather used threads.
    threadids = []
    for i in range(maxthread):
        tasks[i] = sorted(tasks[i], key=lambda task: task[0])
        threadids.append(i)

    #  Times per task.
    print("# Task times:")
    print("# -----------")
    print(
        "# {0:<17s}: {1:>7s} {2:>9s} {3:>9s} {4:>9s} {5:>9s} {6:>9s}".format(
            "type/subtype", "count", "minimum", "maximum", "sum", "mean", "percent"
        )
    )

    alltasktimes = {}
    sidtimes = {}
    for i in threadids:
        tasktimes = {}
        for task in tasks[i]:
            key = TASKTYPES[task[2]] + "/" + SUBTYPES[task[3]]
            dt = task[1] - task[0]
            if not key in tasktimes:
                tasktimes[key] = []
            tasktimes[key].append(dt)

            if not key in alltasktimes:
                alltasktimes[key] = []
            alltasktimes[key].append(dt)

            my_sid = task[4]
            if my_sid > -1:
                if not my_sid in sidtimes:
                    sidtimes[my_sid] = []
                sidtimes[my_sid].append(dt)

        print("# Thread : ", i)
        for key in sorted(tasktimes.keys()):
            taskmin = min(tasktimes[key])
            taskmax = max(tasktimes[key])
            tasksum = sum(tasktimes[key])
            print(
                "{0:19s}: {1:7d} {2:9.4f} {3:9.4f} {4:9.4f} {5:9.4f} {6:9.2f}".format(
                    key,
                    len(tasktimes[key]),
                    taskmin,
                    taskmax,
                    tasksum,
                    tasksum / len(tasktimes[key]),
                    tasksum / total_t * 100.0,
                )
            )
        print()

    print("# All threads : ")
    for key in sorted(alltasktimes.keys()):
        taskmin = min(alltasktimes[key])
        taskmax = max(alltasktimes[key])
        tasksum = sum(alltasktimes[key])
        print(
            "{0:18s}: {1:7d} {2:9.4f} {3:9.4f} {4:9.4f} {5:9.4f} {6:9.2f}".format(
                key,
                len(alltasktimes[key]),
                taskmin,
                taskmax,
                tasksum,
                tasksum / len(alltasktimes[key]),
                tasksum / (len(threadids) * total_t) * 100.0,
            )
        )
    print()

    # For pairs, show stuff sorted by SID
    print("# By SID (all threads): ")
    print(
        "# {0:<17s}: {1:>7s} {2:>9s} {3:>9s} {4:>9s} {5:>9s} {6:>9s}".format(
            "Pair/Sub-pair SID", "count", "minimum", "maximum", "sum", "mean", "percent"
        )
    )

    for sid in range(0, 13):
        if sid in sidtimes:
            sidmin = min(sidtimes[sid])
            sidmax = max(sidtimes[sid])
            sidsum = sum(sidtimes[sid])
            sidcount = len(sidtimes[sid])
            sidmean = sidsum / sidcount
        else:
            sidmin = 0.0
            sidmax = 0.0
            sidsum = 0.0
            sidcount = 0
            sidmean = 0.0
        print(
            "{0:3d} {1:15s}: {2:7d} {3:9.4f} {4:9.4f} {5:9.4f} {6:9.4f} {7:9.2f}".format(
                sid,
                SIDS[sid],
                sidcount,
                sidmin,
                sidmax,
                sidsum,
                sidmean,
                sidsum / (len(threadids) * total_t) * 100.0,
            )
        )
    print()

    #  Dead times.
    print("# Times not in tasks (deadtimes)")
    print("# ------------------------------")
    print("# Time before first task:")
    print("# no.    : {0:>9s} {1:>9s}".format("value", "percent"))
    predeadtimes = []
    for i in threadids:
        if len(tasks[i]) > 0:
            predeadtime = tasks[i][0][0]
            print(
                "thread {0:2d}: {1:9.4f} {2:9.4f}".format(
                    i, predeadtime, predeadtime / total_t * 100.0
                )
            )
            predeadtimes.append(predeadtime)
        else:
            predeadtimes.append(0.0)

    predeadmin = min(predeadtimes)
    predeadmax = max(predeadtimes)
    predeadsum = sum(predeadtimes)
    print(
        "#        : {0:>9s} {1:>9s} {2:>9s} {3:>9s} {4:>9s} {5:>9s}".format(
            "count", "minimum", "maximum", "sum", "mean", "percent"
        )
    )
    print(
        "all      : {0:9d} {1:9.4f} {2:9.4f} {3:9.4f} {4:9.4f} {5:9.2f}".format(
            len(predeadtimes),
            predeadmin,
            predeadmax,
            predeadsum,
            predeadsum / len(predeadtimes),
            predeadsum / (len(threadids) * total_t) * 100.0,
        )
    )
    print()

    print("# Time after last task:")
    print("# no.    : {0:>9s} {1:>9s}".format("value", "percent"))
    postdeadtimes = []
    for i in threadids:
        if len(tasks[i]) > 0:
            postdeadtime = total_t - tasks[i][-1][1]
            print(
                "thread {0:2d}: {1:9.4f} {2:9.4f}".format(
                    i, postdeadtime, postdeadtime / total_t * 100.0
                )
            )
            postdeadtimes.append(postdeadtime)
        else:
            postdeadtimes.append(0.0)

    postdeadmin = min(postdeadtimes)
    postdeadmax = max(postdeadtimes)
    postdeadsum = sum(postdeadtimes)
    print(
        "#        : {0:>9s} {1:>9s} {2:>9s} {3:>9s} {4:>9s} {5:>9s}".format(
            "count", "minimum", "maximum", "sum", "mean", "percent"
        )
    )
    print(
        "all      : {0:9d} {1:9.4f} {2:9.4f} {3:9.4f} {4:9.4f} {5:9.2f}".format(
            len(postdeadtimes),
            postdeadmin,
            postdeadmax,
            postdeadsum,
            postdeadsum / len(postdeadtimes),
            postdeadsum / (len(threadids) * total_t) * 100.0,
        )
    )
    print()

    #  Time in engine, i.e. from first to last tasks.
    print("# Time between tasks (engine deadtime):")
    print(
        "# no.    : {0:>9s} {1:>9s} {2:>9s} {3:>9s} {4:>9s} {5:>9s}".format(
            "count", "minimum", "maximum", "sum", "mean", "percent"
        )
    )
    enginedeadtimes = []
    for i in threadids:
        deadtimes = []
        if len(tasks[i]) > 0:
            last = tasks[i][0][0]
        else:
            last = 0.0
        for task in tasks[i]:
            dt = task[0] - last
            deadtimes.append(dt)
            last = task[1]

        #  Drop first value, last value already gone.
        if len(deadtimes) > 1:
            deadtimes = deadtimes[1:]
        else:
            #  Only one or fewer tasks, so no deadtime by definition.
            deadtimes = [0.0]

        deadmin = min(deadtimes)
        deadmax = max(deadtimes)
        deadsum = sum(deadtimes)
        print(
            "thread {0:2d}: {1:9d} {2:9.4f} {3:9.4f} {4:9.4f} {5:9.4f} {6:9.2f}".format(
                i,
                len(deadtimes),
                deadmin,
                deadmax,
                deadsum,
                deadsum / len(deadtimes),
                deadsum / total_t * 100.0,
            )
        )
        enginedeadtimes.extend(deadtimes)

    deadmin = min(enginedeadtimes)
    deadmax = max(enginedeadtimes)
    deadsum = sum(enginedeadtimes)
    print(
        "all      : {0:9d} {1:9.4f} {2:9.4f} {3:9.4f} {4:9.4f} {5:9.2f}".format(
            len(enginedeadtimes),
            deadmin,
            deadmax,
            deadsum,
            deadsum / len(enginedeadtimes),
            deadsum / (len(threadids) * total_t) * 100.0,
        )
    )
    print()

    #  All times in step.
    print("# All deadtimes:")
    print(
        "# no.    : {0:>9s} {1:>9s} {2:>9s} {3:>9s} {4:>9s} {5:>9s}".format(
            "count", "minimum", "maximum", "sum", "mean", "percent"
        )
    )
    alldeadtimes = []
    for i in threadids:
        deadtimes = []
        last = 0
        for task in tasks[i]:
            dt = task[0] - last
            deadtimes.append(dt)
            last = task[1]
        dt = total_t - last
        deadtimes.append(dt)

        deadmin = min(deadtimes)
        deadmax = max(deadtimes)
        deadsum = sum(deadtimes)
        print(
            "thread {0:2d}: {1:9d} {2:9.4f} {3:9.4f} {4:9.4f} {5:9.4f} {6:9.2f}".format(
                i,
                len(deadtimes),
                deadmin,
                deadmax,
                deadsum,
                deadsum / len(deadtimes),
                deadsum / total_t * 100.0,
            )
        )
        alldeadtimes.extend(deadtimes)

    deadmin = min(alldeadtimes)
    deadmax = max(alldeadtimes)
    deadsum = sum(alldeadtimes)
    print(
        "all      : {0:9d} {1:9.4f} {2:9.4f} {3:9.4f} {4:9.4f} {5:9.2f}".format(
            len(alldeadtimes),
            deadmin,
            deadmax,
            deadsum,
            deadsum / len(alldeadtimes),
            deadsum / (len(threadids) * total_t) * 100.0,
        )
    )
    print()

sys.exit(0)<|MERGE_RESOLUTION|>--- conflicted
+++ resolved
@@ -129,11 +129,8 @@
     "spart",
     "stars_density",
     "stars_feedback",
-<<<<<<< HEAD
     "sf_counts"
-=======
     "bpart",
->>>>>>> 9355dbdd
     "bh_density",
     "bh_feedback",
     "count",
