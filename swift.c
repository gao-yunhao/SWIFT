--- conflicted
+++ resolved
@@ -402,10 +402,6 @@
     with_cooling = 1;
     with_feedback = 1;
   }
-<<<<<<< HEAD
-  if (with_grid_hydro) {
-    with_grid = 1;
-=======
   if (with_agora) {
     with_hydro = 1;
     with_timestep_limiter = 1;
@@ -415,7 +411,9 @@
     with_star_formation = 1;
     with_cooling = 1;
     with_feedback = 1;
->>>>>>> f2cc252f
+  }
+  if (with_grid_hydro) {
+    with_grid = 1;
   }
 
   /* Deal with thread numbers */
@@ -550,13 +548,9 @@
   if (!with_self_gravity && !with_hydro && !with_grid_hydro && !with_external_gravity) {
     if (myrank == 0) {
       argparse_usage(&argparse);
-<<<<<<< HEAD
-      printf("\nError: At least one of -s, -h, -g or -G must be chosen.\n");
-=======
       pretime_message(
-          "\nError: At least one of --hydro, --external-gravity"
+          "\nError: At least one of --hydro --grid-hydro, --external-gravity"
           " or --self-gravity must be chosen.");
->>>>>>> f2cc252f
     }
     return 1;
   }
