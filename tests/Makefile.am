# This file is part of SWIFT.
# Copyright (c) 2015 matthieu.schaller@durham.ac.uk.
# 
# This program is free software: you can redistribute it and/or modify
# it under the terms of the GNU General Public License as published by
# the Free Software Foundation, either version 3 of the License, or
# (at your option) any later version.
# 
# This program is distributed in the hope that it will be useful,
# but WITHOUT ANY WARRANTY; without even the implied warranty of
# MERCHANTABILITY or FITNESS FOR A PARTICULAR PURPOSE.  See the
# GNU General Public License for more details.
# 
# You should have received a copy of the GNU General Public License
# along with this program.  If not, see <http://www.gnu.org/licenses/>.

# Add the source directory and debug to CFLAGS
AM_CFLAGS = -I../src $(HDF5_CPPFLAGS) -DTIMER


AM_LDFLAGS = ../src/.libs/libswiftsim.a $(HDF5_LDFLAGS) $(HDF5_LIBS)

# List of programs and scripts to run in the test suite
<<<<<<< HEAD
TESTS = testGreetings testReading.sh testSingle testTimeIntegration testParser.sh

# List of test programs to compile
check_PROGRAMS = testGreetings testReading testSingle testTimeIntegration testSPHStep testVectorize testParser
=======
TESTS = testGreetings testReading.sh testSingle testPair.sh testPairPerturbed.sh \
	test27cells.sh test27cellsPerturbed.sh

# List of test programs to compile
check_PROGRAMS = testGreetings testReading testSingle testTimeIntegration \
		 testSPHStep testPair test27cells
>>>>>>> 9c479f88

# Sources for the individual programs
testGreetings_SOURCES = testGreetings.c

testReading_SOURCES = testReading.c

testTimeIntegration_SOURCES = testTimeIntegration.c

testSPHStep_SOURCES = testSPHStep.c

testSingle_SOURCES = testSingle.c

testPair_SOURCES = testPair.c

test27cells_SOURCES = test27cells.c

testParser_SOURCES = testParser.c

# Files necessary for distribution
<<<<<<< HEAD
EXTRA_DIST = testReading.sh makeInput.py testParser.sh testParserInput.yaml
=======
EXTRA_DIST = testReading.sh makeInput.py testPair.sh testPairPerturbed.sh \
	     test27cells.sh test27cellsPerturbed.sh tolerance.dat
>>>>>>> 9c479f88
<|MERGE_RESOLUTION|>--- conflicted
+++ resolved
@@ -21,19 +21,12 @@
 AM_LDFLAGS = ../src/.libs/libswiftsim.a $(HDF5_LDFLAGS) $(HDF5_LIBS)
 
 # List of programs and scripts to run in the test suite
-<<<<<<< HEAD
-TESTS = testGreetings testReading.sh testSingle testTimeIntegration testParser.sh
-
-# List of test programs to compile
-check_PROGRAMS = testGreetings testReading testSingle testTimeIntegration testSPHStep testVectorize testParser
-=======
 TESTS = testGreetings testReading.sh testSingle testPair.sh testPairPerturbed.sh \
-	test27cells.sh test27cellsPerturbed.sh
+	test27cells.sh test27cellsPerturbed.sh testParser.sh
 
 # List of test programs to compile
 check_PROGRAMS = testGreetings testReading testSingle testTimeIntegration \
-		 testSPHStep testPair test27cells
->>>>>>> 9c479f88
+		 testSPHStep testPair test27cells testParser
 
 # Sources for the individual programs
 testGreetings_SOURCES = testGreetings.c
@@ -53,9 +46,6 @@
 testParser_SOURCES = testParser.c
 
 # Files necessary for distribution
-<<<<<<< HEAD
-EXTRA_DIST = testReading.sh makeInput.py testParser.sh testParserInput.yaml
-=======
 EXTRA_DIST = testReading.sh makeInput.py testPair.sh testPairPerturbed.sh \
-	     test27cells.sh test27cellsPerturbed.sh tolerance.dat
->>>>>>> 9c479f88
+	     test27cells.sh test27cellsPerturbed.sh tolerance.dat testParser.sh \ 
+	     testParserInput.yaml