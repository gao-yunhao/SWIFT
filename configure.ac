--- conflicted
+++ resolved
@@ -2782,11 +2782,7 @@
 # Forcing terms
 AC_ARG_WITH([forcing],
    [AS_HELP_STRING([--with-forcing=<term>],
-<<<<<<< HEAD
-      [Hydrodynamics forcing terms @<:@none, roberts-flow, roberts-flow-acceleration,abc-flow default: none@:>@]
-=======
-      [Hydrodynamics forcing terms @<:@none, roberts-flow, roberts-flow-acceleration , abc-flowdefault: none@:>@]
->>>>>>> b980c0ae
+      [Hydrodynamics forcing terms @<:@none, roberts-flow, roberts-flow-acceleration, abc-flow default: none@:>@]
    )],
    [with_forcing="$withval"],
    [with_forcing="none"]
