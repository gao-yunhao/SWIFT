--- conflicted
+++ resolved
@@ -46,10 +46,6 @@
     "figure.subplot.hspace": 0.0,
     "lines.markersize": 6,
     "lines.linewidth": 3.0,
-<<<<<<< HEAD
-  #  "text.latex.unicode": True,
-=======
->>>>>>> 3c953c0f
 }
 rcParams.update(params)
 colors = ["#4477AA", "#CC6677", "#DDCC77", "#117733"]
