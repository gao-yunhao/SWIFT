@ARTICLE{Springel2005,
   author = {{Springel}, V.},
    title = "{The cosmological simulation code GADGET-2}",
  journal = {\mnras},
   eprint = {astro-ph/0505010},
 keywords = {methods: numerical, galaxies: interactions, dark matter},
     year = 2005,
    month = dec,
   volume = 364,
    pages = {1105-1134},
      doi = {10.1111/j.1365-2966.2005.09655.x},
   adsurl = {http://adsabs.harvard.edu/abs/2005MNRAS.364.1105S},
  adsnote = {Provided by the SAO/NASA Astrophysics Data System}
}

@ARTICLE{Wright2006,
   author = {{Wright}, E.~L.},
    title = "{A Cosmology Calculator for the World Wide Web}",
  journal = {\pasp},
   eprint = {astro-ph/0609593},
 keywords = {Cosmology: Miscellaneous, Methods: Miscellaneous},
     year = 2006,
    month = dec,
   volume = 118,
    pages = {1711-1715},
      doi = {10.1086/510102},
   adsurl = {http://adsabs.harvard.edu/abs/2006PASP..118.1711W},
  adsnote = {Provided by the SAO/NASA Astrophysics Data System}
}


@ARTICLE{Quinn1997,
   author = {{Quinn}, T. and {Katz}, N. and {Stadel}, J. and {Lake}, G.},
    title = "{Time stepping N-body simulations}",
  journal = {ArXiv Astrophysics e-prints},
   eprint = {astro-ph/9710043},
 keywords = {Astrophysics},
     year = 1997,
    month = oct,
   adsurl = {http://adsabs.harvard.edu/abs/1997astro.ph.10043Q},
  adsnote = {Provided by the SAO/NASA Astrophysics Data System}
}

@ARTICLE{Linder2003,
   author = {{Linder}, E.~V. and {Jenkins}, A.},
    title = "{Cosmic structure growth and dark energy}",
  journal = {\mnras},
   eprint = {astro-ph/0305286},
 keywords = {gravitation, methods: numerical, cosmological parameters},
     year = 2003,
    month = dec,
   volume = 346,
    pages = {573-583},
      doi = {10.1046/j.1365-2966.2003.07112.x},
   adsurl = {http://adsabs.harvard.edu/abs/2003MNRAS.346..573L},
  adsnote = {Provided by the SAO/NASA Astrophysics Data System}
}

@book{GSL,
 author = {Gough, Brian},
 title = {GNU Scientific Library Reference Manual - Third Edition},
 year = {2009},
 isbn = {0954612078, 9780954612078},
 edition = {3rd},
 publisher = {Network Theory Ltd.},
}

@ARTICLE{Springel2002,
   author = {{Springel}, V. and {Hernquist}, L.},
    title = "{Cosmological smoothed particle hydrodynamics simulations: the entropy equation}",
  journal = {\mnras},
   eprint = {astro-ph/0111016},
 keywords = {methods: numerical, galaxies: evolution, galaxies: starburst, methods: numerical, galaxies: evolution, galaxies: starburst},
     year = 2002,
    month = jul,
   volume = 333,
    pages = {649-664},
      doi = {10.1046/j.1365-8711.2002.05445.x},
   adsurl = {http://adsabs.harvard.edu/abs/2002MNRAS.333..649S},
  adsnote = {Provided by the SAO/NASA Astrophysics Data System}
}


@BOOK{Peebles1980,
   author = {{Peebles}, P.~J.~E.},
    title = "{The large-scale structure of the universe}",
 keywords = {Cosmology, Galactic Clusters, Galactic Evolution, Universe, Astronomical Models, Correlation, Mass Distribution, Particle Motion, Relativistic Theory, Statistical Distributions},
booktitle = {Research supported by the National Science Foundation.~Princeton, N.J., Princeton University Press, 1980.~435 p.},
     year = 1980,
   adsurl = {http://adsabs.harvard.edu/abs/1980lssu.book.....P},
  adsnote = {Provided by the SAO/NASA Astrophysics Data System}
}



@ARTICLE{Hopkins2013,
   author = {{Hopkins}, P.~F.},
    title = "{A general class of Lagrangian smoothed particle hydrodynamics methods and implications for fluid mixing problems}",
  journal = {\mnras},
archivePrefix = "arXiv",
   eprint = {1206.5006},
 primaryClass = "astro-ph.IM",
 keywords = {hydrodynamics, instabilities, turbulence, methods: numerical, cosmology: theory},
     year = 2013,
    month = feb,
   volume = 428,
    pages = {2840-2856},
      doi = {10.1093/mnras/sts210},
   adsurl = {http://adsabs.harvard.edu/abs/2013MNRAS.428.2840H},
  adsnote = {Provided by the SAO/NASA Astrophysics Data System}
}

@ARTICLE{Price2012,
   author = {{Price}, D.~J.},
    title = "{Smoothed particle hydrodynamics and magnetohydrodynamics}",
  journal = {Journal of Computational Physics},
archivePrefix = "arXiv",
   eprint = {1012.1885},
 primaryClass = "astro-ph.IM",
     year = 2012,
    month = feb,
   volume = 231,
    pages = {759-794},
      doi = {10.1016/j.jcp.2010.12.011},
   adsurl = {http://adsabs.harvard.edu/abs/2012JCoPh.231..759P},
  adsnote = {Provided by the SAO/NASA Astrophysics Data System}
}

@article{Monaghan1997,
title = "SPH and Riemann Solvers",
journal = "Journal of Computational Physics",
volume = "136",
number = "2",
pages = "298 - 307",
year = "1997",
issn = "0021-9991",
doi = "https://doi.org/10.1006/jcph.1997.5732",
url = "http://www.sciencedirect.com/science/article/pii/S0021999197957326",
author = "J.J. Monaghan"
}

<<<<<<< HEAD
@ARTICLE{Springel2010,
   author = {{Springel}, V.},
    title = "{E pur si muove: Galilean-invariant cosmological hydrodynamical simulations on a moving mesh}",
  journal = {\mnras},
archivePrefix = "arXiv",
   eprint = {0901.4107},
 keywords = {methods: numerical, galaxies: interactions, cosmology: dark matter},
     year = 2010,
    month = jan,
   volume = 401,
    pages = {791-851},
      doi = {10.1111/j.1365-2966.2009.15715.x},
   adsurl = {http://adsabs.harvard.edu/abs/2010MNRAS.401..791S},
  adsnote = {Provided by the SAO/NASA Astrophysics Data System}
}
=======
@article{Cullen2010,
author = {Cullen, Lee and Dehnen, Walter},
title = {{Inviscid smoothed particle hydrodynamics}},
journal = {Monthly Notices of the Royal Astronomical Society},
year = {2010},
volume = {408},
number = {2},
pages = {669--683},
month = oct,
annote = {14 pages (15 in arXiv), 15 figures, accepted for publication in MNRAS}
}

@article{Morris1997,
author = {Morris, J P and Monaghan, J J},
title = {{A Switch to Reduce SPH Viscosity}},
journal = {Journal of Computational Physics},
year = {1997},
volume = {136},
number = {1},
pages = {41--50},
month = sep
}

>>>>>>> d4421028
<|MERGE_RESOLUTION|>--- conflicted
+++ resolved
@@ -138,24 +138,6 @@
 url = "http://www.sciencedirect.com/science/article/pii/S0021999197957326",
 author = "J.J. Monaghan"
 }
-
-<<<<<<< HEAD
-@ARTICLE{Springel2010,
-   author = {{Springel}, V.},
-    title = "{E pur si muove: Galilean-invariant cosmological hydrodynamical simulations on a moving mesh}",
-  journal = {\mnras},
-archivePrefix = "arXiv",
-   eprint = {0901.4107},
- keywords = {methods: numerical, galaxies: interactions, cosmology: dark matter},
-     year = 2010,
-    month = jan,
-   volume = 401,
-    pages = {791-851},
-      doi = {10.1111/j.1365-2966.2009.15715.x},
-   adsurl = {http://adsabs.harvard.edu/abs/2010MNRAS.401..791S},
-  adsnote = {Provided by the SAO/NASA Astrophysics Data System}
-}
-=======
 @article{Cullen2010,
 author = {Cullen, Lee and Dehnen, Walter},
 title = {{Inviscid smoothed particle hydrodynamics}},
@@ -179,4 +161,18 @@
 month = sep
 }
 
->>>>>>> d4421028
+@ARTICLE{Springel2010,
+   author = {{Springel}, V.},
+    title = "{E pur si muove: Galilean-invariant cosmological hydrodynamical simulations on a moving mesh}",
+  journal = {\mnras},
+archivePrefix = "arXiv",
+   eprint = {0901.4107},
+ keywords = {methods: numerical, galaxies: interactions, cosmology: dark matter},
+     year = 2010,
+    month = jan,
+   volume = 401,
+    pages = {791-851},
+      doi = {10.1111/j.1365-2966.2009.15715.x},
+   adsurl = {http://adsabs.harvard.edu/abs/2010MNRAS.401..791S},
+  adsnote = {Provided by the SAO/NASA Astrophysics Data System}
+}