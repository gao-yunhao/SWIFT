--- conflicted
+++ resolved
@@ -15,15 +15,9 @@
 
 # Parameters governing the snapshots
 Snapshots:
-<<<<<<< HEAD
   basename:            BrioWu   # Common part of the name of output files
   time_first:          0.       # Time of the first output (in internal units)
   delta_time:          0.01     # Time difference between consecutive outputs (in internal units)
-=======
-  basename:            BrioWu     # Common part of the name of output files
-  time_first:          0.         # Time of the first output (in internal units)
-  delta_time:          0.01       # Time difference between consecutive outputs (in internal units)
->>>>>>> ac2724cd
   compression:         1
   
 # Parameters governing the conserved quantities statistics
