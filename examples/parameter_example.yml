--- conflicted
+++ resolved
@@ -827,18 +827,11 @@
   minimum_timestep_yr:                1000.0     # Minimum time-step of black-hole particles
   include_jets:                       1          # Global switch whether to include jet feedback [1] or not [0].
   turn_off_radiative_feedback:        0          # Global switch whether to turn off radiative (thermal) feedback [1] or not [0]. This should only be used if 'include_jets' is set to 1, since we want feedback in some form or another.
-<<<<<<< HEAD
-  alpha_acc:                          0.1        # Viscous alpha of the subgrid accretion disks. Likely to be within the 0.1-0.3 range. The main effect is that it sets the transition accretion rate between the thin and thick disk, as dot(m) = 0.2 * alpha^2.
-  seed_spin:                          0.01        # The (randomly-directed) black hole spin assigned to BHs when they are seeded. Should be strictly between 0 and 1.
-  AGN_jet_velocity_model:             BlackHoleMass          # How AGN jet velocities are calculated. If 'Constant', a single value is used. If 'BlackHoleMass', then an empirical relation between halo mass and black hole mass is used to calculate jet velocities. 'HaloMass' is currently not supported.
-  v_jet_km_p_s:                       10000.     # Jet velocity to use if 'AGN_jet_velocity_model' is 'Constant'. Units are km/s.
-=======
   alpha_acc:                          0.2        # Viscous alpha of the subgrid accretion disks. Likely to be within the 0.1-0.3 range. The main effect is that it sets the transition accretion rate between the thin and thick disk, as dot(m) = 0.2 * alpha^2.
   mdot_crit_ADAF:                     0.03       # The transition normalized accretion rate (Eddington ratio) at which the disc goes from thick (low accretion rates) to thin (high accretion rates). The feedback also changes from kinetic jets to thermal isotropic, respectively.
   seed_spin:                          0.01       # The (randomly-directed) black hole spin assigned to BHs when they are seeded. Should be strictly between 0 and 1.
   AGN_jet_velocity_model:             Constant   # How AGN jet velocities are calculated. If 'Constant', a single value is used. If 'BlackHoleMass', then an empirical relation between halo mass and black hole mass is used to calculate jet velocities. 'HaloMass' is currently not supported. 
   v_jet_km_p_s:                       3160.      # Jet velocity to use if 'AGN_jet_velocity_model' is 'Constant'. Units are km/s.
->>>>>>> 0bab557d
   v_jet_cs_ratio:                     10.        # This sets the jet velocity to v_jet_cs_ratio times the sound speed of the hot gas of the parent halo the black hole is in. This is used if 'AGN_jet_velocity_model' is 'BlackHoleMass'.
   v_jet_BH_mass_scaling_reference_mass_Msun: 3.4e3 # The reference mass used in the relation between halo mass and BH mass used to calculate jet velocities. Only used if 'AGN_jet_velocity_model' is 'BlackHoleMass'.
   v_jet_BH_mass_scaling_slope:        0.65       # The slope of the relation between halo mass and BH mass used to calculate jet velocities. Only used if 'AGN_jet_velocity_model' is 'BlackHoleMass'.
@@ -853,13 +846,9 @@
   eps_f_jet:                          1.         # Coupling efficiency for jet feedback. No reason to expect this to be less than 1.
   fix_jet_efficiency:                 0          # Global switch whether to fix jet efficiency to a particular value [1], or use a spin-dependant formula [0].
   jet_efficiency:                     0.1        # The constant jet efficiency used if 'fix_jet_efficiency' is set to 1.
-<<<<<<< HEAD
-  fix_radiative_efficiency:           0          # Global switch whether to fix the radiative efficiency to a particular value [1], or use a spin-dependant formula [0].
-=======
   fix_jet_direction:                  0          # Global switch whether to fix the jet direction to be along the z-axis, instead of along the spin vector.
   accretion_efficiency:               0.1        # The accretion efficiency (suppression factor of the accretion rate) to use in the thick disc (ADAF), to represent the effects of subgrid winds that take away most of the mass flowing through the accretion disc.
   fix_radiative_efficiency:           0          # Global switch whether to fix the radiative efficiency to a particular value [1], or use a spin-dependant formula [0]. 
->>>>>>> 0bab557d
   radiative_efficiency:               0.1        # The constant jet efficiency used if 'fix_radiative_efficiency' is set to 1. Otherwise, this value is used to define the Eddington accretion rate.
   TD_region:                          B          # How to treat the subgrid accretion disk if it is thin, according to the Shakura & Sunyaev (1973) model. If set to B, region b will be used. If set to C, region c will be used.
   include_GRMHD_spindown:             1          # Whether to include high jet spindown rates from GRMHD simulations [1], or use an analytical formula that assumes extraction of energy from the rotational mass/energy of the BH.
