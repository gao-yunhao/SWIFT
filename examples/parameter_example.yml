# Define some meta-data about the simulation
MetaData:
  run_name:   Name of the sim in less than 256 characters.  # The name of the simulation. This is written into the snapshot headers.

# Define the system of units to use internally.
InternalUnitSystem:
  UnitMass_in_cgs:     1   # Grams
  UnitLength_in_cgs:   1   # Centimeters
  UnitVelocity_in_cgs: 1   # Centimeters per second
  UnitCurrent_in_cgs:  1   # Amperes
  UnitTemp_in_cgs:     1   # Kelvin

# Values of some physical constants
PhysicalConstants:
  G:            6.67408e-8  # (Optional) Overwrite the value of Newton's constant used internally by the code.
  mu_0:         1.2566370e1 # (Optional) Overwrite the value of the vacuum permeability used internally by the code.
  
# Cosmological parameters
Cosmology:
  h:              0.6777        # Reduced Hubble constant
  a_begin:        0.0078125     # Initial scale-factor of the simulation
  a_end:          1.0           # Final scale factor of the simulation
  Omega_m:        0.307         # Matter density parameter
  Omega_lambda:   0.693         # Dark-energy density parameter
  Omega_b:        0.0482519     # Baryon density parameter
  Omega_r:        0.            # (Optional) Radiation density parameter
  w_0:            -1.0          # (Optional) Dark-energy equation-of-state parameter at z=0.
  w_a:            0.            # (Optional) Dark-energy equation-of-state time evolution parameter.
  T_nu_0:         1.9514        # (Optional) Present-day neutrino temperature in internal units, used for massive neutrinos
  N_ur:           1.0196        # (Optional) Number of ultra-relativistic species (e.g. massless neutrinos). Assumes instantaneous decoupling T_ur/T_g=(4/11)^(1/3). Cannot be used together with Omega_r.
  N_nu:           2             # (Optional) Integer number of massive neutrinos. Note that neutrinos do NOT contribute to Omega_m = Omega_cdm + Omega_b in our conventions.
  M_nu_eV:        0.05, 0.01    # (Optional) Comma-separated list of N_nu nonzero neutrino masses in electron-volts
  deg_nu:         1.0, 1.0      # (Optional) Comma-separated list of N_nu neutrino degeneracies (default values of 1.0)

# Parameters for the hydrodynamics scheme
SPH:
  resolution_eta:                    1.2348   # Target smoothing length in units of the mean inter-particle separation (1.2348 == 48Ngbs with the cubic spline kernel).
  CFL_condition:                     0.1      # Courant-Friedrich-Levy condition for time integration.
  use_mass_weighted_num_ngb:         0        # (Optional) Are we using the mass-weighted definition of the number of neighbours?
  h_tolerance:                       1e-4     # (Optional) Relative accuracy of the Netwon-Raphson scheme for the smoothing lengths.
  h_max:                             10.      # (Optional) Maximal allowed smoothing length in internal units. Defaults to FLT_MAX if unspecified.
  h_min_ratio:                       0.       # (Optional) Minimal allowed smoothing length in units of the softening. Defaults to 0 if unspecified.
  max_volume_change:                 1.4      # (Optional) Maximal allowed change of kernel volume over one time-step.
  max_ghost_iterations:              30       # (Optional) Maximal number of iterations allowed to converge towards the smoothing length.
  particle_splitting:                1        # (Optional) Are we splitting particles that are too massive (default: 0)
  particle_splitting_mass_threshold: 7e-4     # (Optional) Mass threshold for particle splitting (in internal units)
  generate_random_ids:               0        # (Optional) When creating new particles via splitting, generate ids at random (1) or use new IDs beyond the current range (0) (default: 0)
  initial_temperature:               0        # (Optional) Initial temperature (in internal units) to set the gas particles at start-up. Value is ignored if set to 0.
  minimal_temperature:               0        # (Optional) Minimal temperature (in internal units) allowed for the gas particles. Value is ignored if set to 0.
  H_mass_fraction:                   0.755    # (Optional) Hydrogen mass fraction used for initial conversion from temp to internal energy. Default value is derived from the physical constants.
  H_ionization_temperature:          1e4      # (Optional) Temperature of the transition from neutral to ionized Hydrogen for primoridal gas.
  viscosity_alpha:                   0.8      # (Optional) Override for the initial value of the artificial viscosity. In schemes that have a fixed AV, this remains as alpha throughout the run.
  viscosity_alpha_max:               2.0      # (Optional) Maximal value for the artificial viscosity in schemes that allow alpha to vary.
  viscosity_alpha_min:               0.1      # (Optional) Minimal value for the artificial viscosity in schemes that allow alpha to vary.
  viscosity_length:                  0.1      # (Optional) Decay length for the artificial viscosity in schemes that allow alpha to vary.
  diffusion_alpha:                   0.0      # (Optional) Override the initial value for the thermal diffusion coefficient in schemes with thermal diffusion.
  diffusion_beta:                    0.01     # (Optional) Override the decay/rise rate tuning parameter for the thermal diffusion.
  diffusion_alpha_max:               1.0      # (Optional) Override the maximal thermal diffusion coefficient that is allowed for a given particle.
  diffusion_alpha_min:               0.0      # (Optional) Override the minimal thermal diffusion coefficient that is allowed for a given particle.

# Parameters of the stars
Stars:
  resolution_eta:                      1.2348        # (Optional) Target smoothing length in units of the mean inter-particle separation (1.2348 == 48Ngbs with the cubic spline kernel). Defaults to the SPH value.
  h_tolerance:                          1e-4         # (Optional) Relative accuracy of the Netwon-Raphson scheme for the smoothing lengths. Defaults to the SPH value.
  max_ghost_iterations:                 30           # (Optional) Maximal number of iterations allowed to converge towards the smoothing length. Defaults to the SPH value.
  max_volume_change:                     1.4         # (Optional) Maximal allowed change of kernel volume over one time-step. Defaults to the SPH value.
  overwrite_birth_time:                  0           # (Optional) Do we want to overwrite the birth time of the stars read from the ICs? (default: 0).
  birth_time:                           -1           # (Optional) Initial birth times of *all* the stars to be used if we are overwriting them. (-1 means the stars remain inactive feedback-wise througout the run).
  overwrite_birth_density:               0           # (Optional) Do we want to overwrite the birth density of the stars read from the ICs? (default: 0).
  birth_density:                        -1           # (Optional) Initial birth densities of *all* the stars to be used if we are overwriting them.
  overwrite_birth_temperature:           0           # (Optional) Do we want to overwrite the birth temperature of the stars read from the ICs? (default: 0).
  birth_temperature:                    -1           # (Optional) Initial birth temperatures of *all* the stars to be used if we are overwriting them.
  timestep_age_threshold_unlimited_Myr: 1000.        # (Optional) Age above which stars have no time-step restriction any more (in Mega-years). Defaults to 0.
  timestep_age_threshold_Myr:           10.          # (Optional) Age at which stars switch from young to old for time-stepping purposes (in Mega-years). Defaults to FLT_MAX.
  max_timestep_young_Myr:               0.1          # (Optional) Maximal time-step length of young stars (in Mega-years). Defaults to FLT_MAX.
  max_timestep_old_Myr:                 1.0          # (Optional) Maximal time-step length of old stars (in Mega-years). Defaults to FLT_MAX.
  luminosity_filename:                  ./photometry # In the EAGLE model, directory where the photometry tables are stored.
  
# Parameters for the self-gravity scheme
Gravity:
  mesh_side_length:              128       # Number of cells along each axis for the periodic gravity mesh (must be even).
  distributed_mesh:              0         # (Optional) Are we using a distributed mesh when running over MPI (necessary for meshes > 1290^3)
  mesh_uses_local_patches:       1         # (Optional) Are we using thread-local patches (1) or direct atomic writes to the global mesh (0) in the non-MPI case?
  eta:                           0.025     # Constant dimensionless multiplier for time integration.
  MAC:                           adaptive  # Choice of mulitpole acceptance criterion: 'adaptive' OR 'geometric'.
  epsilon_fmm:                   0.001     # Tolerance parameter for the adaptive multipole acceptance criterion.
  theta_cr:                      0.7       # Opening angle for the purely gemoetric criterion.
  use_tree_below_softening:      0         # (Optional) Can the gravity code use the multipole interactions below the softening scale?
  allow_truncation_in_MAC:       0         # (Optional) Can the Multipole acceptance criterion use the truncated force estimator?
  comoving_DM_softening:         0.0026994 # Comoving Plummer-equivalent softening length for DM particles (in internal units).
  max_physical_DM_softening:     0.0007    # Maximal Plummer-equivalent softening length in physical coordinates for DM particles (in internal units).
  comoving_baryon_softening:     0.0026994 # Comoving Plummer-equivalent softening length for baryon particles (in internal units).
  max_physical_baryon_softening: 0.0007    # Maximal Plummer-equivalent softening length in physical coordinates for baryon particles (in internal units).
  comoving_nu_softening:         0.0026994 # Comoving Plummer-equivalent softening length for neutrino particles (in internal units).
  max_physical_nu_softening:     0.0007    # Maximal Plummer-equivalent softening length in physical coordinates for neutrino particles (in internal units).
  softening_ratio_background:    0.04      # Fraction of the mean inter-particle separation to use as Plummer-equivalent softening for the background DM particles.
  max_adaptive_softening:        FLT_MAX   # (Optional) Maximal Plummer-equivalent co-moving adaptive softening (in internal units).
  min_adaptive_softening:        0.        # (Optional) Minimal Plummer-equivalent co-moving adaptive softening (in internal units).
  rebuild_frequency:             0.01      # (Optional) Frequency of the gravity-tree rebuild in units of the number of g-particles (this is the default value).
  rebuild_active_fraction:       1.01      # (Optional) Fraction of active gravity particles needed to trigger a gravity-tree rebuild (not triggered by this if > 1, which is the default value).
  a_smooth:                      1.25      # (Optional) Smoothing scale in top-level cell sizes to smooth the long-range forces over (this is the default value).
  r_cut_max:                     4.5       # (Optional) Cut-off in number of top-level cells beyond which no FMM forces are computed (this is the default value).
  r_cut_min:                     0.1       # (Optional) Cut-off in number of top-level cells below which no truncation of FMM forces are performed (this is the default value).

# Parameters when running with SWIFT_GRAVITY_FORCE_CHECKS 
ForceChecks:
  only_when_all_active: 1  # (Optional) Only compute exact forces during timesteps when all gparts are active (default: 0).
  only_at_snapshots:    1  # (Optional) Only compute exact forces during timesteps when a snapshot is being dumped (default: 0).

# Parameters related to the Friends-Of-Friends halo finding
FOF:
  basename:                        fof_output  # Filename for the FOF outputs (Unused when FoF is only run to seed BHs).
  scale_factor_first:              0.91        # Scale-factor of first FoF black hole seeding calls (needed for cosmological runs).
  time_first:                      0.2         # Time of first FoF black hole seeding calls (needed for non-cosmological runs).	
  delta_time:                      1.005       # Time between consecutive FoF black hole seeding calls.
  min_group_size:                  256         # The minimum no. of particles required for a group.
  linking_length_ratio:            0.2         # Linking length in units of the main inter-particle separation.
  seed_black_holes_enabled:        1           # Enable (1) or disable (0) seeding of black holes in FoF groups
  dump_catalogue_when_seeding:     1           # Enable (1) or disable (0) dumping a group catalogue when runnning FOF for seeding purposes.
  black_hole_seed_halo_mass_Msun:  1.5e10      # Minimal halo mass in which to seed a black hole (in solar masses).
  absolute_linking_length:         -1.         # (Optional) Absolute linking length (in internal units). When not set to -1, this will overwrite the linking length computed from 'linking_length_ratio'.
  group_id_default:                2147483647  # (Optional) Sets the group ID of particles in groups below the minimum size. Defaults to 2^31 - 1 if unspecified. Has to be positive.
  group_id_offset:                 1           # (Optional) Sets the offset of group ID labeling. Defaults to 1 if unspecified.
  output_list_on:                  0           # (Optional) Enable the output list
  output_list:       ./output_list_fof.txt     # (Optional) File containing the output times (see documentation in "Parameter File" section)
  linking_types:   [0, 1, 0, 0, 0, 0, 0]       # Use DM as the primary FOF linking type
  attaching_types: [1, 0, 0, 0, 1, 1, 0]       # Use gas, stars and black holes as FOF attachable types

# Parameters for the task scheduling
Scheduler:
  nr_queues:                 0         # (Optional) The number of task queues to use. Use 0  to let the system decide.
  cell_max_size:             8000000   # (Optional) Maximal number of interactions per task if we force the split (this is the default value).
  cell_sub_size_pair_hydro:  256000000 # (Optional) Maximal number of hydro-hydro interactions per sub-pair hydro/star task (this is the default value).
  cell_sub_size_self_hydro:  32000     # (Optional) Maximal number of hydro-hydro interactions per sub-self hydro/star task (this is the default value).
  cell_sub_size_pair_stars:  256000000 # (Optional) Maximal number of hydro-star interactions per sub-pair hydro/star task (this is the default value).
  cell_sub_size_self_stars:  32000     # (Optional) Maximal number of hydro-star interactions per sub-self hydro/star task (this is the default value).
  cell_sub_size_pair_grav:   256000000 # (Optional) Maximal number of interactions per sub-pair gravity task  (this is the default value).
  cell_sub_size_self_grav:   32000     # (Optional) Maximal number of interactions per sub-self gravity task  (this is the default value).
  cell_split_size:           400       # (Optional) Maximal number of particles per cell (this is the default value).
  cell_subdepth_diff_grav:   4         # (Optional) Maximal depth difference between leaves and a cell that gravity tasks can be pushed down to (this is the default value).
  cell_extra_parts:          0         # (Optional) Number of spare parts per top-level allocated at rebuild time for on-the-fly creation.
  cell_extra_gparts:         0         # (Optional) Number of spare gparts per top-level allocated at rebuild time for on-the-fly creation.
  cell_extra_sparts:         100       # (Optional) Number of spare sparts per top-level allocated at rebuild time for on-the-fly creation.
  max_top_level_cells:       12        # (Optional) Maximal number of top-level cells in any dimension. The number of top-level cells will be the cube of this (this is the default value).
  tasks_per_cell:            0.0       # (Optional) The average number of tasks per cell. If not large enough the simulation will fail (means guess...).
  links_per_tasks:           25        # (Optional) The average number of links per tasks (before adding the communication tasks). If not large enough the simulation will fail (means guess...). Defaults to 10.
  mpi_message_limit:         4096      # (Optional) Maximum MPI task message size to send non-buffered, KB.
  engine_max_parts_per_ghost:    1000  # (Optional) Maximum number of parts per ghost.
  engine_max_sparts_per_ghost:   1000  # (Optional) Maximum number of sparts per ghost.
  engine_max_parts_per_cooling: 10000  # (Optional) Maximum number of parts per cooling task.
  engine_redist_alloc_margin:     1.2  # (Optional) Multiplier factor for the number of local particles to allocate on a given rank.
  engine_foreign_alloc_margin:    1.05 # (Optional) Multiplier factor for the number of foreign particles to allocate on a given rank.
  dependency_graph_frequency:       0  # (Optional) Dumping frequency of the dependency graph. By default, writes only at the first step.
  dependency_graph_cell:            0  # (Optional) Write the dependency graph for a single cell with the same frequency as the full dependency graph. Select which cell to write using its cellID specified with this parameter.
  task_level_output_frequency:      0  # (Optional) Dumping frequency of the task level data. By default, writes only at the first step.
  free_foreign_during_restart:      0  # (Optional) Should the code free the foreign data when dumping restart files in order to get breathing space?
  free_foreign_during_rebuild:      0  # (Optional) Should the code free the foreign data when calling a rebuld in order to get breathing space?
  deadlock_waiting_time_s:          0. # (Optional) If runners didn't fetch a new task from a queue after this many seconds, assume swift deadlocked and abort. Non-positive values turn the detector off. Needs --enable-debugging-checks and MPI to take effect.

# Parameters governing the time integration (Set dt_min and dt_max to the same value for a fixed time-step run.)
TimeIntegration:
  time_begin:          0.    # The starting time of the simulation (in internal units).
  time_end:            1.    # The end time of the simulation (in internal units).
  dt_min:              1e-6  # The minimal time-step size of the simulation (in internal units).
  dt_max:              1e-2  # The maximal time-step size of the simulation (in internal units).
  max_dt_RMS_factor:   0.25  # (Optional) Dimensionless factor for the maximal displacement allowed based on the RMS velocities.
  dt_RMS_use_gas_only: 0     # (Optional) When computing the max RMS dt, should only the gas particles be considered in the baryon component calculation?
  max_nr_rt_subcycles: 0     # (Optional) Maximal number of radiative transfer sub-cycles per hydro step for any particle. Set = 0 to disable subcycling. Needs to be a power of 2.
  
# Parameters governing the snapshots
Snapshots:
  basename:   output      # Common part of the name of output files.
  subdir:     dir         # (Optional) Sub-directory in which to write the snapshots. Defaults to "" (i.e. the directory where SWIFT is run).
  scale_factor_first: 0.1 # (Optional) Scale-factor of the first snapshot if cosmological time-integration.
  time_first: 0.          # (Optional) Time of the first output if non-cosmological time-integration (in internal units)
  delta_time: 0.01        # Time difference between consecutive outputs (in internal units)
  invoke_stf: 0           # (Optional) Call VELOCIraptor every time a snapshot is written irrespective of the VELOCIraptor output strategy.
  invoke_fof: 0           # (Optional) Call FOF every time a snapshot is written
  invoke_ps:  0           # (Optional) Call a power-spectrum calculation every time a snapshot is written
  compression: 0          # (Optional) Set the level of GZIP compression of the HDF5 datasets [0-9]. 0 does no compression. The lossless compression is applied to *all* the fields.
  distributed: 0          # (Optional) When running over MPI, should each rank write a partial snapshot or do we want a single file? 1 implies one file per MPI rank.
  lustre_OST_count:  0    # (Optional) If > 0, the number of lustre OSTs to distribure the single-striped files over. Has no effect on non-Lustre filesystems. Has an effect only on distributed snapshots.
  use_delta_from_edge: 0  # (Optional) Should particles close to the box edge be moved back towards 0 by a vector perpendicular to the box edge? This is useful in cases where lossy compression moves particle beyond the edge.
  delta_from_edge:     0. # (Optional) Norm of the vector to use when moving particles away from the edge
  UnitMass_in_cgs:     1  # (Optional) Unit system for the outputs (Grams)
  UnitLength_in_cgs:   1  # (Optional) Unit system for the outputs (Centimeters)
  UnitVelocity_in_cgs: 1  # (Optional) Unit system for the outputs (Centimeters per second)
  UnitCurrent_in_cgs:  1  # (Optional) Unit system for the outputs (Amperes)
  UnitTemp_in_cgs:     1  # (Optional) Unit system for the outputs (Kelvin)
  output_list_on:      0  # (Optional) Enable the output list
  output_list:         snaplist.txt # (Optional) File containing the output times (see documentation in "Parameter File" section)
  select_output_on:    0  # (Optional) Enable the output selection behaviour
  select_output:       selectoutput.yml # (Optional) File containing information to select outputs with (see documentation in the "Output Selection" section)
  run_on_dump:         0 # (Optional) Run the dump_command each time that a snapshot is dumped?
  dump_command:        ./submit_velociraptor.sh # (Optional) Command to run each time that a snapshot is dumped.
  recording_triggers_part:   [1e-3, 1e-2] # (Optional) Time before the snapshots where the trigger for gas particle tracers start (in internal units).
  recording_triggers_spart:  [1e-3, 1e-2] # (Optional) Time before the snapshots where the trigger for star particle tracers start (in internal units).
  recording_triggers_bpart:  [1e-3, 1e-2] # (Optional) Time before the snapshots where the trigger for BH particle tracers start (in internal units).

# Parameters governing the CSDS snapshot system
CSDS:
  delta_step:           10     # Update the particle log every this many updates
  basename:             index  # Common part of the filenames
  initial_buffer_size:  1      # (Optional) Buffer size in GB
  buffer_scale:	        10     # (Optional) When buffer size is too small, update it with required memory times buffer_scale

# Parameters governing the conserved quantities statistics
Statistics:
  delta_time:           1e-2           # Time between statistics output
  scale_factor_first:     0.1          # (Optional) Scale-factor of the first statistics dump if cosmological time-integration.
  time_first:             0.           # (Optional) Time of the first stats output if non-cosmological time-integration (in internal units)
  energy_file_name:    statistics      # (Optional) File name for statistics output
  timestep_file_name:  timesteps       # (Optional) File name for timing information output. Note: No underscores "_" allowed in file name
  rt_subcycles_file_name: rtsubcycles  # (Optional) File name for RT subcycles information output. Note: No underscores "_" allowed in file name. Has no effect if not compiled with RT enabled.
  output_list_on:      0   	       # (Optional) Enable the output list
  output_list:         statlist.txt    # (Optional) File containing the output times (see documentation in "Parameter File" section)

# Parameters related to the initial conditions
InitialConditions:
  file_name:  SedovBlast/sedov.hdf5 # The file to read
  periodic:                    1    # Are we running with periodic ICs?
  generate_gas_in_ics:         0    # (Optional) Generate gas particles from the DM-only ICs (e.g. from panphasia).
  cleanup_h_factors:           0    # (Optional) Clean up the h-factors used in the ICs (e.g. in Gadget files).
  cleanup_velocity_factors:    0    # (Optional) Clean up the scale-factors used in the definition of the velocity variable in the ICs (e.g. in Gadget files).
  cleanup_smoothing_lengths:   0    # (Optional) Clean the values of the smoothing lengths that are read in to remove stupid values. Set to 1 to activate.
  smoothing_length_scaling:    1.   # (Optional) A scaling factor to apply to all smoothing lengths in the ICs.
  stars_smoothing_length:       -1. # (Optional) Set the smoothing length of all the stars to this value (disabled by default).
  black_holes_smoothing_length: -1. # (Optional) Set the smoothing length of all the black hole to this value (disabled by default).
  shift:      [0.0,0.0,0.0]         # (Optional) A shift to apply to all particles read from the ICs (in internal units).
  replicate:  2                     # (Optional) Replicate all particles along each axis a given integer number of times. Default 1.
  remap_ids:  0                     # (Optional) Remap all the particle IDs to the range [1, NumPart].
  metadata_group_name: ICs_parameters # (Optional) Copy this HDF5 group from the initial conditions file to all snapshots, if found

# Parameters controlling restarts
Restarts:
  enable:             1          # (Optional) whether to enable dumping restarts at fixed intervals.
  save:               1          # (Optional) whether to save copies of the previous set of restart files (named .prev)
  onexit:             0          # (Optional) whether to dump restarts on exit (*needs enable*)
  subdir:             restart    # (Optional) name of subdirectory for restart files.
  basename:           swift      # (Optional) prefix used in naming restart files.
  delta_hours:        5.0        # (Optional) decimal hours between dumps of restart files.
  stop_steps:         100        # (Optional) how many steps to process before checking if the <subdir>/stop file exists. When present the application will attempt to exit early, dumping restart files first.
  max_run_time:       24.0       # (optional) Maximal wall-clock time in hours. The application will exit when this limit is reached.
  resubmit_on_exit:   0          # (Optional) whether to run a command when exiting after the time limit has been reached.
  resubmit_command:   ./resub.sh # (Optional) Command to run when time limit is reached. Compulsory if resubmit_on_exit is switched on. Note potentially unsafe.
  lustre_OST_count:  0           # (Optional) If > 0, the number of lustre OSTs to distribure the single-striped restart files over. Has no effect on non-Lustre filesystems.

# Parameters governing domain decomposition
DomainDecomposition:
  initial_type:     memory    # (Optional) The initial decomposition strategy: "grid",
                              #            "region", "memory", or "vectorized".
  initial_grid: [10,10,10]    # (Optional) Grid sizes if the "grid" strategy is chosen.

  synchronous:      0         # (Optional) Use synchronous MPI requests to redistribute, uses less system memory, but slower.
  repartition_type: fullcosts # (Optional) The re-decomposition strategy, one of:
                              # "none", "fullcosts", "edgecosts", "memory" or
                              # "timecosts".
  trigger:          0.05      # (Optional) Fractional (<1) CPU time difference between MPI ranks required to trigger a
                              # new decomposition, or number of steps (>1) between decompositions
  minfrac:          0.9       # (Optional) Fractional of all particles that should be updated in previous step when
                              # using CPU time trigger
  usemetis:         0         # Use serial METIS when ParMETIS is also available.
  adaptive:         1         # Use adaptive repartition when ParMETIS is available, otherwise simple refinement.
  itr:              100       # When adaptive defines the ratio of inter node communication time to data redistribution time, in the range 0.00001 to 10000000.0.
                              # Lower values give less data movement during redistributions, at the cost of global balance which may require more communication.
  use_fixed_costs:  0         # If 1 then use any compiled in fixed costs for
                              # task weights in first repartition, if 0 only use task timings, if > 1 only use
                              # fixed costs, unless none are available.

# Structure finding options (requires velociraptor)
StructureFinding:
  config_file_name:     stf_input.cfg # Name of the STF config file.
  basename:             haloes        # Common part of the name of output files.
  subdir_per_output:    stf           # (Optional) Sub-directory (within Snapshots:subdir) to use for each invocation of STF. Defaults to "" (i.e. no sub-directory)
  scale_factor_first:   0.92          # (Optional) Scale-factor of the first structure finding (cosmological run)
  time_first:           0.01          # (Optional) Time of the first structure finding output (in internal units).
  delta_time:           1.10          # (Optional) Time difference between consecutive structure finding outputs (in internal units) in simulation time intervals.
  output_list_on:       0   	      # (Optional) Enable the use of an output list
  output_list:          stflist.txt   # (Optional) File containing the output times (see documentation in "Parameter File" section)

# Parameters related to the Line-Of-Sight (SpecWizard) outputs
LineOfSight:
  basename:            los     # Basename of the files
  scale_factor_first:  0.02    # (Optional) Scale-factor of the first line-of-sight (cosmological run)
  time_first:          0.01    # (Optional) Time of the first line-of-sight output (in internal units).
  delta_time:          1.02    # (Optional) Time difference between consecutive line-of-sight outputs (in internal units) in simulation time intervals.
  output_list_on:       0      # (Optional) Enable the use of an output list
  output_list:         ./output_list_los.txt   # (Optional) File containing the output times (see documentation in "Parameter File" section)
  num_along_x:         0       # Number of sight-lines along the x-axis
  num_along_y:         0       # Number of sight-lines along the y-axis
  num_along_z:         100     # Number of sight-lines along the z-axis
  allowed_los_range_x: [0, 100.]   # (Optional) Range along the x-axis where LoS along Y or Z are allowed (Defaults to the box size).
  allowed_los_range_y: [0, 100.]   # (Optional) Range along the y-axis where LoS along X or Z are allowed (Defaults to the box size).
  allowed_los_range_z: [0, 100.]   # (Optional) Range along the z-axis where LoS along X or Y are allowed (Defaults to the box size).
  range_when_shooting_down_x: 100. # (Optional) Range along the x-axis of LoS along x (Defaults to the box size).
  range_when_shooting_down_y: 100. # (Optional) Range along the y-axis of LoS along y (Defaults to the box size).
  range_when_shooting_down_z: 100. # (Optional) Range along the z-axis of LoS along z (Defaults to the box size).

# Parameters related to the equation of state ------------------------------------------

EoS:
  isothermal_internal_energy: 20.26784      # Thermal energy per unit mass for the case of isothermal equation of state (in internal units).
  barotropic_vacuum_sound_speed: 2e4        # Vacuum sound speed (in internal units)
  barotropic_core_density:       1e-13      # Core density (in internal units)
  # Select which planetary EoS material(s) to enable for use.
  planetary_use_idg_def:    0               # Default ideal gas, material ID 0
  planetary_use_Til_iron:       1           # Tillotson iron, material ID 100
  planetary_use_Til_granite:    1           # Tillotson granite, material ID 101
  planetary_use_Til_water:      0           # Tillotson water, material ID 102
  planetary_use_Til_basalt:     0           # Tillotson basalt, material ID 103
  planetary_use_HM80_HHe:   0               # Hubbard & MacFarlane (1980) hydrogen-helium atmosphere, material ID 200
  planetary_use_HM80_ice:   0               # Hubbard & MacFarlane (1980) H20-CH4-NH3 ice mix, material ID 201
  planetary_use_HM80_rock:  0               # Hubbard & MacFarlane (1980) SiO2-MgO-FeS-FeO rock mix, material ID 202
  planetary_use_SESAME_iron:    0           # SESAME iron 2140, material ID 300
  planetary_use_SESAME_basalt:  0           # SESAME basalt 7530, material ID 301
  planetary_use_SESAME_water:   0           # SESAME water 7154, material ID 302
  planetary_use_SS08_water:     0           # Senft & Stewart (2008) SESAME-like water, material ID 303
  planetary_use_ANEOS_forsterite:   0       # ANEOS forsterite (Stewart et al. 2019), material ID 400
  planetary_use_ANEOS_iron:         0       # ANEOS iron (Stewart 2020), material ID 401
  planetary_use_ANEOS_Fe85Si15:     0       # ANEOS Fe85Si15 (Stewart 2020), material ID 402
  planetary_use_custom_0:   0               # Generic user-provided custom tables, material IDs 90[0-9]
  planetary_use_custom_1:   0
  planetary_use_custom_2:   0
  planetary_use_custom_3:   0
  planetary_use_custom_4:   0
  planetary_use_custom_5:   0
  planetary_use_custom_6:   0
  planetary_use_custom_7:   0
  planetary_use_custom_8:   0
  planetary_use_custom_9:   0
  # Tablulated EoS file paths.
  planetary_HM80_HHe_table_file:    ./EoSTables/HM80_HHe.txt
  planetary_HM80_ice_table_file:    ./EoSTables/HM80_ice.txt
  planetary_HM80_rock_table_file:   ./EoSTables/HM80_rock.txt
  planetary_SESAME_iron_table_file:     ./EoSTables/SESAME_iron_2140.txt
  planetary_SESAME_basalt_table_file:   ./EoSTables/SESAME_basalt_7530.txt
  planetary_SESAME_water_table_file:    ./EoSTables/SESAME_water_7154.txt
  planetary_SS08_water_table_file:      ./EoSTables/SS08_water.txt
  planetary_ANEOS_forsterite_table_file:    ./EoSTables/ANEOS_forsterite_S19.txt
  planetary_ANEOS_iron_table_file:          ./EoSTables/ANEOS_iron_S20.txt
  planetary_ANEOS_Fe85Si15_table_file:      ./EoSTables/ANEOS_Fe85Si15_S20.txt
  planetary_custom_0_table_file:    ./EoSTables/custom_0.txt
  planetary_custom_1_table_file:    ./EoSTables/custom_1.txt
  planetary_custom_2_table_file:    ./EoSTables/custom_2.txt
  planetary_custom_3_table_file:    ./EoSTables/custom_3.txt
  planetary_custom_4_table_file:    ./EoSTables/custom_4.txt
  planetary_custom_5_table_file:    ./EoSTables/custom_5.txt
  planetary_custom_6_table_file:    ./EoSTables/custom_6.txt
  planetary_custom_7_table_file:    ./EoSTables/custom_7.txt
  planetary_custom_8_table_file:    ./EoSTables/custom_8.txt
  planetary_custom_9_table_file:    ./EoSTables/custom_9.txt

# Parameters related to external potentials --------------------------------------------

# Point mass external potentials
PointMassPotential:
  useabspos:       0                   # 0 -> positions based on centre, 1 -> absolute positions
  position:        [50.,50.,50.]       # location of external point mass (internal units)
  mass:            1e10                # mass of external point mass (internal units)
  timestep_mult:   0.03                # Dimensionless pre-factor for the time-step condition
  softening:       0.05                # For point-mass-softened option

# Isothermal potential parameters
IsothermalPotential:
  useabspos:       0                   # 0 -> positions based on centre, 1 -> absolute positions
  position:        [100.,100.,100.]    # Location of centre of isothermal potential with respect to centre of the box (internal units)
  vrot:            200.                # Rotation speed of isothermal potential (internal units)
  timestep_mult:   0.03                # Dimensionless pre-factor for the time-step condition
  epsilon:         0.1                 # Softening size (internal units)

# Hernquist potential parameters
HernquistPotential:
  useabspos:       0        # 0 -> positions based on centre, 1 -> absolute positions
  position:        [100.,100.,100.]    # Location of centre of Henrquist potential with respect to centre of the box (if 0) otherwise absolute (if 1) (internal units)
  idealizeddisk:   0        # (Optional) Whether to run with idealizeddisk or without, 0 used the mass and scalelength as mandatory parameters, while 1 uses more advanced disk dependent paramters
  mass:            1e10     # (Optional 0) default parameter, Mass of the Hernquist potential
  scalelength:     10.0     # (Optional 0) default parameter, Scale length of the potential
                            # If multiple X200 values are given, only one is used, in the order M200 > V200 > R200.
  M200:            3e11     # (Optional 1a) M200 of the galaxy+halo (when used V200 and R200 are not used)
  V200:            100.     # (Optional 1b) V200 of the galaxy+halo (when used M200 and R200 are not used, if M200 is given M200 is used)
  R200:            10.      # (Optional 1c) R200 of the galaxy+halo (when used M200 and V200 are not used, if M200 or V200 are given they are used)
  h:               0.704    # (Optional 1) reduced Hubble constant
  concentration:   7.1      # (Optional 1) concentration of the Halo
  diskfraction:              0.0434370991372   # (Optional 1) Disk mass fraction (equal to MD in MakeNewDisk and GalIC)
  bulgefraction:              0.00705852860979  # (Optional 1) Bulge mass fraction (equal to MB in MakeNewDisk and GalIC)
  timestep_mult:   0.01     # Dimensionless pre-factor for the time-step condition, basically determines the fraction of the orbital time we use to do the time integration
  epsilon:         0.1      # Softening size (internal units)

# NFW potential parameters
NFWPotential:
  useabspos:          0             # 0 -> positions based on centre, 1 -> absolute positions
  position:           [0.0,0.0,0.0] # Location of centre of the NFW potential with respect to centre of the box (internal units) if useabspos=0 otherwise with respect to the 0,0,0, coordinates.
  concentration:      8.            # Concentration of the halo
  M_200:              2.0e+12       # Mass of the halo (M_200 in internal units)
  bulgefraction:      0.04          # (optional) The fraction of the halo mass in the bulge, defaults to 0.0.
  diskfraction:      0.04           # (optional) The fraction of the halo mass in the galaxy disk, defaults to 0.0.
  epsilon:            0.8           # The softening used in the NFW potential
  h:                  0.7           # The reduced Hubble constant
  timestep_mult:      0.01          # Dimensionless pre-factor for the time-step condition, basically determines fraction of orbital time we need to do an integration step

# NFW + Miyamoto-Nagai disk potential
NFW_MNPotential:
  useabspos:         0         # 0 -> positions based on centre, 1 -> absolute positions
  position:         [0.,0.,0.] # Location of centre of isothermal potential with respect to centre of the box (if 0) otherwise absolute (if 1) (internal units)
  timestep_mult:    0.01       # Dimensionless pre-factor for the time-step condition, basically determines the fraction of the orbital time we use to do the time integration
  epsilon:          0.01       # Softening size (internal units)
  concentration:    10.0       # concentration of the Halo
  M_200:            150.0      # M200 of the galaxy disk (internal units)
  critical_density: 1.37E-8    # Critical density of the Universe (internal units)
  Mdisk:            3.0        # Mass of the disk (internal units)
  Rdisk:            4.0        # Effective radius of the disk (internal units)
  Zdisk:            0.4704911  # Scale-height of the disk (internal units)

# Disk-patch potential parameters. The potential is along the x-axis.
DiscPatchPotential:
  surface_density: 10.      # Surface density of the disc (internal units)
  scale_height:    100.     # Scale height of the disc (internal units)
  x_disc:          400.     # Position of the disc along the z-axis (internal units)
  x_trunc:         300.     # (Optional) Distance from the disc along z-axis above which the potential gets truncated.
  x_max:           380.     # (Optional) Distance from the disc along z-axis above which the potential is set to 0.
  timestep_mult:   0.03     # Dimensionless pre-factor for the time-step condition
  growth_time:     5.       # (Optional) Time for the disc to grow to its final size (multiple of the dynamical time)

# Sine Wave potential
SineWavePotential:
  amplitude:        10.     # Amplitude of the sine wave (internal units)
  timestep_limit:   1.      # Time-step dimensionless pre-factor.
  growth_time:      0.      # (Optional) Time for the potential to grow to its final size.

# MWPotential2014 potential
MWPotential2014Potential:
  useabspos:        0          # 0 -> positions based on centre, 1 -> absolute positions
  position:         [0.,0.,0.] # Location of centre of potential with respect to centre of the box (if 0) otherwise absolute (if 1) (internal units)
  timestep_mult:    0.005      # Dimensionless pre-factor for the time-step condition, basically determines the fraction of the orbital time we use to do the time integration
  epsilon:          0.001      # Softening size (internal units)
  concentration:    9.823403437774843      # concentration of the Halo
  M_200_Msun:       147.41031542774076e10  # M200 of the galaxy disk (in M_sun)
  H:                1.2778254614201471     # Hubble constant in units of km/s/Mpc
  Mdisk_Msun:       6.8e10                 # Mass of the disk (in M_sun)
  Rdisk_kpc:        3.0                    # Effective radius of the disk (in kpc)
  Zdisk_kpc:        0.280                  # Scale-height of the disk (in kpc)
  amplitude:        1.0                    # Amplitude of the bulge
  r_1_kpc:          1.0                    # Reference radius for amplitude of the bulge (in kpc)
  alpha:            1.8                    # Exponent of the power law of the bulge
  r_c_kpc:          1.9                    # Cut-off radius of the bulge (in kpc)
  potential_factors: [0.4367419745056084, 1.002641971008805, 0.022264787598364262] # Coefficients that adjust the strength of the halo (1st component), the disk (2nd component) and the bulge (3rd component)

# Parameters related to forcing terms     ----------------------------------------------

# Roberts' flow (Tilgner & Brandenburg, 2008, MNRAS, 391, 1477) where the velocity is imposed
RobertsFlowForcing:
  u0:              1.5      # Forcing velocity (internal units)
  Vz_factor:       1.0      # (optional) Scaling of the velocity along the z axis

# Roberts' flow (Tilgner & Brandenburg, 2008, MNRAS, 391, 1477) where the forcing is an acceleration
RobertsFlowAccelerationForcing:
  u0:              1.5      # Forcing velocity (internal units)
  nu:              1.0      # Viscosity (internal units) to convert velocities to accelerations.
  Vz_factor:       1.0      # (optional) Scaling of the velocity along the z axis
  
# Parameters related to entropy floors    ----------------------------------------------

EAGLEEntropyFloor:
  Jeans_density_threshold_H_p_cm3: 0.1       # Physical density above which the EAGLE Jeans limiter entropy floor kicks in expressed in Hydrogen atoms per cm^3.
  Jeans_over_density_threshold:    10.       # Overdensity above which the EAGLE Jeans limiter entropy floor can kick in.
  Jeans_temperature_norm_K:        8000      # Temperature of the EAGLE Jeans limiter entropy floor at the density threshold expressed in Kelvin.
  Jeans_gamma_effective:           1.3333333 # Slope the of the EAGLE Jeans limiter entropy floor
  Cool_density_threshold_H_p_cm3:  1e-5      # Physical density above which the EAGLE Cool limiter entropy floor kicks in expressed in Hydrogen atoms per cm^3.
  Cool_over_density_threshold:     10.       # Overdensity above which the EAGLE Cool limiter entropy floor can kick in.
  Cool_temperature_norm_K:         8000      # Temperature of the EAGLE Cool limiter entropy floor at the density threshold expressed in Kelvin.
  Cool_gamma_effective:            1.        # Slope the of the EAGLE Cool limiter entropy floor

# Parameters for the Quick Lyman-alpha floor
QLAEntropyFloor:
  density_threshold_H_p_cm3: 0.1       # Physical density above which the entropy floor kicks in expressed in Hydrogen atoms per cm^3.
  over_density_threshold:    10.       # Overdensity above which the entropy floor can kick in.
  temperature_norm_K:        8000      # Temperature of the entropy floor at the density threshold expressed in Kelvin.


# Parameters related to pressure floors    ----------------------------------------------

GEARPressureFloor:
  jeans_factor: 10.       # Number of particles required to suppose a resolved clump and avoid the pressure floor.


# Parameters related to cooling function  ----------------------------------------------

# Constant du/dt cooling function
ConstCooling:
  cooling_rate: 1.          # Cooling rate (du/dt) (internal units)
  min_energy:   1.          # Minimal internal energy per unit mass (internal units)
  cooling_tstep_mult: 1.    # Dimensionless pre-factor for the time-step condition

# Constant lambda cooling function
LambdaCooling:
  lambda_nH2_cgs:              1e-22 # Cooling rate divided by square Hydrogen number density (in cgs units [erg * s^-1 * cm^3])
  cooling_tstep_mult:          1.0   # (Optional) Dimensionless pre-factor for the time-step condition.

# Parameters of the EAGLE cooling model (Wiersma+08 cooling tables).
EAGLECooling:
  dir_name:                  ./coolingtables/  # Location of the Wiersma+08 cooling tables
  H_reion_z:                 8.5               # Redshift of Hydrogen re-ionization
  H_reion_eV_p_H:            2.0               # Energy inject by Hydrogen re-ionization in electron-volt per Hydrogen atom
  He_reion_z_centre:         3.5               # Redshift of the centre of the Helium re-ionization Gaussian
  He_reion_z_sigma:          0.5               # Spread in redshift of the  Helium re-ionization Gaussian
  He_reion_eV_p_H:           2.0               # Energy inject by Helium re-ionization in electron-volt per Hydrogen atom
  Ca_over_Si_in_solar:       1.                # (Optional) Ratio of Ca/Si to use in units of solar. If set to 1, the code uses [Ca/Si] = 0, i.e. Ca/Si = 0.0941736.
  S_over_Si_in_solar:        1.                # (Optional) Ratio of S/Si to use in units of solar. If set to 1, the code uses [S/Si] = 0, i.e. S/Si = 0.6054160.

# Quick Lyman-alpha cooling (EAGLE-XL with fixed primoridal Z)
QLACooling:
  dir_name:                ./UV_dust1_CR1_G1_shield1.hdf5 # Location of the Ploeckinger+20 cooling tables
  H_reion_z:               7.5               # Redshift of Hydrogen re-ionization (Planck 2018)
  H_reion_eV_p_H:          2.0               # Energy inject by Hydrogen re-ionization in electron-volt per Hydrogen atom
  He_reion_z_centre:       3.5               # Redshift of the centre of the Helium re-ionization Gaussian
  He_reion_z_sigma:        0.5               # Spread in redshift of the  Helium re-ionization Gaussian
  He_reion_eV_p_H:         2.0               # Energy inject by Helium re-ionization in electron-volt per Hydrogen atom
  rapid_cooling_threshold: 0.333333          # Switch to rapid cooling regime for dt / t_cool above this threshold.

# PS2020 cooling parameters (EAGLE-XL)
PS2020Cooling:
  dir_name:                ./UV_dust1_CR1_G1_shield1.hdf5 # Location of the cooling tables
  H_reion_z:               7.5               # Redshift of Hydrogen re-ionization (Planck 2018)
  H_reion_eV_p_H:          2.0               # Energy inject by Hydrogen re-ionization in electron-volt per Hydrogen atom
  He_reion_z_centre:       3.5               # Redshift of the centre of the Helium re-ionization Gaussian
  He_reion_z_sigma:        0.5               # Spread in redshift of the  Helium re-ionization Gaussian
  He_reion_eV_p_H:         2.0               # Energy inject by Helium re-ionization in electron-volt per Hydrogen atom
  rapid_cooling_threshold: 0.333333          # Switch to rapid cooling regime for dt / t_cool above this threshold.
  delta_logTEOS_subgrid_properties: 0.3      # delta log T above the EOS below which the subgrid properties use Teq assumption

# Cooling with Grackle 3.0
GrackleCooling:
  cloudy_table: CloudyData_UVB=HM2012.h5       # Name of the Cloudy Table (available on the grackle bitbucket repository)
  with_UV_background: 1                        # Enable or not the UV background
  redshift: 0                                  # Redshift to use (-1 means time based redshift)
  with_metal_cooling: 1                        # Enable or not the metal cooling
  provide_volumetric_heating_rates: 0          # (optional) User provide volumetric heating rates
  provide_specific_heating_rates: 0            # (optional) User provide specific heating rates
  max_steps: 10000                             # (optional) Max number of step when computing the initial composition
  convergence_limit: 1e-2                      # (optional) Convergence threshold (relative) for initial composition
  thermal_time_myr: 5                          # (optional) Time (in Myr) for adiabatic cooling after a feedback event.
  self_shielding_method: -1                    # (optional) Grackle (1->3 for Grackle's ones, 0 for none and -1 for GEAR)
  self_shielding_threshold_atom_per_cm3: 0.007 # Required only with GEAR's self shielding. Density threshold of the self shielding
  HydrogenFractionByMass : 1.                  # Hydrogen fraction by mass (default is 0.76)
  use_radiative_transfer : 1                   # Arrays of ionization and heating rates are provided
  RT_heating_rate_cgs    : 0                   # heating         rate in units of / nHI_cgs 
  RT_HI_ionization_rate_cgs  : 0               # HI ionization   rate in cgs [1/s]
  RT_HeI_ionization_rate_cgs : 0               # HeI ionization  rate in cgs [1/s]
  RT_HeII_ionization_rate_cgs: 0               # HeII ionization rate in cgs [1/s]
  RT_H2_dissociation_rate_cgs: 0               # H2 dissociation rate in cgs [1/s]
  volumetric_heating_rates_cgs: 0              # Volumetric heating rate in cgs  [erg/s/cm3]
  specific_heating_rates_cgs: 0                # Specific heating rate in cgs    [erg/s/g]
  H2_three_body_rate : 1                       # Specific the H2 formation three body rate (0->5,see Grackle documentation)
  H2_cie_cooling : 0                           # Enable/disable H2 collision-induced emission cooling from Ripamonti & Abel (2004)
  H2_on_dust: 0                                # Flag to enable H2 formation on dust grains
  local_dust_to_gas_ratio : -1                 # The ratio of total dust mass to gas mass in the local Universe (-1 to use the Grackle default value). 
  cmb_temperature_floor : 1                    # Enable/disable an effective CMB temperature floor
  


# Parameters related to chemistry models  -----------------------------------------------

# EAGLE model
EAGLEChemistry:
  init_abundance_metal:     0.           # Inital fraction of particle mass in *all* metals
  init_abundance_Hydrogen:  0.752        # Inital fraction of particle mass in Hydrogen
  init_abundance_Helium:    0.248        # Inital fraction of particle mass in Helium
  init_abundance_Carbon:    0.000        # Inital fraction of particle mass in Carbon
  init_abundance_Nitrogen:  0.000        # Inital fraction of particle mass in Nitrogen
  init_abundance_Oxygen:    0.000        # Inital fraction of particle mass in Oxygen
  init_abundance_Neon:      0.000        # Inital fraction of particle mass in Neon
  init_abundance_Magnesium: 0.000        # Inital fraction of particle mass in Magnesium
  init_abundance_Silicon:   0.000        # Inital fraction of particle mass in Silicon
  init_abundance_Iron:      0.000        # Inital fraction of particle mass in Iron

# GEAR chemistry model (Revaz and Jablonka 2018)
GEARChemistry:
  initial_metallicity: 1         # Initial metallicity of the gas (mass fraction)
  scale_initial_metallicity: 1   # Should we scale the initial metallicity with the solar one?
  diffusion_coefficient: 1e-3    # Coefficient for the diffusion (see Shen et al. 2010; differs by gamma^2 due to h^2).

# AGORA chemistry model (Kim et al. 2014)
AGORAChemistry:
 initial_metallicity: 1
 scale_initial_metallicity: 1
 solar_abundance_Fe: 0.001771
 solar_abundance_Metals: 0.02


# Parameters related to star formation models  -----------------------------------------------

# EAGLE star formation model (Schaye and Dalla Vecchia 2008)
EAGLEStarFormation:
  SF_threshold:                   Subgrid      # Zdep (Schaye 2004) or Subgrid
  SF_model:                       PressureLaw  # PressureLaw (Schaye et al. 2008) or SchmidtLaw
  star_formation_efficiency:         0.01      # In the SchmidtLaw model this regulates the star formation efficiency per free-fall time.
  KS_normalisation:                  1.515e-4  # In the PressureLaw model, normalization of the Kennicutt-Schmidt law in Msun / kpc^2 / yr.
  KS_exponent:                       1.4       # In the PressureLaw model, exponent of the Kennicutt-Schmidt law.
  KS_high_density_threshold_H_p_cm3: 1e3       # In the PressureLaw model, Hydrogen number density above which the Kennicut-Schmidt law changes slope in Hydrogen atoms per cm^3.
  KS_high_density_exponent:          2.0       # In the PressureLaw model, Slope of the Kennicut-Schmidt law above the high-density threshold.
  gas_fraction:                      0.25      # (Optional) In the PressureLaw model, The gas fraction used internally by the model (Defaults to 1).
  density_direct_H_p_cm3:            1e5       # (Optional) Density above which a gas particle gets automatically turned into a star in Hydrogen atoms per cm^3 (Defaults to FLT_MAX).
  min_over_density:                  100.0     # The over-density above which star-formation is allowed.
  EOS_entropy_margin_dex:            0.3       # When using Z-based SF threshold, logarithm base 10 of the maximal entropy above the EOS at which stars can form.
  threshold_norm_H_p_cm3:            0.1       # When using Z-based SF threshold, normalisation of the metal-dependant density threshold for star formation in Hydrogen atoms per cm^3.
  threshold_Z0:                      0.002     # When using Z-based SF threshold, reference metallicity (metal mass fraction) for the metal-dependant threshold for star formation.
  threshold_slope:                   -0.64     # When using Z-based SF threshold, slope of the metal-dependant star formation threshold
  threshold_max_density_H_p_cm3:     10.0      # When using Z-based SF threshold, maximal density of the metal-dependant density threshold for star formation in Hydrogen atoms per cm^3.
  threshold_temperature1_K:          1000      # When using subgrid-based SF threshold, subgrid temperature below which gas is star-forming.
  threshold_temperature2_K:          31622     # When using subgrid-based SF threshold, subgrid temperature below which gas is star-forming if also above the density limit.
  threshold_number_density_H_p_cm3:  10        # When using subgrid-based SF threshold, subgrid number density above which gas is star-forming if also below the second temperature limit.

# Quick Lyman-alpha star formation parameters
QLAStarFormation:
  over_density:              1000      # The over-density above which gas particles turn into stars.

# GEAR star formation model (Revaz and Jablonka 2018)
GEARStarFormation:
  star_formation_mode: default      # default (use the pressure floor limit) or agora (do not use the pressure floor limit)
  star_formation_efficiency: 0.01   # star formation efficiency (c_*)
  maximal_temperature:  3e4         # Upper limit to the temperature of a star forming particle
  n_stars_per_particle: 4           # Number of stars that an hydro particle can generate
  min_mass_frac: 0.5                # Minimal mass for a stellar particle as a fraction of the average mass for the stellar particles.
  density_threshold: 1.67e-23       # Density threshold for star formation

# Parameters related to feedback models  -----------------------------------------------

# EAGLE feedback model
EAGLEFeedback:
  use_SNII_feedback:                   1               # Global switch for SNII thermal (stochastic) feedback.
  use_SNIa_feedback:                   1               # Global switch for SNIa thermal (continuous) feedback.
  use_AGB_enrichment:                  1               # Global switch for enrichement from AGB stars.
  use_SNII_enrichment:                 1               # Global switch for enrichement from SNII stars.
  use_SNIa_enrichment:                 1               # Global switch for enrichement from SNIa stars.
  filename:                            ./yieldtables/  # Path to the directory containing the EAGLE yield tables.
  IMF_min_mass_Msun:                   0.1             # Minimal stellar mass considered for the Chabrier IMF in solar masses.
  IMF_max_mass_Msun:                 100.0             # Maximal stellar mass considered for the Chabrier IMF in solar masses.
  SNII_min_mass_Msun:                  6.0             # Minimal mass considered for SNII stars in solar masses.
  SNII_max_mass_Msun:                100.0             # Maximal mass considered for SNII stars in solar masses.
  SNII_feedback_model:                 Random          # Feedback modes: Random, Isotropic, MinimumDistance, MinimumDensity
  SNII_sampled_delay:                  1               # Sample the SNII lifetimes to do feedback.
  SNII_wind_delay_Gyr:                 0.03            # Time in Gyr between a star's birth and the SNII thermal feedback event when not sampling.
  SNII_delta_T_K:                      3.16228e7       # Change in temperature to apply to the gas particle in a SNII thermal feedback event in Kelvin.
  SNII_delta_v_km_p_s:                 200             # Velocity kick applied by the stars when doing SNII feedback (in km/s).
  SNII_energy_erg:                     1.0e51          # Energy of one SNII explosion in ergs.
  SNII_energy_fraction_function:       Independent     # Type of functional form to use for scaling the energy fraction with density and metallicity ('EAGLE', 'Separable', or 'Independent')
  SNII_energy_fraction_min:            0.3             # Minimal fraction of energy applied in a SNII feedback event.
  SNII_energy_fraction_max:            3.0             # Maximal fraction of energy applied in a SNII feedback event.
  SNII_energy_fraction_delta_E_n:      6.0             # Maximal energy increase due to high density (only used if SNII_energy_fraction_function is 'Independent').
  SNII_energy_fraction_Z_0:            0.0012663729    # Pivot point for the metallicity dependance of the SNII energy fraction (metal mass fraction).
  SNII_energy_fraction_n_0_H_p_cm3:    0.67            # Pivot point for the birth density dependance of the SNII energy fraction in cm^-3.
  SNII_energy_fraction_n_Z:            0.8686          # Power-law for the metallicity dependance of the SNII energy fraction.
  SNII_energy_fraction_n_n:            0.8686          # Power-law for the (birth) density dependance of the SNII energy fraction.
  SNII_energy_fraction_sigma_Z:        0.5             # Transition width for the metallicity dependence of the SNII energy fraction. Specify this or n_Z, both are not simultaneously accepted.
  SNII_energy_fraction_sigma_n:        0.5             # Transition width for the (birth) density dependence of the SNII energy fraction. Specify this or n_n, both are not simultaneously accepted.
  SNII_energy_fraction_use_birth_density: 0            # Are we using the density at birth to compute f_E or at feedback time?
  SNII_energy_fraction_use_birth_metallicity: 0        # Are we using the metallicity at birth to compute f_E or at feedback time?
  SNIa_DTD:                            PowerLaw        # Functional form of the SNIa delay time distribution Two choices: 'PowerLaw' or 'Exponential'.
  SNIa_DTD_delay_Gyr:                  0.04            # Stellar age after which SNIa start in Gyr (40 Myr corresponds to stars ~ 8 Msun).
  SNIa_DTD_power_law_norm_p_Msun:      0.0012          # Normalization of the SNIa delay time distribution in the power-law DTD case (in Msun^-1).
  SNIa_DTD_exp_norm_p_Msun:            0.002           # Normalization of the SNIa delay time distribution in the exponential DTD case (in Msun^-1).
  SNIa_DTD_exp_timescale_Gyr:          2.0             # Time-scale of the SNIa delay time distribution in the exponential DTD case (in Gyr).
  SNIa_energy_erg:                    1.0e51           # Energy of one SNIa explosion in ergs.
  AGB_ejecta_velocity_km_p_s:         10.0             # Velocity of the AGB ejectas in km/s.
  stellar_evolution_age_cut_Gyr:       0.1             # Stellar age in Gyr above which the enrichment is down-sampled.
  stellar_evolution_sampling_rate:      10             # Number of time-steps in-between two enrichment events for a star above the age threshold.
  SNII_yield_factor_Hydrogen:          1.0             # (Optional) Correction factor to apply to the Hydrogen yield from the SNII channel.
  SNII_yield_factor_Helium:            1.0             # (Optional) Correction factor to apply to the Helium yield from the SNII channel.
  SNII_yield_factor_Carbon:            0.5             # (Optional) Correction factor to apply to the Carbon yield from the SNII channel.
  SNII_yield_factor_Nitrogen:          1.0             # (Optional) Correction factor to apply to the Nitrogen yield from the SNII channel.
  SNII_yield_factor_Oxygen:            1.0             # (Optional) Correction factor to apply to the Oxygen yield from the SNII channel.
  SNII_yield_factor_Neon:              1.0             # (Optional) Correction factor to apply to the Neon yield from the SNII channel.
  SNII_yield_factor_Magnesium:         2.0             # (Optional) Correction factor to apply to the Magnesium yield from the SNII channel.
  SNII_yield_factor_Silicon:           1.0             # (Optional) Correction factor to apply to the Silicon yield from the SNII channel.
  SNII_yield_factor_Iron:              0.5             # (Optional) Correction factor to apply to the Iron yield from the SNII channel.

# GEAR feedback model
GEARFeedback:
  supernovae_energy_erg: 0.1e51                            # Energy released by a single supernovae.
  yields_table: chemistry-AGB+OMgSFeZnSrYBaEu-16072013.h5  # Table containing the yields.
  yields_table_first_stars: chemistry-PopIII.hdf5          # Table containing the yields of the first stars.
  metallicity_max_first_stars: -1                          # Maximal metallicity (in mass fraction) for a first star (-1 to deactivate).
  discrete_yields: 0                                       # Should we use discrete yields or the IMF integrated one?
  elements: [Fe, Mg, O, S, Zn, Sr, Y, Ba, Eu]              # Elements to read in the yields table. The number of element should be one less than the number of elements (N) requested during the configuration (--with-chemistry=GEAR_N).
  discrete_star_minimal_gravity_mass: 0.1                           # Minimal gravity mass after a discrete star completely explods. In M_sun. (Default: 0.1)

# AGORA feedback model
AGORAFeedback:
  energy_in_erg_per_CCSN: 1e51
  supernovae_efficiency: 1
  supernovae_explosion_time_myr: 5
  ccsne_per_solar_mass : 0.010989
  ejected_mass_in_solar_mass_per_CCSN : 14.8
  ejected_Fe_mass_in_solar_mass_per_CCSN : 2.63
  ejected_metal_mass_in_solar_mass_per_CCSN : 2.63
 

# Parameters related to AGN models  -----------------------------------------------

# EAGLE AGN model
EAGLEAGN:
  subgrid_seed_mass_Msun:             1.5e5      # Black hole subgrid mass at creation time in solar masses.
  use_subgrid_mass_from_ics:          1          # (Optional) Use subgrid masses specified in ICs [1, default], or initialise them to particle masses [0]?
  with_subgrid_mass_check:            1          # (Optional) Verify that initial black hole subgrid masses are positive [1, default]. Only used if use_subgrid_mass_from_ics is 1.
  use_multi_phase_bondi:              0          # Compute Bondi rates per neighbour particle?
  use_subgrid_bondi:                  0          # Compute Bondi rates using the subgrid extrapolation of the gas properties around the BH?
  with_angmom_limiter:                1          # Are we applying the Rosas-Guevara et al. (2015) viscous time-scale reduction term?
  viscous_alpha:                      1e6        # Normalisation constant of the viscous time-scale in the accretion reduction term
  with_boost_factor:                  0          # Are we using the model from Booth & Schaye (2009)?
  boost_alpha_only:                   0          # If using the boost factor, are we using a constant boost only?
  boost_alpha:                        1.         # Lowest value for the accretion effeciency for the Booth & Schaye 2009 accretion model.
  boost_beta:                         2.         # Slope of the power law for the Booth & Schaye 2009 model, set beta to zero for constant alpha models.
  boost_n_h_star_H_p_cm3:             0.1        # Normalization of the power law for the Booth & Schaye 2009 model in cgs (cm^-3).
  with_fixed_T_near_EoS:              0          # Are we using a fixed temperature to compute the sound-speed of gas on the entropy floor in the Bondy-Hoyle accretion term?
  fixed_T_above_EoS_dex:              0.3        # Distance above the entropy floor for which we use a fixed sound-speed
  fixed_T_near_EoS_K:                 8000       # Fixed temperature assumed to compute the sound-speed of gas on the entropy floor in the Bondy-Hoyle accretion term
  radiative_efficiency:               0.1        # Fraction of the accreted mass that gets radiated.
  max_eddington_fraction:             1.         # Maximal allowed accretion rate in units of the Eddington rate.
  eddington_fraction_for_recording:   0.1        # Record the last time BHs reached an Eddington ratio above this threshold.
  use_nibbling:                       0          # Continuously transfer small amounts of mass from all gas neighbours to a black hole [1] or stochastically swallow whole gas particles [0]?
  min_gas_mass_for_nibbling_Msun:     9e5        # Minimum mass for a gas particle to be nibbled from [M_Sun]. Only used if use_nibbling is 1.
  coupling_efficiency:                0.15       # Fraction of the radiated energy that couples to the gas in feedback events.
  AGN_feedback_model:                 Random     # Feedback modes: Random, Isotropic, MinimumDistance, MinimumDensity
  AGN_use_deterministic_feedback:     0          # Deterministic (reservoir) [1] or stochastic [0] AGN feedback?
  AGN_delta_T_K:                      3.16228e8  # Change in temperature to apply to the gas particle in an AGN feedback event in Kelvin, this is used for the constant AGN model, for the mass dependend heating model we use this as an initialization value for the IC and birth properties of the BHs
  use_variable_delta_T:               1             # Switch to enable adaptive calculation of AGN dT [1], rather than using a constant value [0].
  AGN_with_locally_adaptive_delta_T:  1             # Switch to enable additional dependence of AGN dT on local gas density and temperature (only used if use_variable_delta_T is 1).
  AGN_delta_T_mass_norm:              3e8           # Normalisation temperature of AGN dT scaling with BH subgrid mass [K] (only used if use_variable_delta_T is 1).
  AGN_delta_T_mass_reference:         1e8           # BH subgrid mass at which the normalisation temperature set above applies [M_Sun] (only used if use_variable_delta_T is 1).
  AGN_delta_T_mass_exponent:          0.666667      # Power-law index of AGN dT scaling with BH subgrid mass (only used if use_variable_delta_T is 1).
  AGN_delta_T_crit_factor:            1.0           # Multiple of critical dT for numerical efficiency (Dalla Vecchia & Schaye 2012) to use as dT floor (only used if use_variable_delta_T and AGN_with_locally_adaptive_delta_T are both 1).
  AGN_delta_T_background_factor:      0.0           # Multiple of local gas temperature to use as dT floor (only used if use_variable_delta_T and AGN_with_locally_adaptive_delta_T are both 1).
  AGN_delta_T_min:                    1e7           # Minimum allowed value of AGN dT [K] (only used if use_variable_delta_T is 1).
  AGN_delta_T_max:                    3e9           # Maximum allowed value of AGN dT [K] (only used if use_variable_delta_T is 1).
  AGN_use_nheat_with_fixed_dT:        0          # Switch to use the constant AGN dT, rather than the adaptive one, for calculating the energy reservoir threshold (only used if use_variable_delta_T is 1).
  AGN_use_adaptive_energy_reservoir_threshold: 0 # Switch to calculate an adaptive AGN energy reservoir threshold.
  AGN_nheat_alpha:                   -1.0        # Number of particles to be heatable in a feedback event, at the reference accretion rate (only used if AGN_use_adaptive_energy_reservoir_threshold is 1).
  AGN_nheat_maccr_normalisation:     -1.0        # Reference accretion rate for energy reservoir threshold [M_sun / yr] (only used if AGN_use_adaptive_energy_reservoir_threshold is 1).
  AGN_nheat_limit:                   -1.0        # Hard limit for the energy reservoir threshold; above the reference accretion rate, it exponentially tapers off towards this (only used if AGN_use_adaptive_energy_reservoir_threshold is 1).
  AGN_num_ngb_to_heat:                1.         # Target number of gas neighbours to heat in an AGN feedback event.
  max_reposition_mass:                2e8        # Maximal BH mass considered for BH repositioning in solar masses.
  max_reposition_distance_ratio:      3.0        # Maximal distance a BH can be repositioned, in units of the softening length.
  with_reposition_velocity_threshold: 1          # Should we only reposition to particles that move slowly w.r.t. the black hole?
  max_reposition_velocity_ratio:      0.5        # Maximal velocity offset of a particle to reposition a BH to, in units of the ambient sound speed of the BH. Only meaningful if with_reposition_velocity_ratio is 1.
  min_reposition_velocity_threshold: -1.0        # Minimal value of the velocity threshold for repositioning [km/s], set to < 0 for no effect. Only meaningful if with_reposition_velocity_ratio is 1.
  set_reposition_speed:               0          # Should we reposition black holes with (at most) a prescribed speed towards the potential minimum?
  reposition_coefficient_upsilon:     50.0       # Repositioning speed normalisation [km/s/M_sun]. Only meaningful if set_reposition_speed is 1.
  reposition_reference_mass:          1e5        # Reference mass for scaling of reposition speed [M_sun]. Only meaningful if set_reposition_speed is 1.
  reposition_exponent_mass:           2.0        # (Optional) Exponent for scaling of repositioning velocity with BH mass; default = 2.0. Only meaningful if set_reposition_speed is 1.
  reposition_reference_n_H:           1.0        # Reference gas density around the black holes for scaling of repositioning speed [N_H cm^-3]. Only meaningful if set_reposition_speed is 1.
  reposition_exponent_n_H:            1.0        # (Optional) Exponent for scaling of repositioning velocity with gas density; default = 1.0. Only meaningful if set_reposition_speed is 1.
  with_potential_correction:          1          # Should the BH's own contribution to the potential be removed from the neighbour's potentials when looking for repositioning targets.
  threshold_major_merger:             0.333      # Mass ratio threshold to consider a BH merger as 'major'
  threshold_minor_merger:             0.1        # Mass ratio threshold to consider a BH merger as 'minor'
  merger_threshold_type:              DynamicalEscapeVelocity  # Type of velocity threshold for BH mergers ('CircularVelocity', 'EscapeVelocity', 'DynamicalEscapeVelocity').
  merger_max_distance_ratio:          3.0        # Maximal distance over which two BHs can merge, in units of the softening length.
  minimum_timestep_Myr:               1.0        # Minimum time-step size for BHs in Mega-years. The time-step size is computed based on the accretion rate and this serves as a minimum. Defaults to FLT_MAX.

# Spin-jet AGN model
SPINJETAGN:
  subgrid_seed_mass_Msun:             1e5        # Black hole subgrid mass at creation time in solar masses.
  use_subgrid_mass_from_ics:          1          # (Optional) Use subgrid masses specified in ICs [1, default], or initialise them to particle masses [0]?
  with_subgrid_mass_check:            1          # (Optional) Verify that initial black hole subgrid masses are positive [1, default]. Only used if use_subgrid_mass_from_ics is 1.
  use_multi_phase_bondi:              0          # Compute Bondi rates per neighbour particle [1] or for the smoothed ambient gas around the black hole [0]?
  use_subgrid_gas_properties:         1          # Use subgrid density [1] or dynamical density [0] to calculate BH accretion rates?
  use_krumholz:                       1          # Use Krumholz et al. (2006) [1] or standard Bondi-Hoyle-Lyttleton formula [0] for black hole accretion rates? Only used if multi_phase_bondi is 0.
  with_krumholz_vorticity:            0          # Include the vorticity term in Krumholz et al. formula? Only used if use_multi_phase_bondi is 0.
  with_angmom_limiter:                0          # Are we applying the Rosas-Guevara (2015) viscous time-scale reduction term?
  viscous_alpha:                      1e6        # Normalisation constant of the viscous time-scale in the accretion reduction term. Only used if with_angmom_limiter is 1.
  with_boost_factor:                  0          # Are we using the model from Booth, Schaye (2009)?
  boost_alpha:                        1.         # Lowest value for the accretion effeciency for the Booth, Schaye 2009 accretion model.
  boost_beta:                         2.         # Slope of the power law for the Booth, Schaye 2009 model, set beta to zero for constant alpha models.
  boost_n_h_star_cm3:                 0.1        # Normalization of the power law for the Booth Schaye 2009 model in cgs (cm^-3).
  max_eddington_fraction:             1.         # Maximal allowed accretion rate in units of the Eddington rate.
  eddington_fraction_for_recording:   0.1        # Record the last time BHs reached an Eddington ratio above this threshold.
  use_nibbling:                       1          # Continuously transfer small amounts of mass from all gas neighbours to a black hole [1] or stochastically swallow whole gas particles [0]? 
  min_gas_mass_for_nibbling_Msun:     9e5        # Minimum mass for a gas particle to be nibbled from [M_Sun]. Only used if use_nibbling is 1.
  coupling_efficiency:                0.15       # Fraction of the radiated energy that couples to the gas in feedback events.
  AGN_heating_temperature_model:      Constant   # How AGN jet velocities are calculated. If 'Constant', a single value is used. If 'BlackHoleMass', then an empirical relation between halo mass and black hole mass is used to calculate jet velocities. 'HaloMass' is currently not supported.
  AGN_delta_T_K:                      3.16228e8  # Change in temperature to apply to the gas particle in an AGN feedback event in Kelvin, if 'AGN_heating_temperature_model' is 'Constant'.
  delta_T_xi:                         1.         # The numerical multiplier by which the heating temperature formula is scaled, if 'AGN_heating_temperature_model' is 'Local'. If a value of 1 is used, the formulas are used as derived, i.e. they are not rescaled.
  delta_T_min_K:                      1e8        # The minimal heating temperature in Kelvin. This is used if 'AGN_heating_temperature_model' is 'Local'.
  delta_T_max_K:                      1e11       # The maximal heating temperature in Kelvin. This is used if 'AGN_heating_temperature_model' is 'Local'.
  AGN_num_ngb_to_heat:                1.         # Target number of gas neighbours to heat in an AGN feedback event.
  with_potential_correction:          1          # Subtract BH's own contribution to the potential of neighbours when determining repositioning targets.
  max_reposition_mass_Msun:           2e8        # Maximal BH mass considered for BH repositioning in solar masses.
  max_reposition_distance_ratio:      3.0        # Maximal distance a BH can be repositioned, in units of the softening length.
  with_reposition_velocity_threshold: 0          # Should we only reposition to particles that move slowly w.r.t. the black hole?
  max_reposition_velocity_ratio:      0.25       # Maximal velocity offset of a particle to reposition a BH to, in units of the ambient sound speed of the BH. Only meaningful if with_reposition_velocity_ratio is 1.
  min_reposition_velocity_threshold_km_p_s: -1.0 # Minimal value of the velocity threshold for repositioning [km/s], set to < 0 for no effect. Only meaningful if with_reposition_velocity_ratio is 1.
  set_reposition_speed:               0          # Should we reposition black holes with (at most) a prescribed speed towards the potential minimum?
  reposition_coefficient_upsilon:     0.001      # Repositioning speed normalisation [km/s/M_sun]. Only meaningful if set_reposition_speed is 1.
  reposition_exponent_xi:             1.0        # (Optional) Scaling of repositioning velocity with BH subgrid mass (default: 1.0, linear). Only meaningful if set_reposition_speed is 1.
  threshold_major_merger:             0.333      # Mass ratio threshold to consider a BH merger as 'major'
  threshold_minor_merger:             0.1        # Mass ratio threshold to consider a BH merger as 'minor'
  merger_threshold_type:              DynamicalEscapeVelocity   # Type of velocity threshold for BH mergers (CircularVelocity as in EAGLE, EscapeVelocity, or DynamicalEscapeVelocity)
  merger_max_distance_ratio:          3.0        # Maximal distance over which two BHs can merge, in units of the softening length.
  AGN_use_deterministic_feedback:     1          # Deterministic (1) or stochastic (0) AGN feedback model
  AGN_feedback_model:                 Isotropic  # AGN feedback model (Isotropic or MinimumDistance)
  minimum_timestep_yr:                1000.0     # Minimum time-step of black-hole particles
  include_jets:                       1          # Global switch whether to include jet feedback [1] or not [0].
  turn_off_radiative_feedback:        0          # Global switch whether to turn off radiative (thermal) feedback [1] or not [0]. This should only be used if 'include_jets' is set to 1, since we want feedback in some form or another.
  alpha_acc:                          0.2        # Viscous alpha of the subgrid accretion disks. Likely to be within the 0.1-0.3 range. The main effect is that it sets the transition accretion rate between the thin and thick disk, as dot(m) = 0.2 * alpha^2.
  mdot_crit_ADAF:                     0.01       # The transition normalized accretion rate (Eddington ratio) at which the disc goes from thick (low accretion rates) to thin (high accretion rates). The feedback also changes from kinetic jets to thermal isotropic, respectively.
  seed_spin:                          0.01       # The (randomly-directed) black hole spin assigned to BHs when they are seeded. Should be strictly between 0 and 1.
  AGN_jet_velocity_model:             Constant   # How AGN jet velocities are calculated. If 'Constant', a single value is used. If 'BlackHoleMass', then an empirical relation between halo mass and black hole mass is used to calculate jet velocities. 'HaloMass' is currently not supported. 
  v_jet_km_p_s:                       3160.      # Jet velocity to use if 'AGN_jet_velocity_model' is 'Constant'. Units are km/s.
  v_jet_BH_mass_scaling_reference_mass_Msun: 1e9 # The reference mass used in the relation between halo mass and BH mass used to calculate jet velocities. Only used if 'AGN_jet_velocity_model' is 'BlackHoleMass'.
  v_jet_BH_mass_scaling_slope:        0.5        # The slope of the relation between halo mass and BH mass used to calculate jet velocities. Only used if 'AGN_jet_velocity_model' is 'BlackHoleMass'.
  v_jet_min_km_p_s:                   500        # The minimal jet velocity. This is used if 'AGN_jet_velocity_model' is 'BlackHoleMass', 'MassLoading' or 'Local'.
  v_jet_max_km_p_s:                   1e4        # The maximal jet velocity. This is used if 'AGN_jet_velocity_model' is 'BlackHoleMass', 'MassLoading' or 'Local'.
  opening_angle_in_degrees:           7.5        # The half-opening angle of the jet in degrees. Should use values < 15 unless for tests.
  N_jet:                              2          # Target number of particles to kick as part of a single jet feedback event. Should be a multiple of 2 to ensure approximate momentum conservation (we always kick particles in pairs, one from each 'side' of the BH, relative to the spin vector).
  AGN_jet_feedback_model:             MinimumDistance # Which particles to kick from the black hole smoothing kernels. Should be 'SpinAxis', 'MinimumDistance', 'MaximumDistance' or 'MinimumDensity'
  eps_f_jet:                          1.         # Coupling efficiency for jet feedback. No reason to expect this to be less than 1.
  fix_jet_efficiency:                 0          # Global switch whether to fix jet efficiency to a particular value [1], or use a spin-dependant formula [0].
  jet_efficiency:                     0.1        # The constant jet efficiency used if 'fix_jet_efficiency' is set to 1.
  fix_jet_direction:                  0          # Global switch whether to fix the jet direction to be along the z-axis, instead of along the spin vector.
  accretion_efficiency_mode:          Constant   # How the accretion efficiencies are calculated for the thick accretion disc. If 'Constant', the value of 'accretion_efficiency_thick' will be used. If 'Variable', the accretion efficiency will scale with Eddington ratio.
  accretion_efficiency_thick:         0.01       # The accretion efficiency (suppression factor of the accretion rate) to use in the thick disc (ADAF), to represent the effects of subgrid ADIOS winds that take away most of the mass flowing through the accretion disc.
  accretion_efficiency_slim:          1          # The constant accretion efficiency to use in the slim disc, at super-Eddington rates.
  fix_radiative_efficiency:           0          # Global switch whether to fix the radiative efficiency to a particular value [1], or use a spin-dependant formula [0]. 
  radiative_efficiency:               0.1        # The constant jet efficiency used if 'fix_radiative_efficiency' is set to 1. Otherwise, this value is used to define the Eddington accretion rate.
  TD_region:                          B          # How to treat the subgrid accretion disk if it is thin, according to the Shakura & Sunyaev (1973) model. If set to B, region b will be used. If set to C, region c will be used.
  include_GRMHD_spindown:             1          # Whether to include high jet spindown rates from GRMHD simulations [1], or use an analytical formula that assumes extraction of energy from the rotational mass/energy of the BH.
  delta_ADAF:                         0.2        # Electron heating parameter, which controls the strength of radiative feedback in thick disks. Should be between 0.1 and 0.5. This parameter is only used if turn_off_secondary_feedback is set to 0.
  include_slim_disk:                  1          # Global switch whether to include super-Eddington accretion, modeled as the slim disk. If set to 0, disks will be considered thin even at very large accretion rates.
  use_jets_in_thin_disc:              1          # Whether to use jets alongside radiation in the thin disc at moderate Eddington ratios.
  use_ADIOS_winds:                    1          # Whether to include ADIOS winds in the thick disc as thermal isotropic feedback (same channel as thin disc quasar feedback, but with a different efficiency). 
  slim_disc_wind_factor:              1          # The relative efficiency of slim disc winds at super-Eddington rates. If '1', full winds will be used, while '0' will lead to no winds. Any value in between those can also be used. The wind is implemented in the thermal isotropic feedback channel.
  
# Parameters related to the neutrinos --------------------------------------------
Neutrino:
  use_delta_f:                        1          # Use the delta-f method for shot noise reduction
  use_delta_f_mesh_only:              0          # Use the delta-f method, but only in the mesh gravity calculation and outputs
  generate_ics:                       0          # Automatically generate neutrino velocities at the start of the run
  neutrino_seed:                      0          # Seed used in the delta-f weighting step for Fermi-Dirac momentum generation
  use_linear_response: 0                         # Option to use the linear response method
  transfer_functions_filename: perturb.hdf5      # For linear response neutrinos, path to an hdf5 file with transfer functions, redshifts, and wavenumbers
  dataset_redshifts: Redshifts                   # For linear response neutrinos, name of the dataset with the redshifts (a vector of length N_z)
  dataset_wavenumbers: Wavenumbers               # For linear response neutrinos, name of the dataset with the wavenumbers (a vector of length N_k)
  dataset_delta_cdm: Functions/d_cdm             # For linear response neutrinos, name of the dataset with the cdm density transfer function (N_z x N_k)
  dataset_delta_baryon: Functions/d_b            # For linear response neutrinos, name of the dataset with the baryon density transfer function (N_z x N_k)
  dataset_delta_nu: Functions/d_ncdm[0]          # For linear response neutrinos, name of the dataset with the neutrino density transfer function (N_z x N_k)
  fixed_bg_density: 1                            # For linear response neutrinos, whether to use a fixed present-day background density
  use_model_none: 0                              # Option to use no neutrino model

# Parameters related to extra i/o (X-ray emmisivity)  ----------------------------

XrayEmissivity:
  xray_table_path:         ./X_Ray_tables.hdf5   # Path to the X-ray emissivity tables
  
# Parameters related to the sink particles ---------------------------------------

# Default sink particles
DefaultSink:
  cut_off_radius:        1e-3       # Cut off radius of the sink particles (in internal units). This parameter should be adapted with the resolution.

# GEAR sink particles
GEARSink:
  cut_off_radius:        1e-3       # Cut off radius of the sink particles (in internal units). This parameter should be adapted with the resolution. 
  f_acc: 0.8                                  # (Optional) Fraction of the cut_off_radius that determines if a gas particle should be swallowed wihtout additional check. It has to respect 0 <= f_acc <= 1. (Default: 0.8)
  maximal_temperature:        3e10            # Maximal gas temperature for forming a star (in K)
  density_threshold:          1.67e-23        # Minimal gas density for forming a star (in g/cm3 (1.67e-24 =1acc))
<<<<<<< HEAD
=======
  size_of_calibration_sample: 100000          # Size of the calibration sample used to determine the probabilities to form stellar particles with mass stellar_particle_mass
>>>>>>> 5314ccde
  stellar_particle_mass:      20              # Mass of the stellar particle representing the low mass stars (continuous IMF sampling) (in solar mass)
  minimal_discrete_mass:      8               # Minimal mass of stars represented by discrete particles (in solar mass)
  stellar_particle_mass_first_stars: 20       # Mass of the stellar particle representing the low mass stars (continuous IMF sampling) (in solar mass). First stars
  minimal_discrete_mass_first_stars: 8        # Minimal mass of stars represented by discrete particles (in solar mass). First stars
<<<<<<< HEAD
  star_spawning_sigma_factor: 0.2 #  Factor to rescale the velocity dispersion of the stars when they are spawned. (Default: 1)
=======
>>>>>>> 5314ccde
  sink_formation_contracting_gas_criterion: 1     # (Optional) Activate the contracting gas check for sink formation. (Default: 1)
  sink_formation_smoothing_length_criterion: 1    # (Optional) Activate the smoothing length check for sink formation. (Default: 1)
  sink_formation_jeans_instability_criterion: 1   # (Optional) Activate the two Jeans instability checks for sink formation. (Default: 1)
  sink_formation_bound_state_criterion: 1         # (Optional) Activate the bound state check for sink formation. (Default: 1)
  sink_formation_overlapping_sink_criterion: 1    # (Optional) Activate the overlapping sink check for sink formation. (Default: 1)
  disable_sink_formation: 0                   # (Optional) Disable sink formation. (Default: 0)
<<<<<<< HEAD

=======
>>>>>>> 5314ccde

# Parameters related to radiative transfer ---------------------------------------

GEARRT:
  f_reduce_c: 1e-3                                  # reduce the speed of light for the RT solver by multiplying c with this factor
  CFL_condition: 0.9                                # CFL condition for RT, independent of hydro
  f_limit_cooling_time: 0.6                         # (Optional) multiply the cooling time by this factor when estimating maximal next time step. Set to 0.0 to turn computation of cooling time off.
  photon_groups_Hz: [3.288e15, 5.945e15, 13.157e15] # Lower photon frequency group bin edges in Hz. Needs to have exactly N elements, where N is the configured number of bins --with-RT=GEAR_N
  stellar_luminosity_model: const                   # Which model to use to determine the stellar luminosities.
  const_stellar_luminosities_LSol: [1., 1., 1.]     # (Conditional) constant star luminosities for each photon frequency group to use if stellar_luminosity_model:const is set, in units of Solar Luminosity.
  hydrogen_mass_fraction:  0.76                     # total hydrogen (H + H+) mass fraction in the metal-free portion of the gas
  set_equilibrium_initial_ionization_mass_fractions: 0   # (Optional) set the initial ionization fractions depending on gas temperature assuming ionization equilibrium.
  set_initial_ionization_mass_fractions: 0          # (Optional) manually overwrite initial mass fraction of each species (using the values you set below)
  mass_fraction_HI: 0.76                            # (Conditional) If overwrite_initial_ionization_fractions=1, needed to set initial HI mass fractions to this value
  mass_fraction_HII: 0.                             # (Conditional) If overwrite_initial_ionization_fractions=1, needed to set initial HII mass fractions to this value
  mass_fraction_HeI: 0.24                           # (Conditional) If overwrite_initial_ionization_fractions=1, needed to set initial HeI mass fractions to this value
  mass_fraction_HeII: 0.                            # (Conditional) If overwrite_initial_ionization_fractions=1, needed to set initial HeII mass fractions to this value
  mass_fraction_HeIII: 0.                           # (Conditional) If overwrite_initial_ionization_fractions=1, needed to set initial HeIII mass fractions to this value
  skip_thermochemistry: 0                           # (Optional) skip the thermochemistry. This is intended only for debugging and testing the radiation transport, as it breaks the purpose of RT.
  stellar_spectrum_type: 0                          # Which radiation spectrum to use. 0: constant from 0 until some max frequency set by stellar_spectrum_const_max_frequency_Hz. 1: blackbody spectrum.
  stellar_spectrum_const_max_frequency_Hz: 1.e17    # (Conditional) if stellar_spectrum_type=0, use this maximal frequency for the constant spectrum. 
  stellar_spectrum_blackbody_temperature_K: 1.e4    # (Conditional) if stellar_spectrum_type=1, use this temperature (in K) for the blackbody spectrum. 
  stars_max_timestep: -1.                           # (Optional) restrict the maximal timestep of stars to this value (in internal units). Set to negative to turn off.
  grackle_verbose: 0                                # (Optional) set grackle to verbose. (Default: 0)
  case_B_recombination: 1                           # (Optional) use case B recombination interaction rates. (Default: 1)
  max_tchem_recursion: 0                            # (Optional) if > 0, sets the maximal recursion depth when re-computing the thermochemistry if |u_new/u_old - 1| > 0.1.

SPHM1RT:
  cred: 2.99792458e10                                 # value of reduced speed of light for the RT solver in code unit
  CFL_condition: 0.1                                  # CFL condition for RT, independent of hydro 
  chi:  [0, 0, 0, 0]                                  # (Optional) initial opacity in code unit for all gas particles
  photon_groups_Hz: [3.288e15, 5.945e15, 13.157e15]   # Photon frequency group bin edges in Hz. Needs to be 1 less than the number of groups (N) requested during the configuration (--with-RT=SPHM1RT_N). Outer edges of zero and infinity are assumed.
  use_const_emission_rates: 1                         # (Optional) use constant emission rates for stars as defined with star_emission_rates parameter
  star_emission_rates: [1e-32, 1e-32, 1e-32, 1e-32]     # (Optional) constant star emission rates for each photon frequency group to use if use_constant_emission_rates is set.
  stellar_spectrum_type: 0                            # Which radiation spectrum to use. 0: constant from 0 until some max frequency set by stellar_spectrum_const_max_frequency_Hz. 1: blackbody spectrum.
  stellar_spectrum_const_max_frequency_Hz: 1.e17      # (Conditional) if stellar_spectrum_type=0, use this maximal frequency for the constant spectrum. 
  stars_max_timestep: -1.                             # (Optional) restrict the maximal timestep of stars to this value (in internal units). Set to negative to turn off.
  stellar_spectrum_blackbody_temperature_K: 1.e4      # (Conditional) if stellar_spectrum_type=1, use this temperature (in K) for the blackbody spectrum. 
  skip_thermochemistry: 0                             # (Optional) skip the thermochemistry. This is intended only for debugging and testing the radiation transport, as it breaks the purpose of RT.
  init_mass_fraction_metal:     0.                    # (Optional) Inital mass fraction of particle mass in *all* metals (if it is set, the initial fraction will be over-written.)
  init_mass_fraction_Hydrogen:  0.752                 # (Conditional) (if init_mass_fraction_metal != -1.0f) Inital mass fraction of particle mass in Hydrogen
  init_mass_fraction_Helium:    0.248                 # (Conditional) (if init_mass_fraction_metal != -1.0f) Inital mass fraction of particle mass in Helium
  useabundances:              0                       # (Optional) use the species abundances below, instead of reading from initial condition
  init_species_abundance_e:        4e-5               # (Conditional) (if useabundances==1) free electron abundances (in unit hydrogen number density:nH)
  init_species_abundance_HI:       0.99999            # (Conditional) (if useabundances==1) HI abundances (in unit hydrogen number density:nH)
  init_species_abundance_HII:      1e-5               # (Conditional) (if useabundances==1) HII abundances (in unit hydrogen number density:nH)
  init_species_abundance_HeI:      0.08242680851      # (Conditional) (if useabundances==1) HeI abundances (in unit hydrogen number density:nH)
  init_species_abundance_HeII:     1e-5               # (Conditional) (if useabundances==1) HeII abundances (in unit hydrogen number density:nH)
  init_species_abundance_HeIII:    1e-5               # (Conditional) (if useabundances==1) HeIII abundances (in unit hydrogen number density:nH)
  relativeTolerance:          1e-3                    # (Optional) Relative tolerance for SPHM1RT thermo-chemistry intergration
  absoluteTolerance:          1e-10                   # (Optional) Absolute tolerance for SPHM1RT thermo-chemistry integration
  explicitTolerance:          0.1                     # (Optional) Tolerance below which we use the explicit solution in SPHM1RT thermo-chemistry
  ionizing_photon_energy_erg: [3.0208e-11, 5.61973e-11, 1.05154e-10]  # (Optional) ionizing photon energy in erg averaged within frequency bins #note that we start from frequency bin 1 (instead of 0).
  coolingon:              1                           # (Optional) switch for cooling (and photoheating), but photo-ionization will be ongoing even if coolingon==0 
  useparams:              0                           # (Optional) switch to use thermo-chemistry parameters from the parameter file
  fixphotondensity:       0                           # (Optional) switch for fixing the photo-density
  Fgamma_fixed_cgs:       [0.0, 0.0, 0.0]             # (Conditional) (if fixphotondensity=1) the photo-density values if the photo density is fixed
  onthespot:              1                           # (Optional) switch for the on the spot approximation
  sigma_cross:            [2.99e-18, 5.66e-19, 7.84e-20] # (Conditional) (if useparams=1) The cross section of ionizing photons for hydrogen (cm^2)
  alphaA:                 4.29e-13                    # (Conditional) (if useparams=1) The case A recombination coefficient for hydrogen (cgs)
  alphaB:                 2.59e-13                    # (Conditional) (if useparams=1) The case B recombination coefficient for hydrogen (cgs)
  beta:                   1.245e-15                   # (Conditional) (if useparams=1) The collisional ionization coefficient for hydrogen (cgs)
  reinject:               1                           # (Optional) gather energy around injection radius and re-inject the energy


# Parameters related to power spectra --------------------------------------------

PowerSpectrum:
  grid_side_length:  256                  # Size of the grid used in power spectrum calculation.
  num_folds:         6                    # Number of foldings (1 means no foldings), determines the max k
  fold_factor:       4                    # (Optional) factor by which to reduce the box along each side each folding (default: 4)
  window_order:      3                    # (Optional) order of the mass assignment scheme (default: 3, TSC)
  shift_centre_small_k_bins: 1            # (Optional) Correct the centre of the bins with a small k to account for the small number of modes entering the bin.
  output_list_on:    0                    # (Optional) Enable the output list
  output_list:       ./output_list_ps.txt # (Optional) File containing the output times (see documentation in "Parameter File" section)
  requested_spectra: ["matter-matter","cdm-cdm","starBH-starBH","gas-matter","pressure-pressure","matter-pressure", "neutrino0-neutrino1"] # Array of strings indicating which components should be correlated for power spectra
    

# Parameters related to lightcones  -----------------------------------------------
# Parameters in the LightconeCommon section apply to all lightcones but can be overridden in the LightconeX sections.
# Up to 8 Lightcone sections named Lightcone0 to Lightcone7 may be present.
LightconeCommon:

  subdir:            lightcones   # All lightcone output is written to this directory
  buffer_chunk_size: 10000        # Particles and map updates are buffered in a linked list of chunks of this size

  z_range_for_DM:     [0.0, 0.05] # Output redshift range for dark matter
  z_range_for_Gas:    [0.0, 0.05] # Output redshift range for gas
  z_range_for_Stars:  [0.0, 0.05] # Output redshift range for stars
  z_range_for_BH:     [0.0, 0.05] # Output redshift range for black holes

  max_particles_buffered: 100000  # Output particles if buffer size reaches this value
  max_updates_buffered:   100000  # Flush map updates if buffer size reaches this value
  hdf5_chunk_size:        16384   # Chunk size for HDF5 particle and healpix map datasets

  nside:                512                    # Healpix resolution parameter
  radius_file:          ./shell_redshifts.txt  # Redshifts of shells for healpix maps
  max_map_update_send_size_mb: 16.0            # Apply map updates over mutliple iterations to limit memory overhead
  map_names_file:       ./map_types.txt        # List of types of healpix maps to make

  distributed_maps:   1           # Split maps over multiple files (1) or use collective I/O to write one file (0)

  particles_lossy_compression: 0  # Apply lossy compression to lightcone particles
  particles_gzip_level:        6  # Apply lossless (deflate) compression to lightcone particles
  maps_gzip_level:             6  # Apply lossless (deflate) compression to healpix maps

# Parameters specific to lightcone 0 - any lightcone parameters not found here are taken from LightconeCommon, above,
# except for 'enabled' and 'basename'.
Lightcone0:
  enabled: 1                                           # Enable this lightcone
  basename: lightcone0                                 # Base name of this lighcone's output files
  observer_position: [35.561875, 35.561875, 35.561875] # Location of the observer in this lightcone

# Parameters specific to lightcone 1 - any lightcone parameters not found here are taken from LightconeCommon, above,
# except for 'enabled' and 'basename'.
Lightcone1:
  enabled: 1
  basename: lightcone1
  observer_position: [35.561875, 35.561875, 35.561875]

  gas_filtering_enabled:      1      # Enable filtering out of certain gas particles from particle outputs
  min_z_for_gas_filtering:    0.025  # Filter gas particles above this redshift, output all below
  min_temp_for_filtered_gas:  1.0e5  # Above min_z_for_gas_filtering only output gas with temperature above this
  min_nh_for_filtered_gas:    1.0e-6 # Above min_z_for_gas_filtering only output gas with nh/(1+z)^4 above this<|MERGE_RESOLUTION|>--- conflicted
+++ resolved
@@ -862,28 +862,17 @@
   f_acc: 0.8                                  # (Optional) Fraction of the cut_off_radius that determines if a gas particle should be swallowed wihtout additional check. It has to respect 0 <= f_acc <= 1. (Default: 0.8)
   maximal_temperature:        3e10            # Maximal gas temperature for forming a star (in K)
   density_threshold:          1.67e-23        # Minimal gas density for forming a star (in g/cm3 (1.67e-24 =1acc))
-<<<<<<< HEAD
-=======
-  size_of_calibration_sample: 100000          # Size of the calibration sample used to determine the probabilities to form stellar particles with mass stellar_particle_mass
->>>>>>> 5314ccde
   stellar_particle_mass:      20              # Mass of the stellar particle representing the low mass stars (continuous IMF sampling) (in solar mass)
   minimal_discrete_mass:      8               # Minimal mass of stars represented by discrete particles (in solar mass)
   stellar_particle_mass_first_stars: 20       # Mass of the stellar particle representing the low mass stars (continuous IMF sampling) (in solar mass). First stars
   minimal_discrete_mass_first_stars: 8        # Minimal mass of stars represented by discrete particles (in solar mass). First stars
-<<<<<<< HEAD
   star_spawning_sigma_factor: 0.2 #  Factor to rescale the velocity dispersion of the stars when they are spawned. (Default: 1)
-=======
->>>>>>> 5314ccde
   sink_formation_contracting_gas_criterion: 1     # (Optional) Activate the contracting gas check for sink formation. (Default: 1)
   sink_formation_smoothing_length_criterion: 1    # (Optional) Activate the smoothing length check for sink formation. (Default: 1)
   sink_formation_jeans_instability_criterion: 1   # (Optional) Activate the two Jeans instability checks for sink formation. (Default: 1)
   sink_formation_bound_state_criterion: 1         # (Optional) Activate the bound state check for sink formation. (Default: 1)
   sink_formation_overlapping_sink_criterion: 1    # (Optional) Activate the overlapping sink check for sink formation. (Default: 1)
   disable_sink_formation: 0                   # (Optional) Disable sink formation. (Default: 0)
-<<<<<<< HEAD
-
-=======
->>>>>>> 5314ccde
 
 # Parameters related to radiative transfer ---------------------------------------
 
