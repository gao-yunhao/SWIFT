--- conflicted
+++ resolved
@@ -15,78 +15,6 @@
 # You should have received a copy of the GNU General Public License
 # along with this program.  If not, see <http://www.gnu.org/licenses/>.
 
-<<<<<<< HEAD
-# Common flags
-MYFLAGS =
-
-# Add the source directory and the non-standard paths to the included library headers to CFLAGS
-AM_CFLAGS = -I$(top_srcdir)/src -I$(top_srcdir)/argparse $(HDF5_CPPFLAGS) \
-	$(GSL_INCS) $(FFTW_INCS) $(NUMA_INCS) $(GRACKLE_INCS) $(OPENMP_CFLAGS) \
-	$(CHEALPIX_CFLAGS)
-
-AM_LDFLAGS = $(HDF5_LDFLAGS)
-
-# Extra libraries.
-EXTRA_LIBS = $(GSL_LIBS) $(GMP_LIBS) $(HDF5_LIBS) $(FFTW_LIBS) $(NUMA_LIBS) $(PROFILER_LIBS) \
-	$(TCMALLOC_LIBS) $(JEMALLOC_LIBS) $(TBBMALLOC_LIBS) $(GRACKLE_LIBS) \
-	$(CHEALPIX_LIBS)
-
-# MPI libraries.
-MPI_LIBS = $(PARMETIS_LIBS) $(METIS_LIBS) $(MPI_THREAD_LIBS) $(FFTW_MPI_LIBS)
-MPI_FLAGS = -DWITH_MPI $(PARMETIS_INCS) $(METIS_INCS) $(FFTW_MPI_INCS)
-
-# Programs.
-bin_PROGRAMS = swift
-
-# Also build the FOF tool?
-if HAVESTANDALONEFOF
-bin_PROGRAMS += fof
-endif
-
-# Do we have the CSDS?
-if HAVECSDS
-LD_CSDS = ../csds/src/.libs/libcsds_writer.a
-else
-LD_CSDS =
-endif
-
-# Build MPI versions as well?
-if HAVEMPI
-bin_PROGRAMS += swift_mpi
-if HAVESTANDALONEFOF
-bin_PROGRAMS += fof_mpi
-endif
-endif
-
-# engine_policy_setaffinity is available?
-if HAVESETAFFINITY
-ENGINE_POLICY_SETAFFINITY=| engine_policy_setaffinity
-else
-ENGINE_POLICY_SETAFFINITY=
-endif
-
-# Sources for swift
-swift_SOURCES = main.c
-swift_CFLAGS = $(MYFLAGS) $(AM_CFLAGS) -DENGINE_POLICY="engine_policy_keep $(ENGINE_POLICY_SETAFFINITY)"
-swift_LDADD =  ../src/.libs/libswiftsim.a ../argparse/.libs/libargparse.a $(VELOCIRAPTOR_LIBS) $(EXTRA_LIBS) $(LD_CSDS)
-
-# Sources for swift_mpi, do we need an affinity policy for MPI?
-swift_mpi_SOURCES = main.c
-swift_mpi_CFLAGS = $(MYFLAGS) $(AM_CFLAGS) $(MPI_FLAGS) -DENGINE_POLICY="engine_policy_keep $(ENGINE_POLICY_SETAFFINITY)"
-swift_mpi_LDADD =  ../src/.libs/libswiftsim_mpi.a ../argparse/.libs/libargparse.a $(MPI_LIBS) $(VELOCIRAPTOR_MPI_LIBS) $(EXTRA_LIBS) $(LD_CSDS)
-
-# Sources for fof
-fof_SOURCES = main_fof.c
-fof_CFLAGS = $(MYFLAGS) $(AM_CFLAGS) -DENGINE_POLICY="engine_policy_keep $(ENGINE_POLICY_SETAFFINITY)"
-fof_LDADD =  ../src/.libs/libswiftsim.a ../argparse/.libs/libargparse.a $(VELOCIRAPTOR_LIBS) $(EXTRA_LIBS) $(LD_CSDS)
-
-# Sources for fof_mpi, do we need an affinity policy for MPI?
-fof_mpi_SOURCES = main_fof.c
-fof_mpi_CFLAGS = $(MYFLAGS) $(AM_CFLAGS) $(MPI_FLAGS) -DENGINE_POLICY="engine_policy_keep $(ENGINE_POLICY_SETAFFINITY)"
-fof_mpi_LDADD =  ../src/.libs/libswiftsim_mpi.a ../argparse/.libs/libargparse.a $(MPI_LIBS) $(VELOCIRAPTOR_MPI_LIBS) $(EXTRA_LIBS) $(LD_CSDS)
-
-=======
->>>>>>> 960c9d42
 # Scripts to generate ICs
 EXTRA_DIST = Cooling/CoolingBox/coolingBox.yml Cooling/CoolingBox/plotEnergy.py Cooling/CoolingBox/makeIC.py Cooling/CoolingBox/run.sh Cooling/CoolingBox/getGlass.sh \
              Cosmology/ConstantCosmoVolume/run.sh Cosmology/ConstantCosmoVolume/makeIC.py Cosmology/ConstantCosmoVolume/plotSolution.py Cosmology/ConstantCosmoVolume/constant_volume.yml \
