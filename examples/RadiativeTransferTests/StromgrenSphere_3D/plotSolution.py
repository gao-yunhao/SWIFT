#!/usr/bin/env python3
###############################################################################
# This file is part of SWIFT.
# Copyright (c) 2022 Mladen Ivkovic (mladen.ivkovic@hotmail.com)
#
# This program is free software: you can redistribute it and/or modify
# it under the terms of the GNU Lesser General Public License as published
# by the Free Software Foundation, either version 3 of the License, or
# (at your option) any later version.
#
# This program is distributed in the hope that it will be useful,
# but WITHOUT ANY WARRANTY; without even the implied warranty of
# MERCHANTABILITY or FITNESS FOR A PARTICULAR PURPOSE.  See the
# GNU General Public License for more details.
#
# You should have received a copy of the GNU Lesser General Public License
# along with this program.  If not, see <http://www.gnu.org/licenses/>.
#
##############################################################################


# ----------------------------------------------------
# Plot slices of the neutral hydrogen number density,
# pressure, temperature, and neutral hydrogen mass fraction.
# ----------------------------------------------------

import sys
import swiftsimio
import gc
import unyt
from matplotlib import pyplot as plt
import matplotlib as mpl
from mpl_toolkits.axes_grid1 import make_axes_locatable
from matplotlib.colors import LogNorm
from swiftsimio.visualisation.slice import slice_gas
import stromgren_plotting_tools as spt

import stromgren_plotting_tools as spt

# Parameters users should/may tweak

# snapshot basename
snapshot_base = "output"

# parameters for imshow plots
imshow_kwargs = {"origin": "lower"}

# parameters for swiftsimio slices
slice_kwargs = {"resolution": 1024, "parallel": True}

# -----------------------------------------------------------------------


# Read in cmdline arg: Are we plotting only one snapshot, or all?
plot_all = False
snapnr = -1
try:
    snapnr = int(sys.argv[1])
except IndexError:
    plot_all = True
    snapnr = -1

mpl.rcParams["text.usetex"] = True


def set_colorbar(ax, im):
    """
    Adapt the colorbar a bit for axis object <ax> and
    imshow instance <im>
    """
    divider = make_axes_locatable(ax)
    cax = divider.append_axes("right", size="5%", pad=0.05)
    plt.colorbar(im, cax=cax)
    return


def plot_result(filename):
    """
    Create and save the plot
    """
    print("working on", filename)

    data = swiftsimio.load(filename)
    meta = data.metadata
    scheme = str(meta.subgrid_scheme["RT Scheme"].decode("utf-8"))

    global imshow_kwargs
    imshow_kwargs["extent"] = [
        0.0 * meta.boxsize[0].v,
        0.9 * meta.boxsize[0].v,
        0.0 * meta.boxsize[1].v,
        0.9 * meta.boxsize[1].v,
    ]

    try:
        par = meta.parameters["InitialConditions:periodic"]
        periodic = int(par) == 1
    except KeyError:
        periodic = False

    # Add a cutoff to the image edges if the run wasn't periodic
    cutoff = int(0.05 * slice_kwargs["resolution"])

    mass_map = slice_gas(
        data, project="masses", z_slice=0.5 * meta.boxsize[2], **slice_kwargs
    )
    gamma = meta.gas_gamma

    imf = spt.get_imf(scheme, data)

    # use units that are most likely not to produce infinities and NaNs
    masses_MSun = data.gas.masses.to("M_Sun")

    data.gas.mXHI = imf.HI * masses_MSun
    data.gas.mXHII = imf.HII * masses_MSun
    data.gas.mP = data.gas.pressures * masses_MSun
    data.gas.mrhoHI = imf.HI * data.gas.densities * masses_MSun

    mu = spt.mean_molecular_weight(imf.HI, imf.HII, imf.HeI, imf.HeII, imf.HeIII)
    data.gas.mT = (
        spt.gas_temperature(data.gas.internal_energies, mu, gamma) * masses_MSun
    )

    mass_weighted_HI_map = slice_gas(
        data, project="mXHI", z_slice=0.5 * meta.boxsize[2], **slice_kwargs
    )
    mass_weighted_pressure_map = slice_gas(
        data, project="mP", z_slice=0.5 * meta.boxsize[2], **slice_kwargs
    )
    mass_weighted_HI_density_map = slice_gas(
        data, project="mrhoHI", z_slice=0.5 * meta.boxsize[2], **slice_kwargs
    )
    mass_weighted_temperature_map = slice_gas(
        data, project="mT", z_slice=0.5 * meta.boxsize[2], **slice_kwargs
    )

    HI_map = mass_weighted_HI_map / mass_map
    if not periodic:
        HI_map = HI_map[cutoff:-cutoff, cutoff:-cutoff]

    pressure_map = mass_weighted_pressure_map / mass_map
    if not periodic:
        pressure_map = pressure_map[cutoff:-cutoff, cutoff:-cutoff]
    pressure_map = pressure_map.to("g/cm/s**2")

    HI_density_map = mass_weighted_HI_density_map / mass_map
    if not periodic:
        HI_density_map = HI_density_map[cutoff:-cutoff, cutoff:-cutoff]
    HI_density_map = HI_density_map.to("kg/cm**3")
    HI_density_map = HI_density_map / unyt.proton_mass

    temperature_map = mass_weighted_temperature_map / mass_map
    if not periodic:
        temperature_map = temperature_map[cutoff:-cutoff, cutoff:-cutoff]
    temperature_map = temperature_map.to("K")

    fig = plt.figure(figsize=(12, 12), dpi=200)
    figname = filename[:-5] + ".png"

    ax1 = fig.add_subplot(221)
    ax2 = fig.add_subplot(222)
    ax3 = fig.add_subplot(223)
    ax4 = fig.add_subplot(224)

    try:
        im1 = ax1.imshow(
            HI_density_map.T,
            **imshow_kwargs,
            norm=LogNorm(vmin=1.0e-6, vmax=1e-1),
            cmap="bone",
        )
        set_colorbar(ax1, im1)
        ax1.set_title(r"Neutral Hydrogen Number Density [cm$^{-3}$]")
    except (ValueError, TypeError) as e:
        print(
            filename,
            "densities wrong? min",
            data.gas.densities.min(),
            "max",
            data.gas.densities.max(),
        )
        return

    try:
        im2 = ax2.imshow(
            HI_map.T,
            **imshow_kwargs,
            norm=LogNorm(vmin=1.0e-5, vmax=1.0),
            cmap="cividis",
        )
        set_colorbar(ax2, im2)
        ax2.set_title("Neutral Hydrogen Mass Fraction [1]")
<<<<<<< HEAD
    except ValueError:
        print(filename, "mass fraction wrong? min", imf.HI.min(), "max", imf.HI.max())
=======
    except (ValueError, TypeError) as e:
        print(
            filename,
            "mass fraction wrong? min",
            data.gas.ion_mass_fractions.HI.min(),
            "max",
            data.gas.ion_mass_fractions.HI.max(),
        )
>>>>>>> 73fde635
        return

    try:
        im3 = ax3.imshow(
            pressure_map.T,
            **imshow_kwargs,
            norm=LogNorm(vmin=1e-15, vmax=1e-12),
            cmap="viridis",
        )
        set_colorbar(ax3, im3)
        ax3.set_title(r"Pressure [g/cm/s$^2$]")
    except (ValueError, TypeError) as e:
        print(
            filename,
            "pressures wrong? min",
            data.gas.pressures.min(),
            "max",
            data.gas.pressures.max(),
        )
        return

    try:
        im4 = ax4.imshow(
            temperature_map.T,
            **imshow_kwargs,
            norm=LogNorm(vmin=1e2, vmax=5e4),
            cmap="inferno",
        )
        set_colorbar(ax4, im4)
        ax4.set_title(r"Temperature [K]")
    except (ValueError, TypeError) as e:
        print(
            filename,
            "temperatures wrong? min",
            temperature_map.min(),
            "max",
            temperature_map.max(),
        )
        return

    for ax in [ax1, ax2, ax3, ax4]:
        ax.set_xlabel("[kpc]")
        ax.set_ylabel("[kpc]")

    title = filename.replace("_", "\_")  # exception handle underscore for latex
    if meta.cosmology is not None:
        title += ", $z$ = {0:.2e}".format(meta.z)
    title += ", $t$ = {0:.1f}".format(meta.time.to("Myr"))
    fig.suptitle(title)

    plt.tight_layout()
    plt.savefig(figname)
    plt.close()
    gc.collect()
    return


if __name__ == "__main__":

    snaplist = spt.get_snapshot_list(snapshot_base, plot_all, snapnr)

    for f in snaplist:
        plot_result(f)<|MERGE_RESOLUTION|>--- conflicted
+++ resolved
@@ -33,7 +33,6 @@
 from mpl_toolkits.axes_grid1 import make_axes_locatable
 from matplotlib.colors import LogNorm
 from swiftsimio.visualisation.slice import slice_gas
-import stromgren_plotting_tools as spt
 
 import stromgren_plotting_tools as spt
 
@@ -58,7 +57,6 @@
     snapnr = int(sys.argv[1])
 except IndexError:
     plot_all = True
-    snapnr = -1
 
 mpl.rcParams["text.usetex"] = True
 
@@ -190,10 +188,6 @@
         )
         set_colorbar(ax2, im2)
         ax2.set_title("Neutral Hydrogen Mass Fraction [1]")
-<<<<<<< HEAD
-    except ValueError:
-        print(filename, "mass fraction wrong? min", imf.HI.min(), "max", imf.HI.max())
-=======
     except (ValueError, TypeError) as e:
         print(
             filename,
@@ -202,7 +196,6 @@
             "max",
             data.gas.ion_mass_fractions.HI.max(),
         )
->>>>>>> 73fde635
         return
 
     try:
@@ -233,7 +226,7 @@
         )
         set_colorbar(ax4, im4)
         ax4.set_title(r"Temperature [K]")
-    except (ValueError, TypeError) as e:
+    except ValueError:
         print(
             filename,
             "temperatures wrong? min",
