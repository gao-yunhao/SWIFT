--- conflicted
+++ resolved
@@ -14,15 +14,9 @@
 # Parameters governing the time integration
 TimeIntegration:
   time_begin: 0.    # The starting time of the simulation (in internal units).
-<<<<<<< HEAD
   time_end:   1e-4  # The end time of the simulation (in internal units).
-  dt_min:     1e-6  # The minimal time-step size of the simulation (in internal units).
+  dt_min:     1e-7  # The minimal time-step size of the simulation (in internal units).
   dt_max:     1e-4  # The maximal time-step size of the simulation (in internal units).
-=======
-  time_end:   1.    # The end time of the simulation (in internal units).
-  dt_min:     1e-7  # The minimal time-step size of the simulation (in internal units).
-  dt_max:     1e-2  # The maximal time-step size of the simulation (in internal units).
->>>>>>> 778c4cca
 
 # Parameters governing the snapshots
 Snapshots:
@@ -51,11 +45,6 @@
 # Parameters related to the initial conditions
 InitialConditions:
   file_name:  ./cosmoVolume.hdf5     # The file to read
-<<<<<<< HEAD
-  h_scaling:  1.                    # A scaling factor to apply to all smoothing lengths in the ICs.
-  shift_x:    0.                    # A shift to apply to all particles read from the ICs (in internal units).
-  shift_y:    0.
-  shift_z:    0.
 
 # Parameters govering domain decomposition
 DomainDecomposition:
@@ -71,6 +60,4 @@
   position_y:      5.
   position_z:      5.
   mass:            1.     # mass of external point mass in internal units
- 
-=======
->>>>>>> 778c4cca
+ 