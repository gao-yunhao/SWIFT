/*******************************************************************************
 * This file is part of SWIFT.
 * Copyright (c) 2012 Pedro Gonnet (pedro.gonnet@durham.ac.uk),
 *                    Matthieu Schaller (matthieu.schaller@durham.ac.uk)
 *               2015 Peter W. Draper (p.w.draper@durham.ac.uk)
 *                    Angus Lepper (angus.lepper@ed.ac.uk)
 *               2016 John A. Regan (john.a.regan@durham.ac.uk)
 *                    Tom Theuns (tom.theuns@durham.ac.uk)
 *
 * This program is free software: you can redistribute it and/or modify
 * it under the terms of the GNU Lesser General Public License as published
 * by the Free Software Foundation, either version 3 of the License, or
 * (at your option) any later version.
 *
 * This program is distributed in the hope that it will be useful,
 * but WITHOUT ANY WARRANTY; without even the implied warranty of
 * MERCHANTABILITY or FITNESS FOR A PARTICULAR PURPOSE.  See the
 * GNU General Public License for more details.
 *
 * You should have received a copy of the GNU Lesser General Public License
 * along with this program.  If not, see <http://www.gnu.org/licenses/>.
 *
 ******************************************************************************/

/* Config parameters. */
#include "../config.h"

/* Some standard headers. */
#include <errno.h>
#include <fenv.h>
#include <libgen.h>
#include <stdio.h>
#include <stdlib.h>
#include <string.h>
#include <sys/stat.h>
#include <unistd.h>

/* MPI headers. */
#ifdef WITH_MPI
#include <mpi.h>
#endif

/* Local headers. */
#include "argparse.h"
#include "swift.h"

/* Engine policy flags. */
#ifndef ENGINE_POLICY
#define ENGINE_POLICY engine_policy_none
#endif

/* Global profiler. */
struct profiler prof;

/*  Usage string. */
static const char *const swift_usage[] = {
    "swift [options] [[--] param-file]",
    "swift [options] param-file",
    "swift_mpi [options] [[--] param-file]",
    "swift_mpi [options] param-file",
    NULL,
};

/* Function to handle multiple -P arguments. */
struct cmdparams {
  const char *param[PARSER_MAX_NO_OF_PARAMS];
  int nparam;
};

static int handle_cmdparam(struct argparse *self,
                           const struct argparse_option *opt) {
  struct cmdparams *cmdps = (struct cmdparams *)opt->data;
  cmdps->param[cmdps->nparam] = *(char **)opt->value;
  cmdps->nparam++;
  return 1;
}

/**
 * @brief Main routine that loads a few particles and generates some output.
 *
 */
int main(int argc, char *argv[]) {

  struct clocks_time tic, toc;
  struct engine e;

  /* Structs used by the engine. Declare now to make sure these are always in
   * scope.  */
  struct chemistry_global_data chemistry;
  struct cooling_function_data cooling_func;
  struct cosmology cosmo;
  struct external_potential potential;
  struct star_formation starform;
  struct pm_mesh mesh;
  struct gpart *gparts = NULL;
  struct gravity_props gravity_properties;
  struct hydro_props hydro_properties;
  struct stars_props stars_properties;
  struct sink_props sink_properties;
  struct feedback_props feedback_properties;
  struct entropy_floor_properties entropy_floor;
  struct black_holes_props black_holes_properties;
  struct fof_props fof_properties;
  struct part *parts = NULL;
  struct phys_const prog_const;
  struct space s;
  struct spart *sparts = NULL;
  struct bpart *bparts = NULL;
  struct sink *sinks = NULL;
  struct unit_system us;
  struct los_props los_properties;

  int nr_nodes = 1, myrank = 0;

#ifdef WITH_MPI
  /* Start by initializing MPI. */
  int res = 0, prov = 0;
  if ((res = MPI_Init_thread(&argc, &argv, MPI_THREAD_MULTIPLE, &prov)) !=
      MPI_SUCCESS)
    error("Call to MPI_Init failed with error %i.", res);
  if (prov != MPI_THREAD_MULTIPLE)
    error(
        "MPI does not provide the level of threading"
        " required (MPI_THREAD_MULTIPLE).");
  if ((res = MPI_Comm_size(MPI_COMM_WORLD, &nr_nodes)) != MPI_SUCCESS)
    error("MPI_Comm_size failed with error %i.", res);
  if ((res = MPI_Comm_rank(MPI_COMM_WORLD, &myrank)) != MPI_SUCCESS)
    error("Call to MPI_Comm_rank failed with error %i.", res);

  /* Make sure messages are stamped with the correct rank and step. */
  engine_rank = myrank;
  engine_current_step = 0;

  if ((res = MPI_Comm_set_errhandler(MPI_COMM_WORLD, MPI_ERRORS_RETURN)) !=
      MPI_SUCCESS)
    error("Call to MPI_Comm_set_errhandler failed with error %i.", res);
  if (myrank == 0)
    printf("[0000] [00000.0] main: MPI is up and running with %i node(s).\n\n",
           nr_nodes);
  if (nr_nodes == 1) {
    message("WARNING: you are running with one MPI rank.");
    message("WARNING: you should use the non-MPI version of this program.");
  }
  fflush(stdout);

#endif

  /* Welcome to SWIFT, you made the right choice */
  if (myrank == 0) greetings(/*fof=*/0);

  int with_aff = 0;
  int dry_run = 0;
  int dump_tasks = 0;
  int dump_cells = 0;
  int dump_threadpool = 0;
  int nsteps = -2;
  int restart = 0;
  int with_cosmology = 0;
  int with_external_gravity = 0;
  int with_temperature = 0;
  int with_cooling = 0;
  int with_self_gravity = 0;
  int with_hydro = 0;
  int with_stars = 0;
  int with_fof = 0;
  int with_star_formation = 0;
  int with_feedback = 0;
  int with_black_holes = 0;
  int with_timestep_limiter = 0;
  int with_timestep_sync = 0;
  int with_fp_exceptions = 0;
  int with_drift_all = 0;
  int with_mpole_reconstruction = 0;
  int with_structure_finding = 0;
  int with_logger = 0;
  int with_sink = 0;
  int with_qla = 0;
  int with_eagle = 0;
  int with_gear = 0;
  int with_line_of_sight = 0;
  int with_rt = 0;
  int verbose = 0;
  int nr_threads = 1;
  int with_verbose_timers = 0;
  char *output_parameters_filename = NULL;
  char *cpufreqarg = NULL;
  char *param_filename = NULL;
  char restart_file[200] = "";
  unsigned long long cpufreq = 0;
  float dump_tasks_threshold = 0.f;
  struct cmdparams cmdps;
  cmdps.nparam = 0;
  cmdps.param[0] = NULL;
  char *buffer = NULL;

  /* Parse the command-line parameters. */
  struct argparse_option options[] = {
      OPT_HELP(),

      OPT_GROUP("  Simulation options:\n"),
      OPT_BOOLEAN('b', "feedback", &with_feedback, "Run with stars feedback.",
                  NULL, 0, 0),
      OPT_BOOLEAN('c', "cosmology", &with_cosmology,
                  "Run with cosmological time integration.", NULL, 0, 0),
      OPT_BOOLEAN(0, "temperature", &with_temperature,
                  "Run with temperature calculation.", NULL, 0, 0),
      OPT_BOOLEAN('C', "cooling", &with_cooling,
                  "Run with cooling (also switches on --temperature).", NULL, 0,
                  0),
      OPT_BOOLEAN('D', "drift-all", &with_drift_all,
                  "Always drift all particles even the ones far from active "
                  "particles. This emulates Gadget-[23] and GIZMO's default "
                  "behaviours.",
                  NULL, 0, 0),
      OPT_BOOLEAN('F', "star-formation", &with_star_formation,
                  "Run with star formation.", NULL, 0, 0),
      OPT_BOOLEAN('g', "external-gravity", &with_external_gravity,
                  "Run with an external gravitational potential.", NULL, 0, 0),
      OPT_BOOLEAN('G', "self-gravity", &with_self_gravity,
                  "Run with self-gravity.", NULL, 0, 0),
      OPT_BOOLEAN('M', "multipole-reconstruction", &with_mpole_reconstruction,
                  "Reconstruct the multipoles every time-step.", NULL, 0, 0),
      OPT_BOOLEAN('s', "hydro", &with_hydro, "Run with hydrodynamics.", NULL, 0,
                  0),
      OPT_BOOLEAN('S', "stars", &with_stars, "Run with stars.", NULL, 0, 0),
      OPT_BOOLEAN('B', "black-holes", &with_black_holes,
                  "Run with black holes.", NULL, 0, 0),
      OPT_BOOLEAN('k', "sinks", &with_sink, "Run with sink particles.", NULL, 0,
                  0),
      OPT_BOOLEAN(
          'u', "fof", &with_fof,
          "Run Friends-of-Friends algorithm to perform black hole seeding.",
          NULL, 0, 0),
      OPT_BOOLEAN('x', "velociraptor", &with_structure_finding,
                  "Run with structure finding.", NULL, 0, 0),
      OPT_BOOLEAN(0, "line-of-sight", &with_line_of_sight,
                  "Run with line-of-sight outputs.", NULL, 0, 0),
      OPT_BOOLEAN(0, "limiter", &with_timestep_limiter,
                  "Run with time-step limiter.", NULL, 0, 0),
      OPT_BOOLEAN(0, "sync", &with_timestep_sync,
                  "Run with time-step synchronization of particles hit by "
                  "feedback events.",
                  NULL, 0, 0),
      OPT_BOOLEAN(0, "logger", &with_logger, "Run with the particle logger.",
                  NULL, 0, 0),
      OPT_BOOLEAN('R', "radiation", &with_rt,
                  "Run with radiative transfer. Work in progress, currently "
                  "has no effect.",
                  NULL, 0, 0),

      OPT_GROUP("  Simulation meta-options:\n"),
      OPT_BOOLEAN(0, "quick-lyman-alpha", &with_qla,
                  "Run with all the options needed for the quick Lyman-alpha "
                  "model. This is equivalent to --hydro --self-gravity --stars "
                  "--star-formation --cooling.",
                  NULL, 0, 0),
      OPT_BOOLEAN(
          0, "eagle", &with_eagle,
          "Run with all the options needed for the EAGLE model. This is "
          "equivalent to --hydro --limiter --sync --self-gravity --stars "
          "--star-formation --cooling --feedback --black-holes --fof.",
          NULL, 0, 0),
      OPT_BOOLEAN(
          0, "gear", &with_gear,
          "Run with all the options needed for the GEAR model. This is "
          "equivalent to --hydro --limiter --sync --self-gravity --stars "
          "--star-formation --cooling --feedback.",
          NULL, 0, 0),

      OPT_GROUP("  Control options:\n"),
      OPT_BOOLEAN('a', "pin", &with_aff,
                  "Pin runners using processor affinity.", NULL, 0, 0),
      OPT_BOOLEAN('d', "dry-run", &dry_run,
                  "Dry run. Read the parameter file, allocates memory but does "
                  "not read the particles from ICs. Exits before the start of "
                  "time integration. Checks the validity of parameters and IC "
                  "files as well as memory limits.",
                  NULL, 0, 0),
      OPT_BOOLEAN('e', "fpe", &with_fp_exceptions,
                  "Enable floating-point exceptions (debugging mode).", NULL, 0,
                  0),
      OPT_STRING('f', "cpu-frequency", &cpufreqarg,
                 "Overwrite the CPU "
                 "frequency (Hz) to be used for time measurements.",
                 NULL, 0, 0),
      OPT_INTEGER('n', "steps", &nsteps,
                  "Execute a fixed number of time steps. When unset use the "
                  "time_end parameter to stop.",
                  NULL, 0, 0),
      OPT_STRING('o', "output-params", &output_parameters_filename,
                 "Generate a parameter file with the options for selecting the "
                 "output fields.",
                 NULL, 0, 0),
      OPT_STRING('P', "param", &buffer,
                 "Set parameter value, overiding the value read from the "
                 "parameter file. Can be used more than once {sec:par:value}.",
                 handle_cmdparam, (intptr_t)&cmdps, 0),
      OPT_BOOLEAN('r', "restart", &restart, "Continue using restart files.",
                  NULL, 0, 0),
      OPT_INTEGER('t', "threads", &nr_threads,
                  "The number of threads to use on each MPI rank. Defaults to "
                  "1 if not specified.",
                  NULL, 0, 0),
      OPT_INTEGER('T', "timers", &with_verbose_timers,
                  "Print timers every time-step.", NULL, 0, 0),
      OPT_INTEGER('v', "verbose", &verbose,
                  "Run in verbose mode, in MPI mode 2 outputs from all ranks.",
                  NULL, 0, 0),
      OPT_INTEGER('y', "task-dumps", &dump_tasks,
                  "Time-step frequency at which task graphs are dumped.", NULL,
                  0, 0),
      OPT_INTEGER(0, "cell-dumps", &dump_cells,
                  "Time-step frequency at which cell graphs are dumped.", NULL,
                  0, 0),
      OPT_INTEGER('Y', "threadpool-dumps", &dump_threadpool,
                  "Time-step frequency at which threadpool tasks are dumped.",
                  NULL, 0, 0),
      OPT_FLOAT(0, "dump-tasks-threshold", &dump_tasks_threshold,
                "Fraction of the total step's time spent in a task to trigger "
                "a dump of the task plot on this step",
                NULL, 0, 0),
      OPT_END(),
  };
  struct argparse argparse;
  argparse_init(&argparse, options, swift_usage, 0);
  argparse_describe(&argparse, "\nParameters:",
                    "\nSee the file examples/parameter_example.yml for an "
                    "example of parameter file.");
  int nargs = argparse_parse(&argparse, argc, (const char **)argv);

  /* Deal with meta options */
  if (with_qla) {
    with_hydro = 1;
    with_self_gravity = 1;
    with_stars = 1;
    with_star_formation = 1;
    with_cooling = 1;
  }
  if (with_eagle) {
    with_hydro = 1;
    with_timestep_limiter = 1;
    with_timestep_sync = 1;
    with_self_gravity = 1;
    with_stars = 1;
    with_star_formation = 1;
    with_cooling = 1;
    with_feedback = 1;
    with_black_holes = 1;
    with_fof = 1;
  }
  if (with_gear) {
    with_hydro = 1;
    with_timestep_limiter = 1;
    with_timestep_sync = 1;
    with_self_gravity = 1;
    with_stars = 1;
    with_star_formation = 1;
    with_cooling = 1;
    with_feedback = 1;
  }

  /* Write output parameter file */
  if (myrank == 0 && output_parameters_filename != NULL) {
    io_write_output_field_parameter(output_parameters_filename, with_cosmology);
    printf("End of run.\n");
    return 0;
  }

  /* Need a parameter file. */
  if (nargs != 1) {
    if (myrank == 0) argparse_usage(&argparse);
    printf("\nError: no parameter file was supplied.\n");
    return 1;
  }
  param_filename = argv[0];

  /* Checks of options. */
#if !defined(HAVE_SETAFFINITY) || !defined(HAVE_LIBNUMA)
  if (with_aff) {
    printf("Error: no NUMA support for thread affinity\n");
    return 1;
  }
#endif

#if !defined(WITH_LOGGER)
  if (with_logger) {
    printf(
        "Error: the particle logger is not available, please compile with "
        "--enable-logger.");
    return 1;
  }
#endif

#ifndef HAVE_FE_ENABLE_EXCEPT
  if (with_fp_exceptions) {
    printf("Error: no support for floating point exceptions\n");
    return 1;
  }
#endif

#ifndef HAVE_VELOCIRAPTOR
  if (with_structure_finding) {
    printf("Error: VELOCIraptor is not available\n");
    return 1;
  }
#endif

#ifndef SWIFT_DEBUG_TASKS
  if (dump_tasks) {
    if (myrank == 0) {
      message(
          "WARNING: complete task dumps are only created when "
          "configured with --enable-task-debugging.");
      message("         Basic task statistics will be output.");
    }
  }
#endif

  if (dump_tasks_threshold > 0.f) {
#ifndef SWIFT_DEBUG_TASKS
    if (myrank == 0) {
      error(
          "Error: Dumping task plot data above a fixed time threshold is only "
          "valid when the code is configured with --enable-task-debugging.");
    }
#endif
#ifdef WITH_MPI
    if (nr_nodes > 1)
      error("Cannot dump tasks above a time threshold over MPI (yet).");
#endif
  }

#ifndef SWIFT_CELL_GRAPH
  if (dump_cells) {
    if (myrank == 0) {
      error(
          "complete cell dumps are only created when "
          "configured with --enable-cell-graph.");
    }
  }
#endif

#ifndef SWIFT_DEBUG_THREADPOOL
  if (dump_threadpool) {
    printf(
        "Error: threadpool dumping is only possible if SWIFT was "
        "configured with the --enable-threadpool-debugging option.\n");
    return 1;
  }
#endif

#ifdef WITH_MPI
  if (with_sink) {
    printf("Error: sink particles are not available yet with MPI.\n");
    return 1;
  }
#endif

  if (with_sink && with_star_formation) {
    printf(
        "Error: The sink particles are not supposed to be run with star "
        "formation.\n");
    return 1;
  }

  /* The CPU frequency is a long long, so we need to parse that ourselves. */
  if (cpufreqarg != NULL) {
    if (sscanf(cpufreqarg, "%llu", &cpufreq) != 1) {
      if (myrank == 0)
        printf("Error parsing CPU frequency (%s).\n", cpufreqarg);
      return 1;
    }
  }

  if (!with_self_gravity && !with_hydro && !with_external_gravity) {
    if (myrank == 0) {
      argparse_usage(&argparse);
      printf("\nError: At least one of -s, -g or -G must be chosen.\n");
    }
    return 1;
  }
  if (with_stars && !with_external_gravity && !with_self_gravity) {
    if (myrank == 0) {
      argparse_usage(&argparse);
      printf(
          "\nError: Cannot process stars without gravity, -g or -G "
          "must be chosen.\n");
    }
    return 1;
  }

  if (with_black_holes && !with_self_gravity) {
    if (myrank == 0) {
      argparse_usage(&argparse);
      printf(
          "\nError: Cannot process black holes without self-gravity, -G must "
          "be chosen.\n");
    }
    return 1;
  }

  if (with_fof) {
#ifndef WITH_FOF
    error("Running with FOF but compiled without it!");
#endif
  }

  if (with_fof && !with_self_gravity) {
    if (myrank == 0)
      printf(
          "Error: Cannot perform FOF search without gravity, -g or -G must be "
          "chosen.\n");
    return 1;
  }

  if (!with_stars && with_star_formation) {
    if (myrank == 0) {
      argparse_usage(&argparse);
      printf(
          "\nError: Cannot process star formation without stars, --stars must "
          "be chosen.\n");
    }
    return 1;
  }

  if (!with_stars && with_feedback) {
    if (myrank == 0) {
      argparse_usage(&argparse);
      printf(
          "\nError: Cannot process feedback without stars, --stars must be "
          "chosen.\n");
    }
    return 1;
  }

  if (!with_hydro && with_feedback) {
    if (myrank == 0) {
      argparse_usage(&argparse);
      printf(
          "\nError: Cannot process feedback without gas, --hydro must be "
          "chosen.\n");
    }
    return 1;
  }

  if (!with_hydro && with_black_holes) {
    if (myrank == 0) {
      argparse_usage(&argparse);
      printf(
          "\nError: Cannot process black holes without gas, --hydro must be "
          "chosen.\n");
    }
    return 1;
  }

  if (!with_hydro && with_line_of_sight) {
    if (myrank == 0) {
      argparse_usage(&argparse);
      printf(
          "\nError: Cannot use line-of-sight outputs without gas, --hydro must "
          "be chosen.\n");
    }
    return 1;
  }

#ifdef RT_NONE
  if (with_rt) {
    error("Running with radiative transfer but compiled without it!");
  }
#else
  if (with_rt && !with_hydro) {
    error(
        "Error: Cannot use radiative transfer without gas, --hydro must be "
        "chosen\n");
  }
  if (with_rt && !with_stars) {
    error(
        "Error: Cannot use radiative transfer without stars, --stars must be "
        "chosen\n");
  }

#ifndef GADGET2_SPH
  /* Temporary, this dependency will be removed later */
  error("Error: Cannot use radiative transfer without gadget2-sph for now\n");
#endif
#ifndef STARS_GEAR
  /* Temporary, this dependency will be removed later */
  error(
      "Error: Cannot use radiative transfer without GEAR star model for now\n");
#endif
#ifdef WITH_MPI
  /* Temporary, this will be removed in due time */
  error("Error: Cannot use radiative transfer with MPI\n");
#endif
#endif /* idfef RT_NONE */

/* Let's pin the main thread, now we know if affinity will be used. */
#if defined(HAVE_SETAFFINITY) && defined(HAVE_LIBNUMA) && defined(_GNU_SOURCE)
  if (with_aff &&
      ((ENGINE_POLICY)&engine_policy_setaffinity) == engine_policy_setaffinity)
    engine_pin();
#endif

  /* Genesis 1.1: And then, there was time ! */
  clocks_set_cpufreq(cpufreq);

  /* Are we running with gravity */
  const int with_gravity = (with_self_gravity || with_external_gravity);

  /* How vocal are we ? */
  const int talking = (verbose == 1 && myrank == 0) || (verbose == 2);

  if (myrank == 0 && dry_run)
    message(
        "Executing a dry run. No i/o or time integration will be performed.");

  /* Report CPU frequency.*/
  cpufreq = clocks_get_cpufreq();
  if (myrank == 0) {
    message("CPU frequency used for tick conversion: %llu Hz", cpufreq);
  }

/* Report host name(s). */
#ifdef WITH_MPI
  if (talking) {
    message("Rank %d running on: %s", myrank, hostname());
  }
#else
  message("Running on: %s", hostname());
#endif

/* Do we have debugging checks ? */
#ifdef SWIFT_DEBUG_CHECKS
  if (myrank == 0)
    message("WARNING: Debugging checks activated. Code will be slower !");
#endif

/* Do we have debugging checks ? */
#ifdef SWIFT_USE_NAIVE_INTERACTIONS
  if (myrank == 0)
    message(
        "WARNING: Naive cell interactions activated. Code will be slower !");
#endif

/* Do we have gravity accuracy checks ? */
#ifdef SWIFT_GRAVITY_FORCE_CHECKS
  if (myrank == 0)
    message(
        "WARNING: Checking 1/%d of all gpart for gravity accuracy. Code will "
        "be slower !",
        SWIFT_GRAVITY_FORCE_CHECKS);
#endif

  /* Do we choke on FP-exceptions ? */
  if (with_fp_exceptions) {
#ifdef HAVE_FE_ENABLE_EXCEPT
    feenableexcept(FE_DIVBYZERO | FE_INVALID | FE_OVERFLOW);
#endif
    if (myrank == 0)
      message("WARNING: Floating point exceptions will be reported.");
  }

/* Do we have slow barriers? */
#ifndef HAVE_PTHREAD_BARRIERS
  if (myrank == 0)
    message("WARNING: Non-optimal thread barriers are being used.");
#endif

  /* How large are the parts? */
  if (myrank == 0) {
    message("sizeof(part)        is %4zi bytes.", sizeof(struct part));
    message("sizeof(xpart)       is %4zi bytes.", sizeof(struct xpart));
    message("sizeof(sink)        is %4zi bytes.", sizeof(struct sink));
    message("sizeof(spart)       is %4zi bytes.", sizeof(struct spart));
    message("sizeof(bpart)       is %4zi bytes.", sizeof(struct bpart));
    message("sizeof(gpart)       is %4zi bytes.", sizeof(struct gpart));
    message("sizeof(multipole)   is %4zi bytes.", sizeof(struct multipole));
    message("sizeof(grav_tensor) is %4zi bytes.", sizeof(struct grav_tensor));
    message("sizeof(task)        is %4zi bytes.", sizeof(struct task));
    message("sizeof(cell)        is %4zi bytes.", sizeof(struct cell));
  }

  /* Read the parameter file */
  struct swift_params *params =
      (struct swift_params *)malloc(sizeof(struct swift_params));
  if (params == NULL) error("Error allocating memory for the parameter file.");
  if (myrank == 0) {
    message("Reading runtime parameters from file '%s'", param_filename);
    parser_read_file(param_filename, params);

    /* Handle any command-line overrides. */
    if (cmdps.nparam > 0) {
      message(
          "Overwriting values read from the YAML file with command-line "
          "values.");
      for (int k = 0; k < cmdps.nparam; k++)
        parser_set_param(params, cmdps.param[k]);
    }
  }

#ifdef WITH_MPI
  /* Broadcast the parameter file */
  MPI_Bcast(params, sizeof(struct swift_params), MPI_BYTE, 0, MPI_COMM_WORLD);
#endif

  /* Read the provided output selection file, if available. Best to
   * do this after broadcasting the parameters as there may be code in this
   * function that is repeated on each node based on the parameter file. */

  struct output_options *output_options =
      (struct output_options *)malloc(sizeof(struct output_options));
  output_options_init(params, myrank, output_options);

  /* Temporary early aborts for modes not supported over MPI. */
#ifdef WITH_MPI
  if (with_mpole_reconstruction && nr_nodes > 1)
    error("Cannot reconstruct m-poles every step over MPI (yet).");
#endif

    /* Temporary early aborts for modes not supported with hand-vec. */
#if defined(WITH_VECTORIZATION) && defined(GADGET2_SPH) && \
    !defined(CHEMISTRY_NONE)
  error(
      "Cannot run with chemistry and hand-vectorization (yet). "
      "Use --disable-hand-vec at configure time.");
#endif

  /* Check that we can write the snapshots by testing if the output
   * directory exists and is searchable and writable. */
  char basename[PARSER_MAX_LINE_SIZE];
  parser_get_param_string(params, "Snapshots:basename", basename);
  const char *dirp = dirname(basename);
  if (access(dirp, W_OK | X_OK) != 0) {
    error("Cannot write snapshots in directory %s (%s)", dirp, strerror(errno));
  }

  /* Check that we can write the structure finding catalogues by testing if the
   * output directory exists and is searchable and writable. */
  if (with_structure_finding) {
    char stfbasename[PARSER_MAX_LINE_SIZE];
    parser_get_param_string(params, "StructureFinding:basename", stfbasename);
    const char *stfdirp = dirname(stfbasename);
    if (access(stfdirp, W_OK | X_OK) != 0) {
      error("Cannot write stf catalogues in directory %s (%s)", stfdirp,
            strerror(errno));
    }
  }

  /* Check that we can write the line of sight files by testing if the
   * output directory exists and is searchable and writable. */
  if (with_line_of_sight) {
    char losbasename[PARSER_MAX_LINE_SIZE];
    parser_get_param_string(params, "LineOfSight:basename", losbasename);
    const char *losdirp = dirname(losbasename);
    if (access(losdirp, W_OK | X_OK) != 0) {
      error("Cannot write line of sight in directory %s (%s)", losdirp,
            strerror(errno));
    }
  }

  /* Prepare the domain decomposition scheme */
  struct repartition reparttype;
#ifdef WITH_MPI
  struct partition initial_partition;
  partition_init(&initial_partition, &reparttype, params, nr_nodes);

  /* Let's report what we did */
  if (myrank == 0) {
#if defined(HAVE_PARMETIS)
    if (reparttype.usemetis)
      message("Using METIS serial partitioning:");
    else
      message("Using ParMETIS partitioning:");
#elif defined(HAVE_METIS)
    message("Using METIS serial partitioning:");
#else
    message("Non-METIS partitioning:");
#endif
    message("  initial partitioning: %s",
            initial_partition_name[initial_partition.type]);
    if (initial_partition.type == INITPART_GRID)
      message("    grid set to [ %i %i %i ].", initial_partition.grid[0],
              initial_partition.grid[1], initial_partition.grid[2]);
    message("  repartitioning: %s", repartition_name[reparttype.type]);
  }
#endif

  /* Common variables for restart and IC sections. */
  int clean_smoothing_length_values = 0;
  int flag_entropy_ICs = 0;

  /* Work out where we will read and write restart files. */
  char restart_dir[PARSER_MAX_LINE_SIZE];
  parser_get_opt_param_string(params, "Restarts:subdir", restart_dir,
                              "restart");

  /* The directory must exist. */
  if (myrank == 0) {
    if (access(restart_dir, W_OK | X_OK) != 0) {
      if (restart) {
        error("Cannot restart as no restart subdirectory: %s (%s)", restart_dir,
              strerror(errno));
      } else {
        if (mkdir(restart_dir, 0777) != 0)
          error("Failed to create restart directory: %s (%s)", restart_dir,
                strerror(errno));
      }
    }
  }

  /* Basename for any restart files. */
  char restart_name[PARSER_MAX_LINE_SIZE];
  parser_get_opt_param_string(params, "Restarts:basename", restart_name,
                              "swift");

  /* How often to check for the stop file and dump restarts and exit the
   * application. */
  const int restart_stop_steps =
      parser_get_opt_param_int(params, "Restarts:stop_steps", 100);

  /* Get the maximal wall-clock time of this run */
  const float restart_max_hours_runtime =
      parser_get_opt_param_float(params, "Restarts:max_run_time", FLT_MAX);

  /* Do we want to resubmit when we hit the limit? */
  const int resubmit_after_max_hours =
      parser_get_opt_param_int(params, "Restarts:resubmit_on_exit", 0);

  /* What command should we run to resubmit at the end? */
  char resubmit_command[PARSER_MAX_LINE_SIZE];
  if (resubmit_after_max_hours)
    parser_get_param_string(params, "Restarts:resubmit_command",
                            resubmit_command);

  /* If restarting, look for the restart files. */
  if (restart) {

    /* Attempting a restart. */
    char **restart_files = NULL;
    int restart_nfiles = 0;

    if (myrank == 0) {
      message("Restarting SWIFT");

      /* Locate the restart files. */
      restart_files =
          restart_locate(restart_dir, restart_name, &restart_nfiles);
      if (restart_nfiles == 0)
        error("Failed to locate any restart files in %s", restart_dir);

      /* We need one file per rank. */
      if (restart_nfiles != nr_nodes)
        error("Incorrect number of restart files, expected %d found %d",
              nr_nodes, restart_nfiles);

      if (verbose > 0)
        for (int i = 0; i < restart_nfiles; i++)
          message("found restart file: %s", restart_files[i]);
    }

#ifdef WITH_MPI
    /* Distribute the restart files, need one for each rank. */
    if (myrank == 0) {

      for (int i = 1; i < nr_nodes; i++) {
        strcpy(restart_file, restart_files[i]);
        MPI_Send(restart_file, 200, MPI_BYTE, i, 0, MPI_COMM_WORLD);
      }

      /* Keep local file. */
      strcpy(restart_file, restart_files[0]);

      /* Finished with the list. */
      restart_locate_free(restart_nfiles, restart_files);

    } else {
      MPI_Recv(restart_file, 200, MPI_BYTE, 0, 0, MPI_COMM_WORLD,
               MPI_STATUS_IGNORE);
    }
    if (verbose > 1) message("local restart file = %s", restart_file);
#else

    /* Just one restart file. */
    strcpy(restart_file, restart_files[0]);

    /* Finished with the list. */
    restart_locate_free(1, restart_files);
#endif

    /* Now read it. */
    restart_read(&e, restart_file);

    /* And initialize the engine with the space and policies. */
    if (myrank == 0) clocks_gettime(&tic);
    engine_config(/*restart=*/1, /*fof=*/0, &e, params, nr_nodes, myrank,
                  nr_threads, with_aff, talking, restart_file);
    if (myrank == 0) {
      clocks_gettime(&toc);
      message("engine_config took %.3f %s.", clocks_diff(&tic, &toc),
              clocks_getunit());
      fflush(stdout);
    }

    /* Check if we are already done when given steps on the command-line. */
    if (e.step >= nsteps && nsteps > 0)
      error("Not restarting, already completed %d steps", e.step);

  } else {

    /* Prepare and verify the selection of outputs */
    io_prepare_output_fields(output_options, with_cosmology, with_fof,
                             with_structure_finding);

    /* Not restarting so look for the ICs. */
    /* Initialize unit system and constants */
    units_init_from_params(&us, params, "InternalUnitSystem");
    phys_const_init(&us, params, &prog_const);
    if (myrank == 0) {
      message("Internal unit system: U_M = %e g.", us.UnitMass_in_cgs);
      message("Internal unit system: U_L = %e cm.", us.UnitLength_in_cgs);
      message("Internal unit system: U_t = %e s.", us.UnitTime_in_cgs);
      message("Internal unit system: U_I = %e A.", us.UnitCurrent_in_cgs);
      message("Internal unit system: U_T = %e K.", us.UnitTemperature_in_cgs);
      phys_const_print(&prog_const);
    }

    /* Read particles and space information from ICs */
    char ICfileName[200] = "";
    parser_get_param_string(params, "InitialConditions:file_name", ICfileName);
    const int periodic =
        parser_get_param_int(params, "InitialConditions:periodic");
    const int replicate =
        parser_get_opt_param_int(params, "InitialConditions:replicate", 1);
    clean_smoothing_length_values = parser_get_opt_param_int(
        params, "InitialConditions:cleanup_smoothing_lengths", 0);
    const int cleanup_h = parser_get_opt_param_int(
        params, "InitialConditions:cleanup_h_factors", 0);
    const int cleanup_sqrt_a = parser_get_opt_param_int(
        params, "InitialConditions:cleanup_velocity_factors", 0);
    const int generate_gas_in_ics = parser_get_opt_param_int(
        params, "InitialConditions:generate_gas_in_ics", 0);
    const int remap_ids =
        parser_get_opt_param_int(params, "InitialConditions:remap_ids", 0);

    /* Initialise the cosmology */
    if (with_cosmology)
      cosmology_init(params, &us, &prog_const, &cosmo);
    else
      cosmology_init_no_cosmo(&cosmo);
    if (myrank == 0 && with_cosmology) cosmology_print(&cosmo);

    /* Initialise the hydro properties */
    if (with_hydro)
      hydro_props_init(&hydro_properties, &prog_const, &us, params);
    else
      bzero(&hydro_properties, sizeof(struct hydro_props));

    /* Initialise the equation of state */
    if (with_hydro)
      eos_init(&eos, &prog_const, &us, params);
    else
      bzero(&eos, sizeof(struct eos_parameters));

    /* Initialise the entropy floor */
    if (with_hydro)
      entropy_floor_init(&entropy_floor, &prog_const, &us, &hydro_properties,
                         params);
    else
      bzero(&entropy_floor, sizeof(struct entropy_floor_properties));

    /* Initialise the pressure floor */
    if (with_hydro)
      pressure_floor_init(&pressure_floor_props, &prog_const, &us,
                          &hydro_properties, params);
    else
      bzero(&pressure_floor_props, sizeof(struct pressure_floor_properties));

    /* Initialise the stars properties */
    if (with_stars)
      stars_props_init(&stars_properties, &prog_const, &us, params,
                       &hydro_properties, &cosmo);
    else
      bzero(&stars_properties, sizeof(struct stars_props));

    /* Initialise the feedback properties */
    if (with_feedback) {
#ifdef FEEDBACK_NONE
      error("ERROR: Running with feedback but compiled without it.");
#endif
      feedback_props_init(&feedback_properties, &prog_const, &us, params,
                          &hydro_properties, &cosmo);
    } else
      bzero(&feedback_properties, sizeof(struct feedback_props));

    /* Initialise the black holes properties */
    if (with_black_holes) {
#ifdef BLACK_HOLES_NONE
      error("ERROR: Running with black_holes but compiled without it.");
#endif
      black_holes_props_init(&black_holes_properties, &prog_const, &us, params,
                             &hydro_properties, &cosmo);
    } else
      bzero(&black_holes_properties, sizeof(struct black_holes_props));

    /* Initialise the sink properties */
    if (with_sink) {
      sink_props_init(&sink_properties, &prog_const, &us, params, &cosmo);
    } else
      bzero(&sink_properties, sizeof(struct sink_props));

      /* Initialise the cooling function properties */
#ifdef COOLING_NONE
    if (with_cooling) {
      error(
          "ERROR: Running with cooling calculation"
          " but compiled without it.");
    }
#else
    if (!with_cooling && !with_temperature) {
      error(
          "ERROR: Compiled with cooling but running without it. "
          "Did you forget the --cooling or --temperature flags?");
    }
#endif
    bzero(&cooling_func, sizeof(struct cooling_function_data));
    if (with_cooling || with_temperature) {
      cooling_init(params, &us, &prog_const, &hydro_properties, &cooling_func);
    }
    if (myrank == 0) cooling_print(&cooling_func);

    /* Initialise the star formation law and its properties */
    bzero(&starform, sizeof(struct star_formation));
    if (with_star_formation) {
#ifdef STAR_FORMATION_NONE
      error("ERROR: Running with star formation but compiled without it!");
#endif
      starformation_init(params, &prog_const, &us, &hydro_properties,
                         &starform);
    }
    if (with_star_formation && myrank == 0) starformation_print(&starform);

    /* Initialise the chemistry */
    bzero(&chemistry, sizeof(struct chemistry_global_data));
    chemistry_init(params, &us, &prog_const, &chemistry);
    if (myrank == 0) chemistry_print(&chemistry);

    /* Initialise the FOF properties */
    bzero(&fof_properties, sizeof(struct fof_props));
#ifdef WITH_FOF
    if (with_fof) {
      fof_init(&fof_properties, params, &prog_const, &us, /*stand-alone=*/0);
      if (fof_properties.seed_black_holes_enabled && !with_black_holes) {
	if (myrank == 0)
	  printf("Error: Cannot perform FOF seeding without black holes being in use\n");
	return 1;
      }
    }
#endif

    /* Be verbose about what happens next */
    if (myrank == 0) message("Reading ICs from file '%s'", ICfileName);
    if (myrank == 0 && cleanup_h)
      message("Cleaning up h-factors (h=%f)", cosmo.h);
    if (myrank == 0 && cleanup_sqrt_a)
      message("Cleaning up a-factors from velocity (a=%f)", cosmo.a);
    fflush(stdout);

    /* Get ready to read particles of all kinds */
    size_t Ngas = 0, Ngpart = 0, Ngpart_background = 0;
    size_t Nspart = 0, Nbpart = 0, Nsink = 0;
    double dim[3] = {0., 0., 0.};

    if (myrank == 0) clocks_gettime(&tic);
#if defined(HAVE_HDF5)
#if defined(WITH_MPI)
#if defined(HAVE_PARALLEL_HDF5)
    read_ic_parallel(ICfileName, &us, dim, &parts, &gparts, &sinks, &sparts,
                     &bparts, &Ngas, &Ngpart, &Ngpart_background, &Nsink,
                     &Nspart, &Nbpart, &flag_entropy_ICs, with_hydro,
                     with_gravity, with_sink, with_stars, with_black_holes,
                     with_cosmology, cleanup_h, cleanup_sqrt_a, cosmo.h,
                     cosmo.a, myrank, nr_nodes, MPI_COMM_WORLD, MPI_INFO_NULL,
                     nr_threads, dry_run, remap_ids);
#else
    read_ic_serial(ICfileName, &us, dim, &parts, &gparts, &sinks, &sparts,
                   &bparts, &Ngas, &Ngpart, &Ngpart_background, &Nsink, &Nspart,
                   &Nbpart, &flag_entropy_ICs, with_hydro, with_gravity,
                   with_sink, with_stars, with_black_holes, with_cosmology,
                   cleanup_h, cleanup_sqrt_a, cosmo.h, cosmo.a, myrank,
                   nr_nodes, MPI_COMM_WORLD, MPI_INFO_NULL, nr_threads, dry_run,
                   remap_ids);
#endif
#else
    read_ic_single(ICfileName, &us, dim, &parts, &gparts, &sinks, &sparts,
                   &bparts, &Ngas, &Ngpart, &Ngpart_background, &Nsink, &Nspart,
                   &Nbpart, &flag_entropy_ICs, with_hydro, with_gravity,
                   with_sink, with_stars, with_black_holes, with_cosmology,
                   cleanup_h, cleanup_sqrt_a, cosmo.h, cosmo.a, nr_threads,
                   dry_run, remap_ids);
#endif
#endif

    if (myrank == 0) {
      clocks_gettime(&toc);
      message("Reading initial conditions took %.3f %s.",
              clocks_diff(&tic, &toc), clocks_getunit());
      fflush(stdout);
    }

    /* Some checks that we are not doing something stupid */
    if (generate_gas_in_ics && flag_entropy_ICs)
      error("Can't generate gas if the entropy flag is set in the ICs.");
    if (generate_gas_in_ics && !with_cosmology)
      error("Can't generate gas if the run is not cosmological.");

#ifdef SWIFT_DEBUG_CHECKS
    /* Check once and for all that we don't have unwanted links */
    if (!with_stars && !dry_run) {
      for (size_t k = 0; k < Ngpart; ++k)
        if (gparts[k].type == swift_type_stars) error("Linking problem");
    }
    if (!with_black_holes && !dry_run) {
      for (size_t k = 0; k < Ngpart; ++k)
        if (gparts[k].type == swift_type_black_hole) error("Linking problem");
    }
    if (!with_hydro && !dry_run) {
      for (size_t k = 0; k < Ngpart; ++k)
        if (gparts[k].type == swift_type_gas) error("Linking problem");
    }
    if (!with_sink && !dry_run) {
      for (size_t k = 0; k < Ngpart; ++k)
        if (gparts[k].type == swift_type_sink) error("Linking problem");
    }

    /* Check that the other links are correctly set */
    if (!dry_run)
      part_verify_links(parts, gparts, sinks, sparts, bparts, Ngas, Ngpart,
                        Nsink, Nspart, Nbpart, /*verbose=*/1);
#endif

    /* Get the total number of particles across all nodes. */
    long long N_total[swift_type_count + 1] = {0};
    long long Nbaryons = Ngas + Nspart + Nbpart + Nsink;
#if defined(WITH_MPI)
    long long N_long[swift_type_count + 1] = {0};
    N_long[swift_type_gas] = Ngas;
    N_long[swift_type_dark_matter] =
        with_gravity ? Ngpart - Ngpart_background - Nbaryons : 0;
    N_long[swift_type_dark_matter_background] = Ngpart_background;
    N_long[swift_type_sink] = Nsink;
    N_long[swift_type_stars] = Nspart;
    N_long[swift_type_black_hole] = Nbpart;
    N_long[swift_type_count] = Ngpart;
    MPI_Allreduce(&N_long, &N_total, swift_type_count + 1, MPI_LONG_LONG_INT,
                  MPI_SUM, MPI_COMM_WORLD);
#else
    N_total[swift_type_gas] = Ngas;
    N_total[swift_type_dark_matter] =
        with_gravity ? Ngpart - Ngpart_background - Nbaryons : 0;
    N_total[swift_type_dark_matter_background] = Ngpart_background;
    N_total[swift_type_sink] = Nsink;
    N_total[swift_type_stars] = Nspart;
    N_total[swift_type_black_hole] = Nbpart;
    N_total[swift_type_count] = Ngpart;
#endif

    if (myrank == 0)
      message(
          "Read %lld gas particles, %lld sink particles, %lld stars particles, "
          "%lld black hole "
          "particles, %lld DM particles and %lld DM background particles from "
          "the ICs.",
          N_total[swift_type_gas], N_total[swift_type_sink],
          N_total[swift_type_stars], N_total[swift_type_black_hole],
          N_total[swift_type_dark_matter],
          N_total[swift_type_dark_matter_background]);

    const int with_DM_particles = N_total[swift_type_dark_matter] > 0;
    const int with_baryon_particles =
        (N_total[swift_type_gas] + N_total[swift_type_stars] +
             N_total[swift_type_black_hole] + N_total[swift_type_sink] >
         0) ||
        (with_DM_particles && generate_gas_in_ics);

    /* Do we have background DM particles? */
    const int with_DM_background_particles =
        N_total[swift_type_dark_matter_background] > 0;

    /* Initialize the space with these data. */
    if (myrank == 0) clocks_gettime(&tic);
    space_init(&s, params, &cosmo, dim, &hydro_properties, parts, gparts, sinks,
               sparts, bparts, Ngas, Ngpart, Nsink, Nspart, Nbpart, periodic,
               replicate, remap_ids, generate_gas_in_ics, with_hydro,
               with_self_gravity, with_star_formation,
               with_DM_background_particles, talking, dry_run, nr_nodes);

    /* Initialise the line of sight properties. */
    if (with_line_of_sight) los_init(s.dim, &los_properties, params);

    if (myrank == 0) {
      clocks_gettime(&toc);
      message("space_init took %.3f %s.", clocks_diff(&tic, &toc),
              clocks_getunit());
      fflush(stdout);
    }

    /* Initialise the gravity properties */
    bzero(&gravity_properties, sizeof(struct gravity_props));
    if (with_self_gravity)
      gravity_props_init(&gravity_properties, params, &prog_const, &cosmo,
                         with_cosmology, with_external_gravity,
                         with_baryon_particles, with_DM_particles,
                         with_DM_background_particles, periodic, s.dim);

    /* Initialise the external potential properties */
    bzero(&potential, sizeof(struct external_potential));
    if (with_external_gravity)
      potential_init(params, &prog_const, &us, &s, &potential);
    if (myrank == 0) potential_print(&potential);

    /* Initialise the long-range gravity mesh */
    if (with_self_gravity && periodic) {
#ifdef HAVE_FFTW
      pm_mesh_init(&mesh, &gravity_properties, s.dim, nr_threads);
#else
      /* Need the FFTW library if periodic and self gravity. */
      error(
          "No FFTW library found. Cannot compute periodic long-range forces.");
#endif
    } else {
      pm_mesh_init_no_mesh(&mesh, s.dim);
    }

    /* Check that the matter content matches the cosmology given in the
     * parameter file. */
    if (with_cosmology && with_self_gravity && !dry_run)
      space_check_cosmology(&s, &cosmo, myrank);

    /* Also update the total counts (in case of changes due to replication) */
    Nbaryons = s.nr_parts + s.nr_sparts + s.nr_bparts + s.nr_sinks;
#if defined(WITH_MPI)
    N_long[swift_type_gas] = s.nr_parts;
    N_long[swift_type_dark_matter] =
        with_gravity ? s.nr_gparts - Ngpart_background - Nbaryons : 0;
    N_long[swift_type_count] = s.nr_gparts;
    N_long[swift_type_stars] = s.nr_sparts;
    N_long[swift_type_sink] = s.nr_sinks;
    N_long[swift_type_black_hole] = s.nr_bparts;
    MPI_Allreduce(&N_long, &N_total, swift_type_count + 1, MPI_LONG_LONG_INT,
                  MPI_SUM, MPI_COMM_WORLD);
#else
    N_total[swift_type_gas] = s.nr_parts;
    N_total[swift_type_dark_matter] =
        with_gravity ? s.nr_gparts - Ngpart_background - Nbaryons : 0;
    N_total[swift_type_count] = s.nr_gparts;
    N_total[swift_type_stars] = s.nr_sparts;
    N_total[swift_type_sink] = s.nr_sinks;
    N_total[swift_type_black_hole] = s.nr_bparts;
#endif

    /* Say a few nice things about the space we just created. */
    if (myrank == 0) {
      message("space dimensions are [ %.3f %.3f %.3f ].", s.dim[0], s.dim[1],
              s.dim[2]);
      message("space %s periodic.", s.periodic ? "is" : "isn't");
      message("highest-level cell dimensions are [ %i %i %i ].", s.cdim[0],
              s.cdim[1], s.cdim[2]);
      message("%zi parts in %i cells.", s.nr_parts, s.tot_cells);
      message("%zi gparts in %i cells.", s.nr_gparts, s.tot_cells);
      message("%zi sinks in %i cells.", s.nr_sinks, s.tot_cells);
      message("%zi sparts in %i cells.", s.nr_sparts, s.tot_cells);
      message("%zi bparts in %i cells.", s.nr_bparts, s.tot_cells);
      message("maximum depth is %d.", s.maxdepth);
      fflush(stdout);
    }

    /* Verify that we are not using basic modes incorrectly */
    if (with_hydro && N_total[swift_type_gas] == 0) {
      error(
          "ERROR: Running with hydrodynamics but no gas particles found in the "
          "ICs!");
    }
    if (with_gravity && N_total[swift_type_count] == 0) {
      error(
          "ERROR: Running with gravity but no gravity particles found in "
          "the ICs!");
    }

    /* Verify that each particle is in its proper cell. */
    if (talking && !dry_run) {
      int icount = 0;
      space_map_cells_pre(&s, 0, &map_cellcheck, &icount);
      message("map_cellcheck picked up %i parts.", icount);
    }

    /* Verify the maximal depth of cells. */
    if (talking && !dry_run) {
      int data[2] = {s.maxdepth, 0};
      space_map_cells_pre(&s, 0, &map_maxdepth, data);
      message("nr of cells at depth %i is %i.", data[0], data[1]);
    }

    /* Construct the engine policy */
    int engine_policies = ENGINE_POLICY | engine_policy_steal;
    if (with_drift_all) engine_policies |= engine_policy_drift_all;
    if (with_mpole_reconstruction)
      engine_policies |= engine_policy_reconstruct_mpoles;
    if (with_hydro) engine_policies |= engine_policy_hydro;
    if (with_self_gravity) engine_policies |= engine_policy_self_gravity;
    if (with_external_gravity)
      engine_policies |= engine_policy_external_gravity;
    if (with_cosmology) engine_policies |= engine_policy_cosmology;
    if (with_temperature) engine_policies |= engine_policy_temperature;
    if (with_timestep_limiter)
      engine_policies |= engine_policy_timestep_limiter;
    if (with_timestep_sync) engine_policies |= engine_policy_timestep_sync;
    if (with_cooling) engine_policies |= engine_policy_cooling;
    if (with_stars) engine_policies |= engine_policy_stars;
    if (with_star_formation) engine_policies |= engine_policy_star_formation;
    if (with_feedback) engine_policies |= engine_policy_feedback;
    if (with_black_holes) engine_policies |= engine_policy_black_holes;
    if (with_structure_finding)
      engine_policies |= engine_policy_structure_finding;
    if (with_fof) engine_policies |= engine_policy_fof;
    if (with_logger) engine_policies |= engine_policy_logger;
    if (with_line_of_sight) engine_policies |= engine_policy_line_of_sight;
    if (with_sink) engine_policies |= engine_policy_sinks;
    if (with_rt) engine_policies |= engine_policy_rt;

    /* Initialize the engine with the space and policies. */
    if (myrank == 0) clocks_gettime(&tic);
    engine_init(&e, &s, params, output_options, N_total[swift_type_gas],
                N_total[swift_type_count], N_total[swift_type_sink],
                N_total[swift_type_stars], N_total[swift_type_black_hole],
                N_total[swift_type_dark_matter_background], engine_policies,
                talking, &reparttype, &us, &prog_const, &cosmo,
                &hydro_properties, &entropy_floor, &gravity_properties,
                &stars_properties, &black_holes_properties, &sink_properties,
                &feedback_properties, &mesh, &potential, &cooling_func,
                &starform, &chemistry, &fof_properties, &los_properties);
    engine_config(/*restart=*/0, /*fof=*/0, &e, params, nr_nodes, myrank,
                  nr_threads, with_aff, talking, restart_file);

    if (myrank == 0) {
      clocks_gettime(&toc);
      message("engine_init took %.3f %s.", clocks_diff(&tic, &toc),
              clocks_getunit());
      fflush(stdout);
    }

    /* Compute some stats for the star formation */
    if (with_star_formation) {
      star_formation_first_init_stats(&starform, &e);
    }

    /* Get some info to the user. */
    if (myrank == 0) {
      const long long N_DM = N_total[swift_type_dark_matter] +
                             N_total[swift_type_dark_matter_background];
      message(
          "Running on %lld gas particles, %lld sink particles, %lld stars "
          "particles, "
          "%lld black hole particles and %lld DM particles (%lld gravity "
          "particles)",
          N_total[swift_type_gas], N_total[swift_type_sink],
          N_total[swift_type_stars], N_total[swift_type_black_hole], N_DM,
          N_total[swift_type_count]);
      message(
          "from t=%.3e until t=%.3e with %d ranks, %d threads / rank and %d "
          "task queues / rank (dt_min=%.3e, dt_max=%.3e)...",
          e.time_begin, e.time_end, nr_nodes, e.nr_threads, e.sched.nr_queues,
          e.dt_min, e.dt_max);
      fflush(stdout);
    }
  }

  /* Time to say good-bye if this was not a serious run. */
  if (dry_run) {
#ifdef WITH_MPI
    if ((res = MPI_Finalize()) != MPI_SUCCESS)
      error("call to MPI_Finalize failed with error %i.", res);
#endif
    if (myrank == 0)
      message("Time integration ready to start. End of dry-run.");
    engine_clean(&e, /*fof=*/0, /*restart=*/0);
    free(params);
    return 0;
  }

/* Initialise the table of Ewald corrections for the gravity checks */
#ifdef SWIFT_GRAVITY_FORCE_CHECKS
  if (s.periodic) gravity_exact_force_ewald_init(e.s->dim[0]);
#endif

  if (!restart) {

#ifdef WITH_MPI
    /* Split the space. */
    engine_split(&e, &initial_partition);
    /* Turn off the logger to avoid writing the communications */
    if (with_logger) e.policy &= ~engine_policy_logger;

    engine_redistribute(&e);
    /* Turn it back on */
    if (with_logger) e.policy |= engine_policy_logger;
#endif

    /* Initialise the particles */
    engine_init_particles(&e, flag_entropy_ICs, clean_smoothing_length_values);

    /* Write the state of the system before starting time integration. */
#ifdef WITH_LOGGER
    if (e.policy & engine_policy_logger) {
      logger_log_all_particles(e.logger, &e);
      engine_dump_index(&e);
    }
#endif
    /* Dump initial state snapshot, if not working with an output list */
    if (!e.output_list_snapshots) {

      /* Run FoF first, if we're adding FoF info to the snapshot */
      if(with_fof && e.snapshot_invoke_fof) {
	engine_fof(&e, /*dump_results=*/0, /*seed_black_holes=*/0);
      }

      engine_dump_snapshot(&e);
    }

    /* Dump initial state statistics, if not working with an output list */
    if (!e.output_list_stats) engine_print_stats(&e);

    /* Is there a dump before the end of the first time-step? */
    engine_check_for_dumps(&e);
  }

  /* Legend */
  if (myrank == 0) {
    printf(
        "# %6s %14s %12s %12s %14s %9s %12s %12s %12s %12s %12s %16s [%s] "
        "%6s\n",
        "Step", "Time", "Scale-factor", "Redshift", "Time-step", "Time-bins",
        "Updates", "g-Updates", "s-Updates", "sink-Updates", "b-Updates",
        "Wall-clock time", clocks_getunit(), "Props");
    fflush(stdout);
  }

  /* File for the timers */
  if (with_verbose_timers) timers_open_file(myrank);

  /* Create a name for restart file of this rank. */
  if (restart_genname(restart_dir, restart_name, e.nodeID, restart_file, 200) !=
      0)
    error("Failed to generate restart filename");

  /* dump the parameters as used. */
  if (!restart && myrank == 0) {

    /* used parameters */
    parser_write_params_to_file(params, "used_parameters.yml", /*used=*/1);
    /* unused parameters */
    parser_write_params_to_file(params, "unused_parameters.yml", /*used=*/0);
  }

  /* Dump memory use report if collected for the 0 step. */
#ifdef SWIFT_MEMUSE_REPORTS
  {
    char dumpfile[40];
#ifdef WITH_MPI
    snprintf(dumpfile, 40, "memuse_report-rank%d-step%d.dat", engine_rank, 0);
#else
    snprintf(dumpfile, 40, "memuse_report-step%d.dat", 0);
#endif  // WITH_MPI
    memuse_log_dump(dumpfile);
  }
#endif

  /* Dump MPI requests if collected. */
#if defined(SWIFT_MPIUSE_REPORTS) && defined(WITH_MPI)
  {
    char dumpfile[40];
    snprintf(dumpfile, 40, "mpiuse_report-rank%d-step%d.dat", engine_rank, 0);
    mpiuse_log_dump(dumpfile, clocks_start_ticks);
  }
#endif

  /* Main simulation loop */
  /* ==================== */
  int force_stop = 0, resubmit = 0;
  for (int j = 0; !engine_is_done(&e) && e.step - 1 != nsteps && !force_stop;
       j++) {

    /* Reset timers */
    timers_reset_all();

    /* Take a step. */
    engine_step(&e);

    /* Print the timers. */
    if (with_verbose_timers) timers_print(e.step);

    /* Every so often allow the user to stop the application and dump the
     * restart files. */
    if (j % restart_stop_steps == 0) {
      force_stop = restart_stop_now(restart_dir, 0);
      if (myrank == 0 && force_stop)
        message("Forcing application exit, dumping restart files...");
    }

    /* Did we exceed the maximal runtime? */
    if (e.runtime > restart_max_hours_runtime) {
      force_stop = 1;
      message("Runtime limit reached, dumping restart files...");
      if (resubmit_after_max_hours) resubmit = 1;
    }

    /* Also if using nsteps to exit, will not have saved any restarts on exit,
     * make sure we do that (useful in testing only). */
    if (force_stop || (e.restart_onexit && e.step - 1 == nsteps))
      engine_dump_restarts(&e, 0, 1);

    /* Dump the task data using the given frequency. */
    if (dump_tasks && (dump_tasks == 1 || j % dump_tasks == 1)) {
#ifdef SWIFT_DEBUG_TASKS
      if (dump_tasks_threshold == 0.) task_dump_all(&e, j + 1);
#endif

      /* Generate the task statistics. */
      char dumpfile[40];
      snprintf(dumpfile, 40, "thread_stats-step%d.dat", e.step + 1);
      task_dump_stats(dumpfile, &e, dump_tasks_threshold,
                      /* header = */ 0, /* allranks = */ 1);
    }

#ifdef SWIFT_CELL_GRAPH
    /* Dump the cell data using the given frequency. */
    if (dump_cells && (dump_cells == 1 || j % dump_cells == 1)) {
      space_write_cell_hierarchy(e.s, j + 1);
    }
#endif

    /* Dump memory use report if collected. */
#ifdef SWIFT_MEMUSE_REPORTS
    {
      char dumpfile[40];
#ifdef WITH_MPI
      snprintf(dumpfile, 40, "memuse_report-rank%d-step%d.dat", engine_rank,
               j + 1);
#else
      snprintf(dumpfile, 40, "memuse_report-step%d.dat", e.step + 1);
#endif  // WITH_MPI
      memuse_log_dump(dumpfile);
    }
#endif

    /* Dump MPI requests if collected. */
#if defined(SWIFT_MPIUSE_REPORTS) && defined(WITH_MPI)
    {
      char dumpfile[40];
      snprintf(dumpfile, 40, "mpiuse_report-rank%d-step%d.dat", engine_rank,
               j + 1);
      mpiuse_log_dump(dumpfile, e.tic_step);
    }
#endif  // WITH_MPI

#ifdef SWIFT_DEBUG_THREADPOOL
    /* Dump the task data using the given frequency. */
    if (dump_threadpool && (dump_threadpool == 1 || j % dump_threadpool == 1)) {
      char dumpfile[40];
#ifdef WITH_MPI
      snprintf(dumpfile, 40, "threadpool_info-rank%d-step%d.dat", engine_rank,
               j + 1);
#else
      snprintf(dumpfile, 40, "threadpool_info-step%d.dat", j + 1);
#endif  // WITH_MPI
      threadpool_dump_log(&e.threadpool, dumpfile, 1);
    } else {
      threadpool_reset_log(&e.threadpool);
    }
#endif  // SWIFT_DEBUG_THREADPOOL
  }

  /* Write final time information */
  if (myrank == 0) {

    /* Print some information to the screen */
    printf(
        "  %6d %14e %12.7f %12.7f %14e %4d %4d %12lld %12lld %12lld %12lld "
        "%12lld"
        " %21.3f %6d\n",
        e.step, e.time, e.cosmology->a, e.cosmology->z, e.time_step,
        e.min_active_bin, e.max_active_bin, e.updates, e.g_updates, e.s_updates,
        e.sink_updates, e.b_updates, e.wallclock_time, e.step_props);
    fflush(stdout);

    fprintf(e.file_timesteps,
            "  %6d %14e %12.7f %12.7f %14e %4d %4d %12lld %12lld %12lld %12lld"
            " %12lld %21.3f %6d\n",
            e.step, e.time, e.cosmology->a, e.cosmology->z, e.time_step,
            e.min_active_bin, e.max_active_bin, e.updates, e.g_updates,
            e.s_updates, e.sink_updates, e.b_updates, e.wallclock_time,
            e.step_props);
    fflush(e.file_timesteps);

    /* Print information to the SFH logger */
    if (e.policy & engine_policy_star_formation) {
      star_formation_logger_write_to_log_file(
          e.sfh_logger, e.time, e.cosmology->a, e.cosmology->z, e.sfh, e.step);
    }
  }

  /* Write final output. */
  if (!force_stop && nsteps == -2) {

    /* Move forward in time */
    e.ti_old = e.ti_current;
    e.ti_current = e.ti_end_min;
    e.max_active_bin = get_max_active_bin(e.ti_end_min);
    e.min_active_bin = get_min_active_bin(e.ti_current, e.ti_old);
    e.step += 1;
    engine_current_step = e.step;

    engine_drift_all(&e, /*drift_mpole=*/0);

    /* Write final statistics? */
    if (e.output_list_stats) {
      if (e.output_list_stats->final_step_dump) engine_print_stats(&e);
    } else {
      engine_print_stats(&e);
    }
#ifdef WITH_LOGGER
    if (e.policy & engine_policy_logger) {
      logger_log_all_particles(e.logger, &e);

      /* Write a final index file */
      engine_dump_index(&e);

      /* Write a sentinel timestamp */
      logger_log_timestamp(e.logger, e.ti_current, e.time,
                           &e.logger->timestamp_offset);
    }
#endif

    /* Write final snapshot? */
    if ((e.output_list_snapshots && e.output_list_snapshots->final_step_dump) ||
        !e.output_list_snapshots) {

<<<<<<< HEAD
      if(with_fof && e.snapshot_invoke_fof) {
	engine_fof(&e, /*dump_results=*/0, /*seed_black_holes=*/0);
      }

=======
>>>>>>> b1d398aa
#ifdef HAVE_VELOCIRAPTOR
      if (with_structure_finding && e.snapshot_invoke_stf &&
          !e.stf_this_timestep)
        velociraptor_invoke(&e, /*linked_with_snap=*/1);
#endif
      engine_dump_snapshot(&e);
#ifdef HAVE_VELOCIRAPTOR
      if (with_structure_finding && e.snapshot_invoke_stf &&
          e.s->gpart_group_data)
        swift_free("gpart_group_data", e.s->gpart_group_data);
#endif
    }

    /* Write final stf? */
#ifdef HAVE_VELOCIRAPTOR
    if (with_structure_finding && e.output_list_stf) {
      if (e.output_list_stf->final_step_dump && !e.stf_this_timestep)
        velociraptor_invoke(&e, /*linked_with_snap=*/0);
    }
#endif
  }

  /* Remove the stop file if used. Do this anyway, we could have missed the
   * stop file if normal exit happened first. */
  if (myrank == 0) force_stop = restart_stop_now(restart_dir, 1);

  /* Did we want to run a re-submission command just before dying? */
  if (myrank == 0 && resubmit) {
    message("Running the resubmission command:");
    restart_resubmit(resubmit_command);
    fflush(stdout);
    fflush(stderr);
    message("resubmission command completed.");
  }

  /* Clean everything */
  if (with_verbose_timers) timers_close_file();
  if (with_cosmology) cosmology_clean(e.cosmology);
  if (with_self_gravity) pm_mesh_clean(e.mesh);
  if (with_cooling || with_temperature) cooling_clean(e.cooling_func);
  if (with_feedback) feedback_clean(e.feedback_props);
  engine_clean(&e, /*fof=*/0, restart);
  free(params);
  free(output_options);

#ifdef WITH_MPI
  if ((res = MPI_Finalize()) != MPI_SUCCESS)
    error("call to MPI_Finalize failed with error %i.", res);
#endif

  /* Say goodbye. */
  if (myrank == 0) message("done. Bye.");

  /* All is calm, all is bright. */
  return 0;
}<|MERGE_RESOLUTION|>--- conflicted
+++ resolved
@@ -1644,13 +1644,10 @@
     if ((e.output_list_snapshots && e.output_list_snapshots->final_step_dump) ||
         !e.output_list_snapshots) {
 
-<<<<<<< HEAD
       if(with_fof && e.snapshot_invoke_fof) {
 	engine_fof(&e, /*dump_results=*/0, /*seed_black_holes=*/0);
       }
 
-=======
->>>>>>> b1d398aa
 #ifdef HAVE_VELOCIRAPTOR
       if (with_structure_finding && e.snapshot_invoke_stf &&
           !e.stf_this_timestep)
