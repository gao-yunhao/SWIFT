/*******************************************************************************
 * This file is part of SWIFT.
 * Copyright (c) 2012 Pedro Gonnet (pedro.gonnet@durham.ac.uk)
 *                    Matthieu Schaller (schaller@strw.leidenuniv.nl)
 *               2016 John A. Regan (john.a.regan@durham.ac.uk)
 *                    Tom Theuns (tom.theuns@durham.ac.uk)
 *
 * This program is free software: you can redistribute it and/or modify
 * it under the terms of the GNU Lesser General Public License as published
 * by the Free Software Foundation, either version 3 of the License, or
 * (at your option) any later version.
 *
 * This program is distributed in the hope that it will be useful,
 * but WITHOUT ANY WARRANTY; without even the implied warranty of
 * MERCHANTABILITY or FITNESS FOR A PARTICULAR PURPOSE.  See the
 * GNU General Public License for more details.
 *
 * You should have received a copy of the GNU Lesser General Public License
 * along with this program.  If not, see <http://www.gnu.org/licenses/>.
 *
 ******************************************************************************/
#ifndef SWIFT_TIMERS_H
#define SWIFT_TIMERS_H

/* Config parameters. */
#include <config.h>

/* Local includes. */
#include "atomic.h"
#include "cycle.h"
#include "inline.h"

/**
 * @brief The timers themselves.
 *
 * If you modify this list, be sure to change timers_names in timers.c as
 * well!
 **/
enum {
  timer_none = 0,
  timer_prepare,
  timer_init,
  timer_init_grav,
  timer_drift_part,
  timer_drift_gpart,
  timer_drift_spart,
  timer_drift_bpart,
  timer_kick1,
  timer_kick2,
  timer_timestep,
  timer_end_hydro_force,
  timer_end_grav_force,
  timer_dosort,
  timer_doself_density,
  timer_doself_gradient,
  timer_doself_force,
  timer_doself_slope_estimate,
  timer_doself_slope_limiter,
  timer_doself_flux_exchange,
  timer_doself_limiter,
  timer_doself_stars_density,
  timer_doself_stars_feedback,
  timer_doself_bh_density,
  timer_doself_bh_swallow,
  timer_doself_bh_feedback,
  timer_doself_grav_pp,
  timer_doself_sink_swallow,
  timer_dopair_density,
  timer_dopair_gradient,
  timer_dopair_force,
  timer_dopair_slope_estimate,
  timer_dopair_slope_limiter,
  timer_dopair_flux_exchange,
  timer_dopair_limiter,
  timer_dopair_stars_density,
  timer_dopair_stars_feedback,
  timer_dopair_bh_density,
  timer_dopair_bh_swallow,
  timer_dopair_bh_feedback,
  timer_dopair_grav_mm,
  timer_dopair_grav_pp,
  timer_dopair_sink_swallow,
  timer_dograv_external,
  timer_dograv_down,
  timer_dograv_mesh,
  timer_dograv_top_level,
  timer_dograv_long_range,
  timer_dosub_self_density,
  timer_dosub_self_gradient,
  timer_dosub_self_force,
  timer_dosub_self_limiter,
  timer_dosub_self_stars_density,
  timer_dosub_self_stars_feedback,
  timer_dosub_self_bh_density,
  timer_dosub_self_bh_swallow,
  timer_dosub_self_bh_feedback,
  timer_dosub_self_grav,
  timer_dosub_self_sink_swallow,
  timer_dosub_pair_density,
  timer_dosub_pair_gradient,
  timer_dosub_pair_force,
  timer_dosub_pair_limiter,
  timer_dosub_pair_stars_density,
  timer_dosub_pair_stars_feedback,
  timer_dosub_pair_bh_density,
  timer_dosub_pair_bh_swallow,
  timer_dosub_pair_bh_feedback,
  timer_dosub_pair_grav,
  timer_dosub_pair_sink_swallow,
  timer_doself_subset,
  timer_dopair_subset,
  timer_dopair_subset_naive,
  timer_dosub_subset,
  timer_do_ghost,
  timer_do_extra_ghost,
  timer_do_stars_ghost,
  timer_do_black_holes_ghost,
  timer_dorecv_part,
  timer_dorecv_gpart,
  timer_dorecv_spart,
  timer_dorecv_bpart,
  timer_do_limiter,
  timer_do_cooling,
  timer_do_star_formation,
  timer_do_star_evol,
  timer_gettask,
  timer_qget,
  timer_qsteal,
  timer_locktree,
  timer_runners,
  timer_step,
  timer_csds,
  timer_do_stars_sort,
  timer_do_stars_resort,
  timer_fof_self,
  timer_fof_pair,
  timer_drift_sink,
  timer_do_rt_ghost1,
  timer_do_rt_ghost2,
  timer_doself_rt_gradient,
  timer_dopair_rt_gradient,
  timer_dosub_self_rt_gradient,
  timer_dosub_pair_rt_gradient,
  timer_doself_rt_transport,
  timer_dopair_rt_transport,
  timer_dosub_self_rt_transport,
  timer_dosub_pair_rt_transport,
  timer_do_rt_tchem,
  timer_do_rt_advance_cell_time,
  timer_do_rt_collect_times,
<<<<<<< HEAD
  timer_do_grid_construction,
  timer_do_grid_ghost,
  timer_do_slope_estimate_ghost,
  timer_do_slope_limiter_ghost,
  timer_do_flux_ghost,
=======
  timer_do_sync,
  timer_neutrino_weighting,
>>>>>>> 8ea3d7c3
  timer_count,
};

/* The timers. */
extern ticks timers[timer_count];

/* The timer names. */
extern const char *timers_names[];

/* Define the timer macros. */
#ifdef SWIFT_USE_TIMERS
#define TIMER_TIC const ticks tic = getticks();
#define TIMER_TOC(t) timers_toc(t, tic)
#define TIMER_TIC2 const ticks tic2 = getticks();
#define TIMER_TOC2(t) timers_toc(t, tic2)
INLINE static ticks timers_toc(unsigned int t, ticks tic) {
  const ticks d = (getticks() - tic);
  atomic_add(&timers[t], d);
  return d;
}
#else
#define TIMER_TIC
#define TIMER_TOC(t) (void)0
#define TIMER_TIC2
#define TIMER_TOC2(t) (void)0
#endif

/* Function prototypes. */
void timers_reset_all(void);
void timers_open_file(int rank);
void timers_close_file(void);
void timers_print(int step);

#endif /* SWIFT_TIMERS_H */<|MERGE_RESOLUTION|>--- conflicted
+++ resolved
@@ -148,16 +148,13 @@
   timer_do_rt_tchem,
   timer_do_rt_advance_cell_time,
   timer_do_rt_collect_times,
-<<<<<<< HEAD
   timer_do_grid_construction,
   timer_do_grid_ghost,
   timer_do_slope_estimate_ghost,
   timer_do_slope_limiter_ghost,
   timer_do_flux_ghost,
-=======
   timer_do_sync,
   timer_neutrino_weighting,
->>>>>>> 8ea3d7c3
   timer_count,
 };
 
