--- conflicted
+++ resolved
@@ -126,71 +126,12 @@
                                       struct sink *restrict sj,
                                       const int with_cosmology,
                                       const struct cosmology *cosmo,
-<<<<<<< HEAD
                                       const struct gravity_props *grav_props,
 				      const struct sink_props *sink_properties) {
 
   const float r = sqrtf(r2);
   const float f_acc_r_acc_i = sink_properties->f_acc * ri;
   const float f_acc_r_acc_j = sink_properties->f_acc * rj;
-=======
-                                      const struct gravity_props *grav_props) {
-
-  /* Relative velocity between th sinks */
-  const float dv[3] = {sj->v[0] - si->v[0], sj->v[1] - si->v[1],
-                       sj->v[2] - si->v[2]};
-
-  const float a = cosmo->a;
-  const float H = cosmo->H;
-  const float a2H = a * a * H;
-
-  /* Calculate the velocity with the Hubble flow */
-  const float v_plus_H_flow[3] = {a2H * dx[0] + dv[0], a2H * dx[1] + dv[1],
-                                  a2H * dx[2] + dv[2]};
-
-  /* Binding energy check */
-  /* Compute the physical relative velocity between the particles */
-  const float dv_physical[3] = {v_plus_H_flow[0] * cosmo->a_inv,
-                                v_plus_H_flow[1] * cosmo->a_inv,
-                                v_plus_H_flow[2] * cosmo->a_inv};
-
-  const float dv_physical_squared = dv_physical[0] * dv_physical[0] +
-                                    dv_physical[1] * dv_physical[1] +
-                                    dv_physical[2] * dv_physical[2];
-
-  /* Kinetic energy of the gas */
-  const float E_kin_rel = 0.5f * dv_physical_squared;
-
-  /* Compute the Newtonian or truncated potential the sink exherts onto the
-     gas particle */
-  const float eps = gravity_get_softening(si->gpart, grav_props);
-  const float eps2 = eps * eps;
-  const float eps_inv = 1.f / eps;
-  const float eps_inv3 = eps_inv * eps_inv * eps_inv;
-  const float si_mass = si->mass;
-  const float sj_mass = sj->mass;
-
-  float dummy, pot_ij, pot_ji;
-  runner_iact_grav_pp_full(r2, eps2, eps_inv, eps_inv3, si_mass, &dummy,
-                           &pot_ij);
-  runner_iact_grav_pp_full(r2, eps2, eps_inv, eps_inv3, sj_mass, &dummy,
-                           &pot_ji);
-
-  /* Compute the physical potential energies :
-                       E_pot_phys = G*pot_grav*a^(-1) + c(z). */
-  /* The normalization is c(z) = 0 for all redshift z. */
-  const float E_pot_ij = grav_props->G_Newton * pot_ij * cosmo->a_inv;
-  const float E_pot_ji = grav_props->G_Newton * pot_ji * cosmo->a_inv;
-
-  /* Mechanical energy of the pair i-j and j-i */
-  const float E_mec_si = E_kin_rel + E_pot_ij;
-  const float E_mec_sj = E_kin_rel + E_pot_ji;
-
-  /* Now, check if one is bound to the other */
-  if ((E_mec_si > 0) && (E_mec_sj > 0)) {
-    return;
-  }
->>>>>>> 9281f368
 
   /* If the sink i falls within f_acc*r_acc_i, it is accreted without further
      check */
