/*******************************************************************************
 * This file is part of SWIFT.
 * Coypright (c) 2021 Loic Hausammann (loic.hausammann@epfl.ch)
 *
 * This program is free software: you can redistribute it and/or modify
 * it under the terms of the GNU Lesser General Public License as published
 * by the Free Software Foundation, either version 3 of the License, or
 * (at your option) any later version.
 *
 * This program is distributed in the hope that it will be useful,
 * but WITHOUT ANY WARRANTY; without even the implied warranty of
 * MERCHANTABILITY or FITNESS FOR A PARTICULAR PURPOSE.  See the
 * GNU General Public License for more details.
 *
 * You should have received a copy of the GNU Lesser General Public License
 * along with this program.  If not, see <http://www.gnu.org/licenses/>.
 *
 ******************************************************************************/
#ifndef SWIFT_GEAR_SINK_H
#define SWIFT_GEAR_SINK_H

#include <float.h>

/* Local includes */
#include "cooling.h"
#include "minmax.h"
#include "random.h"
#include "sink_part.h"
#include "sink_properties.h"
#include "feedback.h"


/**
 * @brief Computes the time-step of a given sink particle.
 *
 * @param sp Pointer to the sink-particle data.
 */
__attribute__((always_inline)) INLINE static float sink_compute_timestep(
    const struct sink* const sp) {

  return FLT_MAX;
}



/**
 * @brief Update the target mass of the sink particle.
 *
 * @param e The #engine
 * @param sink the sink particle.
 * @param sink_props the sink properties to use.
 * @param phys_const the physical constants in internal units.
 * @param cosmo the cosmological parameters and properties.
 */
INLINE static void sink_update_target_mass(struct sink* sink,
                                  const struct sink_props* sink_props,
                                  const struct engine* e, int rloop) {


  float random_number= random_unit_interval_part_ID_and_loop_idx(sink->id, rloop, e->ti_current,random_number_sink_formation);
        
  struct feedback_props*  feedback_props = e->feedback_props;
  
  /* Pick the correct table. (if only one table, threshold is < 0) */
  
  const float metal =
      chemistry_get_sink_total_iron_mass_fraction_for_feedback(sink);
  const float threshold = feedback_props->metallicity_max_first_stars;

  
  struct stellar_model* model;
  double minimal_discrete_mass;
  
  if(metal >= threshold) {
    model = &feedback_props->stellar_model;
    minimal_discrete_mass = sink_props->minimal_discrete_mass_first_stars;
  } else {
    model = &feedback_props->stellar_model_first_stars;
    minimal_discrete_mass = sink_props->minimal_discrete_mass;
  }  
  
  const struct initial_mass_function *imf=&model->imf;
  
  
  if (random_number < imf->sink_Pc) {
    // we are dealing with the continous part of the IMF
    sink->target_mass = imf->sink_stellar_particle_mass;
    sink->target_type = 0;
  } else {
    // we are dealing with the discrete part of the IMF  
    random_number = random_unit_interval_part_ID_and_loop_idx(sink->id, rloop+1, e->ti_current,random_number_sink_formation);
    double m = random_sample_power_law(minimal_discrete_mass, imf->mass_max, imf->exp[imf->n_parts-1], random_number);
    sink->target_mass = m;
    sink->target_type = 1;
  }
  
}        




/**
 * @brief Initialises the sink-particles for the first time
 *
 * This function is called only once just after the ICs have been
 * read in to do some conversions.
 *
 * @param sp The particle to act upon
 * @param sink_props The properties of the sink particles scheme.
 */
__attribute__((always_inline)) INLINE static void sink_first_init_sink(
    struct sink* sp, const struct sink_props* sink_props) {

  sp->r_cut = sink_props->cut_off_radius;
  sp->time_bin = 0;

  sp->number_of_gas_swallows = 0;
  sp->number_of_direct_gas_swallows = 0;
  sp->number_of_sink_swallows = 0;
  sp->number_of_direct_sink_swallows = 0;
  sp->swallowed_angular_momentum[0] = 0.f;
  sp->swallowed_angular_momentum[1] = 0.f;
  sp->swallowed_angular_momentum[2] = 0.f;

  sink_mark_sink_as_not_swallowed(&sp->merger_data);
<<<<<<< HEAD
    
}

/**
 * @brief Initialisation of particle data before the hydro density loop.
 * Note: during initalisation (space_init)
 *
 * @param p The particle to act upon
 */
__attribute__((always_inline)) INLINE static void sink_init_part(
    struct part* restrict p) {

  struct sink_part_data* cpd = &p->sink_data;

  cpd->can_form_sink = 1;
}

/**
=======
}

/**
 * @brief Initialisation of particle data before the hydro density loop.
 * Note: during initalisation (space_init)
 *
 * @param p The particle to act upon
 */
__attribute__((always_inline)) INLINE static void sink_init_part(
    struct part* restrict p) {

  struct sink_part_data* cpd = &p->sink_data;

  cpd->can_form_sink = 1;
}

/**
>>>>>>> 1a1af63e
 * @brief Initialisation of sink particle data before sink loops.
 * Note: during initalisation (space_init_sinks)
 *
 * @param sp The particle to act upon
 */
__attribute__((always_inline)) INLINE static void sink_init_sink(
    struct sink* sp) {
#ifdef DEBUG_INTERACTIONS_SINKS
  for (int i = 0; i < MAX_NUM_OF_NEIGHBOURS_SINKS; ++i)
    sp->ids_ngbs_accretion[i] = -1;
  sp->num_ngb_accretion = 0;

  for (int i = 0; i < MAX_NUM_OF_NEIGHBOURS_SINKS; ++i)
    sp->ids_ngbs_merger[i] = -1;
  sp->num_ngb_merger = 0;

  for (int i = 0; i < MAX_NUM_OF_NEIGHBOURS_SINKS; ++i)
    sp->ids_ngbs_formation[i] = -1;
  sp->num_ngb_formation = 0;
#endif
}

/**
 * @brief Predict additional particle fields forward in time when drifting
 *
 * @param sp The particle
 * @param dt_drift The drift time-step for positions.
 */
__attribute__((always_inline)) INLINE static void sink_predict_extra(
    struct sink* restrict sp, float dt_drift) {}

/**
 * @brief Sets the values to be predicted in the drifts to their values at a
 * kick time
 *
 * @param sp The particle.
 */
__attribute__((always_inline)) INLINE static void sink_reset_predicted_values(
    struct sink* restrict sp) {}

/**
 * @brief Kick the additional variables
 *
 * @param sp The particle to act upon
 * @param dt The time-step for this kick
 */
__attribute__((always_inline)) INLINE static void sink_kick_extra(
    struct sink* sp, float dt) {}

/**
 * @brief Calculate if the gas has the potential of becoming
 * a sink.
 *
 * Return 0 if no sink formation should occur.
 * Note: called in runner_do_sink_formation
 *
 * @param sink_props the sink properties to use.
 * @param p the gas particles.
 * @param xp the additional properties of the gas particles.
 * @param phys_const the physical constants in internal units.
 * @param cosmo the cosmological parameters and properties.
 * @param hydro_props The properties of the hydro scheme.
 * @param us The internal system of units.
 * @param cooling The cooling data struct.
 *
 */
INLINE static int sink_is_forming(
    const struct part* restrict p, const struct xpart* restrict xp,
    const struct sink_props* sink_props, const struct phys_const* phys_const,
    const struct cosmology* cosmo,
    const struct hydro_props* restrict hydro_props,
    const struct unit_system* restrict us,
    const struct cooling_function_data* restrict cooling,
    const struct entropy_floor_properties* restrict entropy_floor) {

  /* the particle is not elligible */
  if (!p->sink_data.can_form_sink) return 0;

  const float temperature_max = sink_props->maximal_temperature;
  const float temperature = cooling_get_temperature(phys_const, hydro_props, us,
                                                    cosmo, cooling, p, xp);

  const float density_threashold = sink_props->density_threashold;
  const float density = hydro_get_physical_density(p, cosmo);

  if (density > density_threashold && temperature < temperature_max) {
    message("forming a sink particle ! %lld", p->id);
    return 1;
  }

  return 0;
}

/**
 * @brief Decides whether a particle should be converted into a
 * sink or not.
 *
 * No SF should occur, so return 0.
 * Note: called in runner_do_sink_formation
 *
 * @param p The #part.
 * @param xp The #xpart.
 * @param sink_props The properties of the sink model.
 * @param e The #engine (for random numbers).
 * @param dt_sink The time-step of this particle
 * @return 1 if a conversion should be done, 0 otherwise.
 */
INLINE static int sink_should_convert_to_sink(
    const struct part* p, const struct xpart* xp,
    const struct sink_props* sink_props, const struct engine* e,
    const double dt_sink) {

  /* We do not use a stockastic approach.
   * Once elligible (sink_is_forming), the gas particle form a sink */

  return 1;
}

/**
 * @brief Copies the properties of the gas particle over to the
 * sink particle.
 *
 * Nothing to do here.
 *
 * @param e The #engine
 * @param p the gas particles.
 * @param xp the additional properties of the gas particles.
 * @param sink the new created sink  particle with its properties.
 * @param sink_props the sink properties to use.
 * @param phys_const the physical constants in internal units.
 * @param cosmo the cosmological parameters and properties.
 * @param with_cosmology if we run with cosmology.
 */
INLINE static void sink_copy_properties(
    const struct part* p, const struct xpart* xp, struct sink* sink,
    const struct engine* e, const struct sink_props* sink_props,
    const struct cosmology* cosmo, const int with_cosmology,
    const struct phys_const* phys_const,
    const struct hydro_props* restrict hydro_props,
    const struct unit_system* restrict us,
    const struct cooling_function_data* restrict cooling) {

  /* First initialisation */
  sink_init_sink(sink);

  /* Flag it as not swallowed */
  sink_mark_sink_as_not_swallowed(&sink->merger_data);
<<<<<<< HEAD
  
  /* Additional initialisation */
  
  /* setup the target mass for sink star formation */
  sink_update_target_mass(sink, sink_props, e, 0);
  
  /* test the mass distribution */
  //for (int i=0;i<1000000;i++)
  //  {
  //    sink_update_target_mass(sink, sink_props, e, i);
  //    message("%g %d",sink->target_mass,sink->target_type);
  //  }
  //exit(-1);  
  
=======
>>>>>>> 1a1af63e
}

/**
 * @brief Update the properties of a sink particles by swallowing
 * a gas particle.
 *
 * @param sp The #sink to update.
 * @param p The #part that is swallowed.
 * @param xp The #xpart that is swallowed.
 * @param cosmo The current cosmological model.
 */
__attribute__((always_inline)) INLINE static void sink_swallow_part(
    struct sink* sp, const struct part* p, const struct xpart* xp,
    const struct cosmology* cosmo) {

  /* Get the current dynamical masses */
  const float gas_mass = hydro_get_mass(p);
  const float sink_mass = sp->mass;

  /* Increase the dynamical mass of the sink. */
  sp->mass += gas_mass;
  sp->gpart->mass += gas_mass;

  /* Physical velocity difference between the particles */
  const float dv[3] = {(sp->v[0] - p->v[0]) * cosmo->a_inv,
                       (sp->v[1] - p->v[1]) * cosmo->a_inv,
                       (sp->v[2] - p->v[2]) * cosmo->a_inv};

  /* Physical distance between the particles */
  const float dx[3] = {(sp->x[0] - p->x[0]) * cosmo->a,
                       (sp->x[1] - p->x[1]) * cosmo->a,
                       (sp->x[2] - p->x[2]) * cosmo->a};

  /* Collect the swallowed angular momentum */
  sp->swallowed_angular_momentum[0] +=
      gas_mass * (dx[1] * dv[2] - dx[2] * dv[1]);
  sp->swallowed_angular_momentum[1] +=
      gas_mass * (dx[2] * dv[0] - dx[0] * dv[2]);
  sp->swallowed_angular_momentum[2] +=
      gas_mass * (dx[0] * dv[1] - dx[1] * dv[0]);

  /* Update the sink momentum */
  const float sink_mom[3] = {sink_mass * sp->v[0] + gas_mass * p->v[0],
                             sink_mass * sp->v[1] + gas_mass * p->v[1],
                             sink_mass * sp->v[2] + gas_mass * p->v[2]};

  sp->v[0] = sink_mom[0] / sp->mass;
  sp->v[1] = sink_mom[1] / sp->mass;
  sp->v[2] = sink_mom[2] / sp->mass;
  sp->gpart->v_full[0] = sp->v[0];
  sp->gpart->v_full[1] = sp->v[1];
  sp->gpart->v_full[2] = sp->v[2];

  /*
  const float dr = sqrt(dx[0] * dx[0] + dx[1] * dx[1] + dx[2] * dx[2]);
  message(
      "sink %lld swallowing gas particle %lld "
      "(Delta_v = [%f, %f, %f] U_V, "
      "Delta_x = [%f, %f, %f] U_L, "
      "Delta_v_rad = %f)",
      sp->id, p->id, -dv[0], -dv[1], -dv[2], -dx[0], -dx[1], -dx[2],
      (dv[0] * dx[0] + dv[1] * dx[1] + dv[2] * dx[2]) / dr);
  */

  /* Update the sink metal masses */
  struct chemistry_sink_data* sp_chem = &sp->chemistry_data;
  const struct chemistry_part_data* p_chem = &p->chemistry_data;
  chemistry_add_part_to_sink(sp_chem, p_chem, gas_mass);

  /* This sink swallowed a gas particle */
  sp->number_of_gas_swallows++;
  sp->number_of_direct_gas_swallows++;
}

/**
 * @brief Update the properties of a sink particles by swallowing
 * a sink particle.
 *
 * @param spi The #sink to update.
 * @param spj The #sink that is swallowed.
 * @param cosmo The current cosmological model.
 */
__attribute__((always_inline)) INLINE static void sink_swallow_sink(
    struct sink* spi, const struct sink* spj, const struct cosmology* cosmo) {

  /* Get the current dynamical masses */
  const float spi_dyn_mass = spi->mass;
  const float spj_dyn_mass = spj->mass;

  /* Increase the masses of the sink. */
  spi->mass += spj->mass;
  spi->gpart->mass += spj->mass;

  /* Collect the swallowed angular momentum */
  spi->swallowed_angular_momentum[0] += spj->swallowed_angular_momentum[0];
  spi->swallowed_angular_momentum[1] += spj->swallowed_angular_momentum[1];
  spi->swallowed_angular_momentum[2] += spj->swallowed_angular_momentum[2];

  /* Update the sink momentum */
  const float sink_mom[3] = {
      spi_dyn_mass * spi->v[0] + spj_dyn_mass * spj->v[0],
      spi_dyn_mass * spi->v[1] + spj_dyn_mass * spj->v[1],
      spi_dyn_mass * spi->v[2] + spj_dyn_mass * spj->v[2]};

  spi->v[0] = sink_mom[0] / spi->mass;
  spi->v[1] = sink_mom[1] / spi->mass;
  spi->v[2] = sink_mom[2] / spi->mass;
  spi->gpart->v_full[0] = spi->v[0];
  spi->gpart->v_full[1] = spi->v[1];
  spi->gpart->v_full[2] = spi->v[2];

  /* Update the sink metal masses */
  struct chemistry_sink_data* spi_chem = &spi->chemistry_data;
  const struct chemistry_sink_data* spj_chem = &spj->chemistry_data;
  chemistry_add_sink_to_sink(spi_chem, spj_chem);

  /* This sink swallowed a sink particle */
  spi->number_of_sink_swallows++;
  spi->number_of_direct_sink_swallows++;
}
<<<<<<< HEAD


                          
=======
>>>>>>> 1a1af63e

/**
 * @brief Should the sink spawn a star particle?
 *
 *
 * @param e The #engine
 * @param sink the sink particle.
 * @param sink_props the sink properties to use.
 * @param phys_const the physical constants in internal units.
 * @param cosmo the cosmological parameters and properties.
 * @param with_cosmology if we run with cosmology.
 * @param us The internal unit system.
 */
INLINE static int sink_spawn_star(struct sink* sink, const struct engine* e,
                                  const struct sink_props* sink_props,
                                  const struct cosmology* cosmo,
                                  const int with_cosmology,
                                  const struct phys_const* phys_const,
                                  const struct unit_system* restrict us) {
<<<<<<< HEAD

  if(sink->mass > sink->target_mass*phys_const->const_solar_mass) 
    return 1;
  else
    return 0;  
    
=======

  const float random_number = random_unit_interval(
      sink->id, e->ti_current, random_number_star_formation);
  // return random_number < 1;  //1e-3;

  if (sink->n_stars > 0) {
    if (random_number < 1e-2) {
      // sink->n_stars--;
      // message("%lld spawn a star : n_star is now %d",sink->id,sink->n_stars);
      return 0;
    } else
      return 0;
  } else
    return 0;
>>>>>>> 1a1af63e
}

/**
 * @brief Copy the properties of the sink particle towards the new star.
 * This function also needs to update the sink particle.
 *
 *
 * @param e The #engine
 * @param sink the sink particle.
 * @param sp The star particle.
 * @param sink_props the sink properties to use.
 * @param phys_const the physical constants in internal units.
 * @param cosmo the cosmological parameters and properties.
 * @param with_cosmology if we run with cosmology.
 * @param us The internal unit system.
 */
INLINE static void sink_copy_properties_to_star(
    struct sink* sink, struct spart* sp, const struct engine* e,
    const struct sink_props* sink_props, const struct cosmology* cosmo,
    const int with_cosmology, const struct phys_const* phys_const,
    const struct unit_system* restrict us) {

  /* set the mass */
  sp->mass =  sink->target_mass*phys_const->const_solar_mass;   
  
  /* set feedback type */
  sp->feedback_data.type = sink->target_type;
  
  /* Initialize the feedback */
  if (sp->feedback_data.type == 1)
    feedback_init_after_star_formation(sp, e->feedback_props);
  


  /* sph smoothing */
  sp->h = sink->r_cut;
    
  /* mass at birth */
  sp->sf_data.birth_mass = sp->mass;
  
  /* Store either the birth_scale_factor or birth_time depending  */
  if (with_cosmology) {
    sp->birth_scale_factor = cosmo->a;
  } else {
    sp->birth_time = e->time;
  }
  

  /* Store the tracers data */
  //sp->tracers_data = sink->tracers_data;

  /* Move over the splitting data */
  //sp->split_data = sink->split_data;

  ///* Store the birth density in the star particle */
  //sp->sf_data.birth_density = hydro_get_physical_density(p, cosmo);

  ///* Store the birth temperature*/
  //sp->sf_data.birth_temperature = cooling_get_temperature(
  //    phys_const, hydro_props, us, cosmo, cooling, p, xp);


  /* Copy the chemistry properties */
  //chemistry_copy_star_formation_properties(p, xp, sp);

  /* Copy the progenitor id */
  sp->sf_data.progenitor_id = sink->id;




}

#endif /* SWIFT_GEAR_SINK_H */<|MERGE_RESOLUTION|>--- conflicted
+++ resolved
@@ -123,7 +123,6 @@
   sp->swallowed_angular_momentum[2] = 0.f;
 
   sink_mark_sink_as_not_swallowed(&sp->merger_data);
-<<<<<<< HEAD
     
 }
 
@@ -142,25 +141,6 @@
 }
 
 /**
-=======
-}
-
-/**
- * @brief Initialisation of particle data before the hydro density loop.
- * Note: during initalisation (space_init)
- *
- * @param p The particle to act upon
- */
-__attribute__((always_inline)) INLINE static void sink_init_part(
-    struct part* restrict p) {
-
-  struct sink_part_data* cpd = &p->sink_data;
-
-  cpd->can_form_sink = 1;
-}
-
-/**
->>>>>>> 1a1af63e
  * @brief Initialisation of sink particle data before sink loops.
  * Note: during initalisation (space_init_sinks)
  *
@@ -308,7 +288,6 @@
 
   /* Flag it as not swallowed */
   sink_mark_sink_as_not_swallowed(&sink->merger_data);
-<<<<<<< HEAD
   
   /* Additional initialisation */
   
@@ -323,8 +302,6 @@
   //  }
   //exit(-1);  
   
-=======
->>>>>>> 1a1af63e
 }
 
 /**
@@ -445,16 +422,9 @@
   spi->number_of_sink_swallows++;
   spi->number_of_direct_sink_swallows++;
 }
-<<<<<<< HEAD
-
-
-                          
-=======
->>>>>>> 1a1af63e
 
 /**
  * @brief Should the sink spawn a star particle?
- *
  *
  * @param e The #engine
  * @param sink the sink particle.
@@ -470,35 +440,17 @@
                                   const int with_cosmology,
                                   const struct phys_const* phys_const,
                                   const struct unit_system* restrict us) {
-<<<<<<< HEAD
 
   if(sink->mass > sink->target_mass*phys_const->const_solar_mass) 
     return 1;
   else
     return 0;  
     
-=======
-
-  const float random_number = random_unit_interval(
-      sink->id, e->ti_current, random_number_star_formation);
-  // return random_number < 1;  //1e-3;
-
-  if (sink->n_stars > 0) {
-    if (random_number < 1e-2) {
-      // sink->n_stars--;
-      // message("%lld spawn a star : n_star is now %d",sink->id,sink->n_stars);
-      return 0;
-    } else
-      return 0;
-  } else
-    return 0;
->>>>>>> 1a1af63e
 }
 
 /**
  * @brief Copy the properties of the sink particle towards the new star.
  * This function also needs to update the sink particle.
- *
  *
  * @param e The #engine
  * @param sink the sink particle.
