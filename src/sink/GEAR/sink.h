/*******************************************************************************
 * This file is part of SWIFT.
 * Copyright (c) 2021 Loic Hausammann (loic.hausammann@epfl.ch)
 *
 * This program is free software: you can redistribute it and/or modify
 * it under the terms of the GNU Lesser General Public License as published
 * by the Free Software Foundation, either version 3 of the License, or
 * (at your option) any later version.
 *
 * This program is distributed in the hope that it will be useful,
 * but WITHOUT ANY WARRANTY; without even the implied warranty of
 * MERCHANTABILITY or FITNESS FOR A PARTICULAR PURPOSE.  See the
 * GNU General Public License for more details.
 *
 * You should have received a copy of the GNU Lesser General Public License
 * along with this program.  If not, see <http://www.gnu.org/licenses/>.
 *
 ******************************************************************************/
#ifndef SWIFT_GEAR_SINK_H
#define SWIFT_GEAR_SINK_H

#include <float.h>

/* Put pragma if gsl around here */
#ifdef HAVE_LIBGSL
#include <gsl/gsl_cdf.h>
#endif

/* Local includes */
#include "active.h"
#include "chemistry.h"
#include "cooling.h"
#include "feedback.h"
#include "minmax.h"
#include "random.h"
#include "sink_part.h"
#include "sink_properties.h"

/**
 * @brief Computes the time-step of a given sink particle.
 *
 * @param sp Pointer to the sink-particle data.
 */
__attribute__((always_inline)) INLINE static float sink_compute_timestep(
    const struct sink* const sp) {

  return FLT_MAX;
}

/**
 * @brief Update the target mass of the sink particle.
 *
 * @param e The #engine
 * @param sink the sink particle.
 * @param sink_props the sink properties to use.
 * @param phys_const the physical constants in internal units.
 * @param cosmo the cosmological parameters and properties.
 */
INLINE static void sink_update_target_mass(struct sink* sink,
                                           const struct sink_props* sink_props,
                                           const struct engine* e, int rloop) {

  float random_number = random_unit_interval_part_ID_and_index(
      sink->id, rloop, e->ti_current, random_number_sink_formation);

  const struct feedback_props* feedback_props = e->feedback_props;

  /* Pick the correct table. (if only one table, threshold is < 0) */

  const float metal =
      chemistry_get_sink_total_iron_mass_fraction_for_feedback(sink);
  const float threshold = feedback_props->metallicity_max_first_stars;

<<<<<<< HEAD
  /* If metal < threshold, then the sink generate first star particles. */
  const int is_first_star = metal < threshold;

  const struct stellar_model* model;
  double minimal_discrete_mass;

  /* Take the correct values if your are a first star or not. */
  if (!is_first_star) /* (metal >= threshold)*/ {
    model = &feedback_props->stellar_model;
    minimal_discrete_mass = sink_props->minimal_discrete_mass;
    /* Old code: minimal_discrete_mass = sink_props->minimal_discrete_mass_first_stars;*/
  } else {
    model = &feedback_props->stellar_model_first_stars;
    minimal_discrete_mass = sink_props->minimal_discrete_mass_first_stars;
    /* Old code: minimal_discrete_mass = sink_props->minimal_discrete_mass; */
=======
  const struct stellar_model* model;
  double minimal_discrete_mass;

  if (metal >= threshold) {
    model = &feedback_props->stellar_model;
    minimal_discrete_mass = sink_props->minimal_discrete_mass_first_stars;
  } else {
    model = &feedback_props->stellar_model_first_stars;
    minimal_discrete_mass = sink_props->minimal_discrete_mass;
>>>>>>> 5314ccde
  }

  const struct initial_mass_function* imf = &model->imf;

  if (random_number < imf->sink_Pc) {
<<<<<<< HEAD
    /* We are dealing with the continous part of the IMF. */
    sink->target_mass = imf->stellar_particle_mass;
    sink->target_type = star_population_continuous_IMF;
  } else {
    /* We are dealing with the discrete part of the IMF. */
=======
    // we are dealing with the continous part of the IMF
    sink->target_mass = imf->sink_stellar_particle_mass;
    sink->target_type = star_population_no_SNII;
  } else {
    // we are dealing with the discrete part of the IMF
>>>>>>> 5314ccde
    random_number = random_unit_interval_part_ID_and_index(
        sink->id, rloop + 1, e->ti_current, random_number_sink_formation);
    double m = initial_mass_function_sample_power_law(
        minimal_discrete_mass, imf->mass_max, imf->exp[imf->n_parts - 1],
        random_number);
    sink->target_mass = m;
    sink->target_type = single_star;
  }
}

/**
 * @brief Initialises the sink-particles for the first time
 *
 * This function is called only once just after the ICs have been
 * read in to do some conversions.
 *
 * @param sp The particle to act upon
 * @param sink_props The properties of the sink particles scheme.
 */
__attribute__((always_inline)) INLINE static void sink_first_init_sink(
    struct sink* sp, const struct sink_props* sink_props,
    const struct engine* e) {

  sp->r_cut = sink_props->cut_off_radius;
  sp->time_bin = 0;

  sp->number_of_gas_swallows = 0;
  sp->number_of_direct_gas_swallows = 0;
  sp->number_of_sink_swallows = 0;
  sp->number_of_direct_sink_swallows = 0;
  sp->swallowed_angular_momentum[0] = 0.f;
  sp->swallowed_angular_momentum[1] = 0.f;
  sp->swallowed_angular_momentum[2] = 0.f;

  sp->has_IMF_changed_from_popIII_to_popII = 0;

  sink_mark_sink_as_not_swallowed(&sp->merger_data);

  /* Bug fix: Setup the target mass for sink formation after reading the
     ICs. Otherwise sink->target_mass = 0.0 and a sink present in the IC spawn
     a star of mass 0.0... */
  sink_update_target_mass(sp, sink_props, e, 0);
<<<<<<< HEAD

  /* Initialize to the mass of the sink */
  sp->mass_tot_before_star_spawning = sp->mass;
=======
>>>>>>> 5314ccde
}

/**
 * @brief Initialisation of particle data before the hydro density loop.
 * Note: during initalisation (space_init)
 *
 * @param p The particle to act upon
 */
__attribute__((always_inline)) INLINE static void sink_init_part(
    struct part* restrict p, const struct sink_props* sink_props) {

  struct sink_part_data* cpd = &p->sink_data;

  if (sink_props->disable_sink_formation) {
    cpd->can_form_sink = 0;
  } else {
    cpd->can_form_sink = 1;
  }
  cpd->E_kin_neighbours = 0.f;
  cpd->E_int_neighbours = 0.f;
  cpd->E_rad_neighbours = 0.f;
  cpd->E_pot_self_neighbours = 0.f;
  cpd->E_pot_ext_neighbours = 0.f;
  cpd->E_mag_neighbours = 0.f;
  cpd->E_rot_neighbours[0] = 0.f;
  cpd->E_rot_neighbours[1] = 0.f;
  cpd->E_rot_neighbours[2] = 0.f;
  cpd->potential = 0.f;
  cpd->E_mec_bound = 0.f; /* Gravitationally bound particles will have
                             E_mec_bound < 0. This is checked before comparing
                             any other value with this one. So no need to put
                             it to the max of float. */
  cpd->is_overlapping_sink = 0;
}

/**
 * @brief Initialisation of sink particle data before sink loops.
 * Note: during initalisation (space_init_sinks)
 *
 * @param sp The particle to act upon
 */
__attribute__((always_inline)) INLINE static void sink_init_sink(
    struct sink* sp) {

  /* Reset to the mass of the sink */
  sp->mass_tot_before_star_spawning = sp->mass;

#ifdef DEBUG_INTERACTIONS_SINKS
  for (int i = 0; i < MAX_NUM_OF_NEIGHBOURS_SINKS; ++i)
    sp->ids_ngbs_accretion[i] = -1;
  sp->num_ngb_accretion = 0;

  for (int i = 0; i < MAX_NUM_OF_NEIGHBOURS_SINKS; ++i)
    sp->ids_ngbs_merger[i] = -1;
  sp->num_ngb_merger = 0;

  for (int i = 0; i < MAX_NUM_OF_NEIGHBOURS_SINKS; ++i)
    sp->ids_ngbs_formation[i] = -1;
  sp->num_ngb_formation = 0;
#endif
}

/**
 * @brief Predict additional particle fields forward in time when drifting
 *
 * @param sp The particle
 * @param dt_drift The drift time-step for positions.
 */
__attribute__((always_inline)) INLINE static void sink_predict_extra(
    struct sink* restrict sp, float dt_drift) {}

/**
 * @brief Sets the values to be predicted in the drifts to their values at a
 * kick time
 *
 * @param sp The particle.
 */
__attribute__((always_inline)) INLINE static void sink_reset_predicted_values(
    struct sink* restrict sp) {}

/**
 * @brief Kick the additional variables
 *
 * @param sp The particle to act upon
 * @param dt The time-step for this kick
 */
__attribute__((always_inline)) INLINE static void sink_kick_extra(
    struct sink* sp, float dt) {}

/**
 * @brief Compute the rotational energy of the neighbouring gas particles.
 *
 * Note: This function must be used after having computed the rotational energy
 * per components, i.e. after sink_prepare_part_sink_formation().
 *
 * @param p the gas particle.
 *
 */
INLINE static double sink_compute_neighbour_rotation_energy_magnitude(
    const struct part* restrict p) {
  double E_rot_x = p->sink_data.E_rot_neighbours[0];
  double E_rot_y = p->sink_data.E_rot_neighbours[1];
  double E_rot_z = p->sink_data.E_rot_neighbours[2];
  double E_rot =
      sqrtf(E_rot_x * E_rot_x + E_rot_y * E_rot_y + E_rot_z * E_rot_z);
  return E_rot;
}

/**
 * @brief Retrieve the physical velocity divergence from the gas particle.
 *
 * @param p the gas particles.
 *
 */
INLINE static float sink_get_physical_div_v_from_part(
    const struct part* restrict p) {

  float div_v = 0.0;

  /* The implementation of div_v depends on the Hydro scheme. Furthermore, some
     add a Hubble flow term, some do not. We need to take care of this */
#ifdef SPHENIX_SPH
  /* SPHENIX is already including the Hubble flow. */
  div_v = hydro_get_div_v(p);
#elif GADGET2_SPH
  div_v = p->density.div_v;

  /* Add the missing term */
  div_v += hydro_dimension * cosmo->H;
#elif MINIMAL_SPH
  div_v = hydro_get_div_v(p);

  /* Add the missing term */
  div_v += hydro_dimension * cosmo->H;
#elif GASOLINE_SPH
  /* Copy the velocity divergence */
  div_v = (1. / 3.) * (p->viscosity.velocity_gradient[0][0] +
                       p->viscosity.velocity_gradient[1][1] +
                       p->viscosity.velocity_gradient[2][2]);
#elif HOPKINS_PU_SPH
  div_v = p->density.div_v;
#else
#error \
    "This scheme is not implemented. Note that Different scheme apply the Hubble flow in different places. Be careful about it."
#endif
  return div_v;
}

/**
 * @brief Calculate if the gas has the potential of becoming
 * a sink.
 *
 * Return 0 if no sink formation should occur.
 * Note: called in runner_do_sink_formation
 *
 * @param sink_props the sink properties to use.
 * @param p the gas particles.
 * @param xp the additional properties of the gas particles.
 * @param phys_const the physical constants in internal units.
 * @param cosmo the cosmological parameters and properties.
 * @param hydro_props The properties of the hydro scheme.
 * @param us The internal system of units.
 * @param cooling The cooling data struct.
 *
 */
INLINE static int sink_is_forming(
    const struct part* restrict p, const struct xpart* restrict xp,
    const struct sink_props* sink_props, const struct phys_const* phys_const,
    const struct cosmology* cosmo,
    const struct hydro_props* restrict hydro_props,
    const struct unit_system* restrict us,
    const struct cooling_function_data* restrict cooling,
    const struct entropy_floor_properties* restrict entropy_floor) {

  /* the particle is not elligible */
  if (!p->sink_data.can_form_sink) return 0;

  const struct sink_part_data* sink_data = &p->sink_data;

  const float temperature_max = sink_props->maximal_temperature;
  const float temperature = cooling_get_temperature(phys_const, hydro_props, us,
                                                    cosmo, cooling, p, xp);

  const float density_threshold = sink_props->density_threshold;
  const float density = hydro_get_physical_density(p, cosmo);

  const float div_v = sink_get_physical_div_v_from_part(p);

  const float h = p->h;
  const float sink_cut_off_radius = sink_props->cut_off_radius;

  double E_grav = sink_data->E_pot_self_neighbours;
  double E_rot_neighbours = sink_compute_neighbour_rotation_energy_magnitude(p);
  double E_tot = sink_data->E_kin_neighbours + sink_data->E_int_neighbours +
                 E_grav + sink_data->E_mag_neighbours;

  /* Density and temperature criterion */
  if (density <= density_threshold || temperature >= temperature_max) {
    return 0;
  }

  /* Contracting gas criterion */
  if ((sink_props->sink_formation_contracting_gas_criterion) && (div_v > 0)) {
    return 0;
  }

  /* Smoothing length criterion */
  if ((sink_props->sink_formation_smoothing_length_criterion) &&
      (kernel_gamma * h >= sink_cut_off_radius)) {
    return 0;
  }

  /* Active neighbours criterion */
  /* This is checked on the fly in runner_do_sink_formation(). The part is
     flagged to not form sink through p->sink_data.can_form_sink */

  /* Jeans instability criterion */
  if ((sink_props->sink_formation_jeans_instability_criterion) &&
      (sink_data->E_int_neighbours >= 0.5f * fabs(E_grav))) {
    return 0;
  }

  if ((sink_props->sink_formation_jeans_instability_criterion) &&
      (sink_data->E_int_neighbours + E_rot_neighbours >= fabs(E_grav))) {
    return 0;
<<<<<<< HEAD
  }

  /* Bound state criterion */
  if ((sink_props->sink_formation_bound_state_criterion) && (E_tot >= 0)) {
    return 0;
  }

=======
  }

  /* Bound state criterion */
  if ((sink_props->sink_formation_bound_state_criterion) && (E_tot >= 0)) {
    return 0;
  }

>>>>>>> 5314ccde
  /* Minimum of the potential criterion */
  /* Done in density loop. The gas is then flagged through
     sink_data.can_form_sink to not form sink. The check is done at the
     beginning. */

  /* Overlapping existing sinks criterion */
  if (sink_props->sink_formation_overlapping_sink_criterion &&
      sink_data->is_overlapping_sink) {
    return 0;
  }

<<<<<<< HEAD
/* #ifdef SWIFT_DEBUG_CHECKS */
  message("Gas particle %lld can form a sink ! Gas velocity: v= (%lf, %lf, %lf).", p->id, p->v[0], p->v[1], p->v[2]);
/* #endif */
=======
#ifdef SWIFT_DEBUG_CHECKS
  message("Gas particle %lld can form a sink !", p->id);
#endif
>>>>>>> 5314ccde
  return 1;
}

/**
 * @brief Decides whether a particle should be converted into a
 * sink or not.
 *
 * No SF should occur, so return 0.
 * Note: called in runner_do_sink_formation
 *
 * @param p The #part.
 * @param xp The #xpart.
 * @param sink_props The properties of the sink model.
 * @param e The #engine (for random numbers).
 * @param dt_sink The time-step of this particle
 * @return 1 if a conversion should be done, 0 otherwise.
 */
INLINE static int sink_should_convert_to_sink(
    const struct part* p, const struct xpart* xp,
    const struct sink_props* sink_props, const struct engine* e,
    const double dt_sink) {

  /* We do not use a stockastic approach.
   * Once elligible (sink_is_forming), the gas particle form a sink */

  return 1;
}

/**
 * @brief Copies the properties of the gas particle over to the
 * sink particle.
 *
 * Nothing to do here.
 *
 * @param e The #engine
 * @param p the gas particles.
 * @param xp the additional properties of the gas particles.
 * @param sink the new created sink  particle with its properties.
 * @param sink_props the sink properties to use.
 * @param phys_const the physical constants in internal units.
 * @param cosmo the cosmological parameters and properties.
 * @param with_cosmology if we run with cosmology.
 */
INLINE static void sink_copy_properties(
    const struct part* p, const struct xpart* xp, struct sink* sink,
    const struct engine* e, const struct sink_props* sink_props,
    const struct cosmology* cosmo, const int with_cosmology,
    const struct phys_const* phys_const,
    const struct hydro_props* restrict hydro_props,
    const struct unit_system* restrict us,
    const struct cooling_function_data* restrict cooling) {

  /* First initialisation */
  sink_init_sink(sink);

  /* Set a smoothing length */
  sink->r_cut = e->sink_properties->cut_off_radius;

  /* Flag it as not swallowed */
  sink_mark_sink_as_not_swallowed(&sink->merger_data);

  /* Additional initialisation */

  /* setup the target mass for sink star formation */
  sink_update_target_mass(sink, sink_props, e, 0);

  /* Copy the chemistry properties */
  chemistry_copy_sink_properties(p, xp, sink);
}

/**
 * @brief Update the properties of a sink particles by swallowing
 * a gas particle.
 *
 * @param sp The #sink to update.
 * @param p The #part that is swallowed.
 * @param xp The #xpart that is swallowed.
 * @param cosmo The current cosmological model.
 */
__attribute__((always_inline)) INLINE static void sink_swallow_part(
    struct sink* sp, const struct part* p, const struct xpart* xp,
    const struct cosmology* cosmo) {

  /* Get the current dynamical masses */
  const float gas_mass = hydro_get_mass(p);
  const float sink_mass = sp->mass;

  /* store the mass of the sink part i */
  const float msp_old = sp->mass;

  /* Increase the dynamical mass of the sink. */
  sp->mass += gas_mass;
  sp->gpart->mass += gas_mass;

  /* Comoving and physical distance between the particles */
  const float dx[3] = {sp->x[0] - p->x[0], sp->x[1] - p->x[1],
                       sp->x[2] - p->x[2]};
  const float dx_physical[3] = {dx[0] * cosmo->a, dx[1] * cosmo->a,
                                dx[2] * cosmo->a};
<<<<<<< HEAD

  /* Relative velocity between the sink and the part */
  const float dv[3] = {sp->v[0] - p->v[0], sp->v[1] - p->v[1],
                       sp->v[2] - p->v[2]};

  const float a = cosmo->a;
  const float H = cosmo->H;
  const float a2H = a * a * H;

  /* Calculate the velocity with the Hubble flow */
  const float v_plus_H_flow[3] = {a2H * dx[0] + dv[0], a2H * dx[1] + dv[1],
                                  a2H * dx[2] + dv[2]};

=======

  /* Relative velocity between the sink and the part */
  const float dv[3] = {sp->v[0] - p->v[0], sp->v[1] - p->v[1],
                       sp->v[2] - p->v[2]};

  const float a = cosmo->a;
  const float H = cosmo->H;
  const float a2H = a * a * H;

  /* Calculate the velocity with the Hubble flow */
  const float v_plus_H_flow[3] = {a2H * dx[0] + dv[0], a2H * dx[1] + dv[1],
                                  a2H * dx[2] + dv[2]};

>>>>>>> 5314ccde
  /* Compute the physical relative velocity between the particles */
  const float dv_physical[3] = {v_plus_H_flow[0] * cosmo->a_inv,
                                v_plus_H_flow[1] * cosmo->a_inv,
                                v_plus_H_flow[2] * cosmo->a_inv};

  /* Collect the swallowed angular momentum */
  sp->swallowed_angular_momentum[0] +=
      gas_mass *
      (dx_physical[1] * dv_physical[2] - dx_physical[2] * dv_physical[1]);
  sp->swallowed_angular_momentum[1] +=
      gas_mass *
      (dx_physical[2] * dv_physical[0] - dx_physical[0] * dv_physical[2]);
  sp->swallowed_angular_momentum[2] +=
      gas_mass *
      (dx_physical[0] * dv_physical[1] - dx_physical[1] * dv_physical[0]);

  /* Update the sink momentum */
  const float sink_mom[3] = {sink_mass * sp->v[0] + gas_mass * p->v[0],
                             sink_mass * sp->v[1] + gas_mass * p->v[1],
                             sink_mass * sp->v[2] + gas_mass * p->v[2]};

  sp->v[0] = sink_mom[0] / sp->mass;
  sp->v[1] = sink_mom[1] / sp->mass;
  sp->v[2] = sink_mom[2] / sp->mass;
  sp->gpart->v_full[0] = sp->v[0];
  sp->gpart->v_full[1] = sp->v[1];
  sp->gpart->v_full[2] = sp->v[2];

  /* Update the sink metal masses fraction */
  chemistry_add_part_to_sink(sp, p, msp_old);

  /* This sink swallowed a gas particle */
  sp->number_of_gas_swallows++;
  sp->number_of_direct_gas_swallows++;

<<<<<<< HEAD
  /* Update the total mass before star spawning */
  sp->mass_tot_before_star_spawning = sp->mass;

/* #ifdef SWIFT_DEBUG_CHECKS */
=======
#ifdef SWIFT_DEBUG_CHECKS
>>>>>>> 5314ccde
  const float dr = sqrt(dx[0] * dx[0] + dx[1] * dx[1] + dx[2] * dx[2]);
  message(
      "sink %lld swallow gas particle %lld. "
      "(Mass = %e, "
      "Delta_v = [%f, %f, %f] U_V, "
      "Delta_x = [%f, %f, %f] U_L, "
      "Delta_v_rad = %f)",
      sp->id, p->id, sp->mass, -dv[0], -dv[1], -dv[2], -dx[0], -dx[1], -dx[2],
      (dv[0] * dx[0] + dv[1] * dx[1] + dv[2] * dx[2]) / dr);
<<<<<<< HEAD
  /* #endif */
=======
#endif
>>>>>>> 5314ccde
}

/**
 * @brief Update the properties of a sink particles by swallowing
 * a sink particle.
 *
 * @param spi The #sink to update.
 * @param spj The #sink that is swallowed.
 * @param cosmo The current cosmological model.
 */
__attribute__((always_inline)) INLINE static void sink_swallow_sink(
    struct sink* spi, const struct sink* spj, const struct cosmology* cosmo) {

  /* Get the current dynamical masses */
  const float spi_dyn_mass = spi->mass;
  const float spj_dyn_mass = spj->mass;

  /* store the mass of the sink part i */
  const float mi_old = spi->mass;

  /* Increase the masses of the sink. */
  spi->mass += spj->mass;
  spi->gpart->mass += spj->mass;

  /* Collect the swallowed angular momentum */
  spi->swallowed_angular_momentum[0] += spj->swallowed_angular_momentum[0];
  spi->swallowed_angular_momentum[1] += spj->swallowed_angular_momentum[1];
  spi->swallowed_angular_momentum[2] += spj->swallowed_angular_momentum[2];

  /* Update the sink momentum */
  const float sink_mom[3] = {
      spi_dyn_mass * spi->v[0] + spj_dyn_mass * spj->v[0],
      spi_dyn_mass * spi->v[1] + spj_dyn_mass * spj->v[1],
      spi_dyn_mass * spi->v[2] + spj_dyn_mass * spj->v[2]};

  spi->v[0] = sink_mom[0] / spi->mass;
  spi->v[1] = sink_mom[1] / spi->mass;
  spi->v[2] = sink_mom[2] / spi->mass;
  spi->gpart->v_full[0] = spi->v[0];
  spi->gpart->v_full[1] = spi->v[1];
  spi->gpart->v_full[2] = spi->v[2];

  /* Update the sink metal masses fraction */
  chemistry_add_sink_to_sink(spi, spj, mi_old);

  /* This sink swallowed a sink particle */
  spi->number_of_sink_swallows++;
  spi->number_of_direct_sink_swallows++;

  /* Add all other swallowed particles swallowed by the swallowed sink */
  spi->number_of_sink_swallows += spj->number_of_sink_swallows;
  spi->number_of_gas_swallows += spj->number_of_gas_swallows;

<<<<<<< HEAD
  /* Update the total mass before star spawning */
  spi->mass_tot_before_star_spawning = spi->mass;

/* #ifdef SWIFT_DEBUG_CHECKS */
  message("sink %lld swallow sink particle %lld. New mass: %e.", spi->id,
          spj->id, spi->mass);
/* #endif */
=======
#ifdef SWIFT_DEBUG_CHECKS
  message("sink %lld swallow sink particle %lld. New mass: %e.", spi->id,
          spj->id, spi->mass);
#endif
>>>>>>> 5314ccde
}

/**
 * @brief Should the sink spawn a star particle?
 *
 * @param e The #engine
 * @param sink the sink particle.
 * @param sink_props the sink properties to use.
 * @param phys_const the physical constants in internal units.
 * @param cosmo the cosmological parameters and properties.
 * @param with_cosmology if we run with cosmology.
 * @param us The internal unit system.
 */
INLINE static int sink_spawn_star(struct sink* sink, const struct engine* e,
                                  const struct sink_props* sink_props,
                                  const struct cosmology* cosmo,
                                  const int with_cosmology,
                                  const struct phys_const* phys_const,
                                  const struct unit_system* restrict us) {

  if (sink->mass > sink->target_mass * phys_const->const_solar_mass)
    return 1;
  else
    return 0;
}

/**
<<<<<<< HEAD
 * @brief Give the #spart a new position by randomly sampling in an homogeneous
 * sphere centered on the #sink with radius the sink's r_cut.
 *
 * @param e The #engine.
 * @param p The #part generating a star.
 * @param xp The #xpart generating a star.
 * @param sp The new #spart.
 */
INLINE static void sink_star_formation_give_new_position(
    const struct engine* e, struct sink* si, struct spart* sp) {
#ifdef SWIFT_DEBUG_CHECKS
  if (si->x[0] != sp->x[0] || si->x[1] != sp->x[1] || si->x[2] != sp->x[2]) {
    error(
        "Moving particles that are not at the same location."
        " (%g, %g, %g) - (%g, %g, %g)",
        si->x[0], si->x[1], si->x[2], sp->x[0], sp->x[1], sp->x[2]);
  }
#endif

  /* Put the star randomly within the accretion radius of the sink */
  const double phi = 2*M_PI*random_unit_interval(sp->id, e->ti_current, (enum random_number_type)3);
  const double r = si->r_cut*random_unit_interval(sp->id, e->ti_current, (enum random_number_type)4);
  const double cos_theta = 1.0 -2.0*random_unit_interval(sp->id, e->ti_current, (enum random_number_type)5);
  const double sin_theta = sqrt(1.0 - cos_theta*cos_theta);

  double new_pos[3] = {r*sin_theta*cos(phi), r*sin_theta*sin(phi), r*cos_theta};

  /* Assign this new position to the star and its gpart */
  sp->x[0] += new_pos[0];
  sp->x[1] += new_pos[1];
  sp->x[2] += new_pos[2];
  sp->gpart->x[0] = sp->x[0];
  sp->gpart->x[1] = sp->x[1];
  sp->gpart->x[2] = sp->x[2];

}

/**
 * @brief Give a velocity to the stars. Currently, a gaussian centered on 0
 * is used. The standard deviation is computed based on the local gravitational
 * dynamics of the system.
 *
 * @param e The #engine.
 * @param si The #sink generating a star.
 * @param sp The new #spart.
 */
INLINE static void sink_star_formation_give_new_velocity(const struct engine* e,
							 struct sink* si,
							 struct spart* sp,
							 const struct sink_props* sink_props) {

#ifdef HAVE_LIBGSL
  /* Those intermediate variables are the values that will be given to the star
     and subtracted from the sink. */
  double v_given[3] = {0.0, 0.0, 0.0};
  const double G_newton = e->physical_constants->const_newton_G;
  const double sigma_2 = G_newton*si->mass_tot_before_star_spawning/si->r_cut;
  const double sigma = sink_props->star_spawning_sigma_factor*sqrt(sigma_2) ;

  for (int i=0 ; i < 3; ++i) {

    /* Draw a random value in unform interval (0, 1] */
    const double random_number = random_unit_interval_part_ID_and_index(sp->id, i, e->ti_current, (enum random_number_type)1);

    /* Sample a gaussian with mu=0 and sigma=sigma */
    double v_i_random = gsl_cdf_gaussian_Pinv(random_number, sigma);
    v_given[i] = v_i_random;
  }
  
  /* Update the star velocity. Do not forget to update the gpart velocity */
  sp->v[0] = si->v[0] + v_given[0];
  sp->v[1] = si->v[1] + v_given[1];
  sp->v[2] = si->v[2] + v_given[2];
  sp->gpart->v_full[0] = sp->v[0];
  sp->gpart->v_full[1] = sp->v[1];
  sp->gpart->v_full[2] = sp->v[2];
  message("New star velocity: v = (%lf %lf %lf). Sink velocity: v = (%lf %lf %lf). Sigma = %lf", sp->v[0], sp->v[1], sp->v[2],si->v[0], si->v[1], si->v[2], sigma);
#else
  error("Code not compiled with GSL. Can't compute Star new velocity.");
#endif
}

/**
 * @brief Copy the properties of the sink particle towards the new star. Also,
 * give the stars some properties such as position and velocity.
 *
 * This function also needs to update the sink particle.
 *
=======
 * @brief Separate the #spart and #part by randomly moving both of them.
 *
 * @param e The #engine.
 * @param p The #part generating a star.
 * @param xp The #xpart generating a star.
 * @param sp The new #spart.
 */
INLINE static void sink_star_formation_separate_particles(
    const struct engine* e, struct sink* si, struct spart* sp) {
#ifdef SWIFT_DEBUG_CHECKS
  if (si->x[0] != sp->x[0] || si->x[1] != sp->x[1] || si->x[2] != sp->x[2]) {
    error(
        "Moving particles that are not at the same location."
        " (%g, %g, %g) - (%g, %g, %g)",
        si->x[0], si->x[1], si->x[2], sp->x[0], sp->x[1], sp->x[2]);
  }
#endif

  /* Move a bit the particle in order to avoid
     division by 0.
  */
  const float max_displacement = 0.1;
  const double delta_x =
      2.f * random_unit_interval(si->id, e->ti_current,
                                 (enum random_number_type)0) -
      1.f;
  const double delta_y =
      2.f * random_unit_interval(si->id, e->ti_current,
                                 (enum random_number_type)1) -
      1.f;
  const double delta_z =
      2.f * random_unit_interval(si->id, e->ti_current,
                                 (enum random_number_type)2) -
      1.f;

  sp->x[0] += delta_x * max_displacement * si->r_cut;
  sp->x[1] += delta_y * max_displacement * si->r_cut;
  sp->x[2] += delta_z * max_displacement * si->r_cut;

  /* Copy the position to the gpart */
  sp->gpart->x[0] = sp->x[0];
  sp->gpart->x[1] = sp->x[1];
  sp->gpart->x[2] = sp->x[2];

  /* Do the sink particle. */
  const double mass_ratio = sp->mass / si->mass;
  const double dx[3] = {mass_ratio * delta_x * max_displacement * si->r_cut,
                        mass_ratio * delta_y * max_displacement * si->r_cut,
                        mass_ratio * delta_z * max_displacement * si->r_cut};

  si->x[0] -= dx[0];
  si->x[1] -= dx[1];
  si->x[2] -= dx[2];

  /* Copy the position to the gpart */
  si->gpart->x[0] = si->x[0];
  si->gpart->x[1] = si->x[1];
  si->gpart->x[2] = si->x[2];
}

/**
 * @brief Copy the properties of the sink particle towards the new star.
 * This function also needs to update the sink particle.
 *
>>>>>>> 5314ccde
 * @param e The #engine
 * @param sink the sink particle.
 * @param sp The star particle.
 * @param sink_props the sink properties to use.
 * @param phys_const the physical constants in internal units.
 * @param cosmo the cosmological parameters and properties.
 * @param with_cosmology if we run with cosmology.
 * @param us The internal unit system.
 */
INLINE static void sink_copy_properties_to_star(
    struct sink* sink, struct spart* sp, const struct engine* e,
    const struct sink_props* sink_props, const struct cosmology* cosmo,
    const int with_cosmology, const struct phys_const* phys_const,
    const struct unit_system* restrict us) {

<<<<<<< HEAD
  /* Give the stars a new position */
  sink_star_formation_give_new_position(e, sink, sp);
=======
  sink_star_formation_separate_particles(e, sink, sp);
>>>>>>> 5314ccde

  /* set the mass */
  sp->mass = sink->target_mass * phys_const->const_solar_mass;
  sp->gpart->mass = sp->mass;

<<<<<<< HEAD
  /* Give a new velocity to the stars */
  sink_star_formation_give_new_velocity(e, sink, sp, sink_props);

  /* set feedback type */
  sp->feedback_data.star_type = (star_feedback_type)sink->target_type;
=======
  /* set feedback type */
  sp->feedback_data.star_type = (enum star_feedback_type)sink->target_type;
>>>>>>> 5314ccde

  /* Initialize the feedback */
  if (sp->feedback_data.star_type == single_star)
    feedback_init_after_star_formation(sp, e->feedback_props);

  /* sph smoothing */
  sp->h = sink->r_cut;

  /* mass at birth */
  sp->sf_data.birth_mass = sp->mass;

  /* Store either the birth_scale_factor or birth_time depending  */
  if (with_cosmology) {
    sp->birth_scale_factor = cosmo->a;
  } else {
    sp->birth_time = e->time;
  }

  /* Copy the chemistry properties */
  chemistry_copy_sink_properties_to_star(sink, sp);

  /* Copy the progenitor id */
  sp->sf_data.progenitor_id = sink->id;
}

/**
<<<<<<< HEAD
 * @brief Update the #sink particle properties after spawning a star. Important
 * properties that are updated are the sink mass and the sink->target_mass to
 * draw the next star mass.
 *
 * @param sink the sink particle.
 * @param e The #engine
 * @param sink_props the sink properties to use.
 * @param phys_const the physical constants in internal units.
 * @param loop The star loop counter. 
 */
INLINE static void sink_update_sink_properties_after_star_formation(struct sink* sink,
								    const struct spart* sp, 
   const struct engine* e,  const struct sink_props* sink_props,
   const struct phys_const* phys_const, int loop) {

  /* count the number of stars spawned by this particle */
  sink->n_stars++;

  /* Update the mass */
  sink->mass = sink->mass - sink->target_mass * phys_const->const_solar_mass;

  /* Bug fix: Do not forget to update the sink gpart's mass. */
  sink->gpart->mass = sink->mass;

/* #ifdef SWIFT_DEBUG_CHECKS */
  /* This message must be put carefully after giving the star its mass,
     updated the sink mass and before changing the target_type */
  message(
	  "%010lld spawn a star (%010lld) with mass %8.2f Msol type=%d  "
	  "loop=%03d. Sink remaining mass: %e Msol.",
	  sink->id, sp->id, sp->mass/phys_const->const_solar_mass, sink->target_type,
	  loop, sink->mass/phys_const->const_solar_mass);
/* #endif */

  /* Sample the IMF to the get next target mass */
  sink_update_target_mass(sink, sink_props, e, loop);
}

/**
 * @brief Update the #sink particle properties before spawning a star.
 *
 * In GEAR, we check if the sink had an IMF change from pop III to pop II
 * during the last gas/sink accretion loops. If so, we draw a new target mass
 * with the correct IMF os that star have the right metallicities.
 *
 * @param sink the sink particle.
 * @param e The #engine
 * @param sink_props the sink properties to use.
 * @param phys_const the physical constants in internal units.
 */
INLINE static void sink_update_sink_properties_before_star_formation(struct sink* sink,
   const struct engine* e,  const struct sink_props* sink_props,
   const struct phys_const* phys_const) {

  /* Has the sink accumulated enough metallicity so that the target mass
     should be updated before spawning stars?
     Between the last update of the target_mass, the sink may have accreted gas
     with metallicities that that are higher than those of population III
     stars. However, the target mass was set with the pop
     III IMF. */

  const struct feedback_props* feedback_props = e->feedback_props;

  /* Pick the correct table. (if only one table, threshold is < 0) */
  const float metal =
      chemistry_get_sink_total_iron_mass_fraction_for_feedback(sink);
  const float threshold = feedback_props->metallicity_max_first_stars;

  /* If metal < threshold, then the sink generate first star particles. */
  const int is_first_star = metal < threshold;

  /* If the sink has not changed its IMF yet (has_IMF_changed_from_popIII_to_popII = 0)
     but is eligible to (sink metal > threshold), get a target_mass of the pop II stars. */
  if (!(sink->has_IMF_changed_from_popIII_to_popII) && !is_first_star){
    sink_update_target_mass(sink, sink_props, e, 0);

    /* Flag the sink to have made the transition of IMF. This ensures that next
    time we do not update the target_mass because metal > threshold (otherwise
    we would update it without needing to) */
    sink->has_IMF_changed_from_popIII_to_popII = 1;
    message("IMF transition : Sink %lld will now spawn Pop II stars.", sink->id);
  }
}



/**
=======
>>>>>>> 5314ccde
 * @brief Store the gravitational potential of a particle by copying it from
 * its #gpart friend.
 *
 * @param p_data The sink data of a gas particle.
 * @param gp The part's #gpart.
 */
__attribute__((always_inline)) INLINE static void sink_store_potential_in_part(
    struct sink_part_data* p_data, const struct gpart* gp) {
  p_data->potential = gp->potential;
}

/**
 * @brief Compute all quantities required for the formation of a sink such as
 * kinetic energy, potential energy, etc. This function works on the
 * neighbouring gas particles.
 *
 * @param e The #engine.
 * @param c The #cell.
 * @param p The #part for which we compute the quantities.
 * @param xp The #xpart data of the particle #p.
 * @param pi A neighbouring #part of #p.
 * @param xpi The #xpart data of the particle #pi.
 */
INLINE static void sink_prepare_part_sink_formation_gas_criteria(
    struct engine* e, struct part* restrict p, struct xpart* restrict xp,
    struct part* restrict pi, struct xpart* restrict xpi,
    const struct cosmology* cosmo, const struct sink_props* sink_props) {

  /* If for some reason the particle has been flagged to not form sink,
     do not continue and save some computationnal ressources. */
  if (!p->sink_data.can_form_sink) {
    return;
  }

  const int with_self_grav = (e->policy & engine_policy_self_gravity);

  /* Physical accretion radius of part p */
  const float r_acc_p = sink_props->cut_off_radius * cosmo->a;

  /* Comoving distance of particl p */
  const float px[3] = {(float)(p->x[0]), (float)(p->x[1]), (float)(p->x[2])};

  /* No need to check if the particle has been flagged to form a sink or
     not. This is done in runner_prepare_part_sink_formation(). */

  /* Compute the pairwise physical distance */
  const float pix[3] = {(float)(pi->x[0]), (float)(pi->x[1]),
                        (float)(pi->x[2])};

  const float dx[3] = {px[0] - pix[0], px[1] - pix[1], px[2] - pix[2]};
  const float dx_physical[3] = {dx[0] * cosmo->a, dx[1] * cosmo->a,
                                dx[2] * cosmo->a};
  const float r2_physical = dx_physical[0] * dx_physical[0] +
                            dx_physical[1] * dx_physical[1] +
                            dx_physical[2] * dx_physical[2];

  /* Checks that this part is a neighbour */
  if ((r2_physical > r_acc_p * r_acc_p) || (r2_physical == 0.0)) {
    return;
  }

  /* Do not form sinks if some neighbours are not active */
  if (!part_is_active(pi, e)) {
    p->sink_data.can_form_sink = 0;
    return;
  }

  const float mi = hydro_get_mass(p);
  const float u_inter_i = hydro_get_drifted_physical_internal_energy(p, cosmo);

  /* Compute the relative comoving velocity between p and pi */
  const float dv[3] = {pi->v[0] - p->v[0], pi->v[1] - p->v[1],
                       pi->v[2] - p->v[2]};

  const float a = cosmo->a;
  const float H = cosmo->H;
  const float a2H = a * a * H;

  /* Calculate the velocity with the Hubble flow */
  const float v_plus_H_flow[3] = {a2H * dx[0] + dv[0], a2H * dx[1] + dv[1],
                                  a2H * dx[2] + dv[2]};

  /* Compute the physical relative velocity between the particles */
  const float dv_physical[3] = {v_plus_H_flow[0] * cosmo->a_inv,
                                v_plus_H_flow[1] * cosmo->a_inv,
                                v_plus_H_flow[2] * cosmo->a_inv};

  const float dv_physical_squared = dv_physical[0] * dv_physical[0] +
                                    dv_physical[1] * dv_physical[1] +
                                    dv_physical[2] * dv_physical[2];

  /* Compute specific physical angular momentum between pk and pi */
  const float specific_angular_momentum[3] = {
      dx_physical[1] * dv_physical[2] - dx_physical[2] * dv_physical[1],
      dx_physical[2] * dv_physical[0] - dx_physical[0] * dv_physical[2],
      dx_physical[0] * dv_physical[1] - dx_physical[1] * dv_physical[0]};

  /* Updates the energies */
  p->sink_data.E_kin_neighbours += 0.5f * mi * dv_physical_squared;
  p->sink_data.E_int_neighbours += mi * u_inter_i;
  p->sink_data.E_rad_neighbours += cooling_get_radiated_energy(xpi);

  /* Notice that we skip the potential of the current particle here
     instead of subtracting it later */
  if ((with_self_grav) && (pi != p))
    p->sink_data.E_pot_self_neighbours +=
        0.5 * mi * pi->sink_data.potential * cosmo->a_inv;

  /* No external potential for now */
  /* if (gpi != NULL && with_ext_grav)	 */
  /* p->sink_data.E_pot_ext_neighbours +=  mi *
   * external_gravity_get_potential_energy( */
  /* time, potential, phys_const, gpi); */

  /* Need to include mhd header */
  /* p->sink_data.E_mag_neighbours += mhd_get_magnetic_energy(p, xpi); */

  /* Compute rotation energies per component */
  p->sink_data.E_rot_neighbours[0] +=
      0.5 * mi * specific_angular_momentum[0] * specific_angular_momentum[0] /
      sqrtf(dx_physical[1] * dx_physical[1] + dx_physical[2] * dx_physical[2]);
  p->sink_data.E_rot_neighbours[1] +=
      0.5 * mi * specific_angular_momentum[1] * specific_angular_momentum[1] /
      sqrtf(dx_physical[0] * dx_physical[0] + dx_physical[2] * dx_physical[2]);
  p->sink_data.E_rot_neighbours[2] +=
      0.5 * mi * specific_angular_momentum[2] * specific_angular_momentum[2] /
      sqrtf(dx_physical[0] * dx_physical[0] + dx_physical[1] * dx_physical[1]);
}

/**
 * @brief Compute all quantities required for the formation of a sink. This
 * function works on the neighbouring sink particles.
 *
 * @param e The #engine.
 * @param c The #cell.
 * @param p The #part for which we compute the quantities.
 * @param xp The #xpart data of the particle #p.
 * @param si A neighbouring #sink of #p.
 */
INLINE static void sink_prepare_part_sink_formation_sink_criteria(
    struct engine* e, struct part* restrict p, struct xpart* restrict xp,
    struct sink* restrict si, const struct cosmology* cosmo,
    const struct sink_props* sink_props) {
  /* Do not continue if the gas cannot form sink for any reason */
  if (!p->sink_data.can_form_sink) {
    return;
  }

  /* Physical accretion radius of part p */
  const float r_acc_p = sink_props->cut_off_radius * cosmo->a;

  /* Physical accretion radius of sink si */
  const float r_acc_si = si->r_cut * cosmo->a;

  /* Comoving distance of particl p */
  const float px[3] = {(float)(p->x[0]), (float)(p->x[1]), (float)(p->x[2])};

  /* Compute the pairwise physical distance */
  const float six[3] = {(float)(si->x[0]), (float)(si->x[1]),
                        (float)(si->x[2])};

  const float dx[3] = {(px[0] - six[0]) * cosmo->a, (px[1] - six[1]) * cosmo->a,
                       (px[2] - six[2]) * cosmo->a};
  const float r2 = dx[0] * dx[0] + dx[1] * dx[1] + dx[2] * dx[2];

  /* If forming a sink from this particle will create a sink overlapping an
     existing sink's accretion radius, do not form a sink. This criterion can
     be disabled. */
  if (r2 < (r_acc_si + r_acc_p) * (r_acc_si + r_acc_p)) {
    p->sink_data.is_overlapping_sink = 1;
  }
}

#endif /* SWIFT_GEAR_SINK_H */<|MERGE_RESOLUTION|>--- conflicted
+++ resolved
@@ -71,7 +71,6 @@
       chemistry_get_sink_total_iron_mass_fraction_for_feedback(sink);
   const float threshold = feedback_props->metallicity_max_first_stars;
 
-<<<<<<< HEAD
   /* If metal < threshold, then the sink generate first star particles. */
   const int is_first_star = metal < threshold;
 
@@ -87,35 +86,16 @@
     model = &feedback_props->stellar_model_first_stars;
     minimal_discrete_mass = sink_props->minimal_discrete_mass_first_stars;
     /* Old code: minimal_discrete_mass = sink_props->minimal_discrete_mass; */
-=======
-  const struct stellar_model* model;
-  double minimal_discrete_mass;
-
-  if (metal >= threshold) {
-    model = &feedback_props->stellar_model;
-    minimal_discrete_mass = sink_props->minimal_discrete_mass_first_stars;
-  } else {
-    model = &feedback_props->stellar_model_first_stars;
-    minimal_discrete_mass = sink_props->minimal_discrete_mass;
->>>>>>> 5314ccde
   }
 
   const struct initial_mass_function* imf = &model->imf;
 
   if (random_number < imf->sink_Pc) {
-<<<<<<< HEAD
     /* We are dealing with the continous part of the IMF. */
-    sink->target_mass = imf->stellar_particle_mass;
+    sink->target_mass = imf->sink_stellar_particle_mass;
     sink->target_type = star_population_continuous_IMF;
   } else {
     /* We are dealing with the discrete part of the IMF. */
-=======
-    // we are dealing with the continous part of the IMF
-    sink->target_mass = imf->sink_stellar_particle_mass;
-    sink->target_type = star_population_no_SNII;
-  } else {
-    // we are dealing with the discrete part of the IMF
->>>>>>> 5314ccde
     random_number = random_unit_interval_part_ID_and_index(
         sink->id, rloop + 1, e->ti_current, random_number_sink_formation);
     double m = initial_mass_function_sample_power_law(
@@ -158,12 +138,9 @@
      ICs. Otherwise sink->target_mass = 0.0 and a sink present in the IC spawn
      a star of mass 0.0... */
   sink_update_target_mass(sp, sink_props, e, 0);
-<<<<<<< HEAD
 
   /* Initialize to the mass of the sink */
   sp->mass_tot_before_star_spawning = sp->mass;
-=======
->>>>>>> 5314ccde
 }
 
 /**
@@ -389,7 +366,6 @@
   if ((sink_props->sink_formation_jeans_instability_criterion) &&
       (sink_data->E_int_neighbours + E_rot_neighbours >= fabs(E_grav))) {
     return 0;
-<<<<<<< HEAD
   }
 
   /* Bound state criterion */
@@ -397,15 +373,6 @@
     return 0;
   }
 
-=======
-  }
-
-  /* Bound state criterion */
-  if ((sink_props->sink_formation_bound_state_criterion) && (E_tot >= 0)) {
-    return 0;
-  }
-
->>>>>>> 5314ccde
   /* Minimum of the potential criterion */
   /* Done in density loop. The gas is then flagged through
      sink_data.can_form_sink to not form sink. The check is done at the
@@ -417,15 +384,9 @@
     return 0;
   }
 
-<<<<<<< HEAD
 /* #ifdef SWIFT_DEBUG_CHECKS */
   message("Gas particle %lld can form a sink ! Gas velocity: v= (%lf, %lf, %lf).", p->id, p->v[0], p->v[1], p->v[2]);
 /* #endif */
-=======
-#ifdef SWIFT_DEBUG_CHECKS
-  message("Gas particle %lld can form a sink !", p->id);
-#endif
->>>>>>> 5314ccde
   return 1;
 }
 
@@ -525,7 +486,6 @@
                        sp->x[2] - p->x[2]};
   const float dx_physical[3] = {dx[0] * cosmo->a, dx[1] * cosmo->a,
                                 dx[2] * cosmo->a};
-<<<<<<< HEAD
 
   /* Relative velocity between the sink and the part */
   const float dv[3] = {sp->v[0] - p->v[0], sp->v[1] - p->v[1],
@@ -539,21 +499,6 @@
   const float v_plus_H_flow[3] = {a2H * dx[0] + dv[0], a2H * dx[1] + dv[1],
                                   a2H * dx[2] + dv[2]};
 
-=======
-
-  /* Relative velocity between the sink and the part */
-  const float dv[3] = {sp->v[0] - p->v[0], sp->v[1] - p->v[1],
-                       sp->v[2] - p->v[2]};
-
-  const float a = cosmo->a;
-  const float H = cosmo->H;
-  const float a2H = a * a * H;
-
-  /* Calculate the velocity with the Hubble flow */
-  const float v_plus_H_flow[3] = {a2H * dx[0] + dv[0], a2H * dx[1] + dv[1],
-                                  a2H * dx[2] + dv[2]};
-
->>>>>>> 5314ccde
   /* Compute the physical relative velocity between the particles */
   const float dv_physical[3] = {v_plus_H_flow[0] * cosmo->a_inv,
                                 v_plus_H_flow[1] * cosmo->a_inv,
@@ -589,14 +534,10 @@
   sp->number_of_gas_swallows++;
   sp->number_of_direct_gas_swallows++;
 
-<<<<<<< HEAD
   /* Update the total mass before star spawning */
   sp->mass_tot_before_star_spawning = sp->mass;
 
 /* #ifdef SWIFT_DEBUG_CHECKS */
-=======
-#ifdef SWIFT_DEBUG_CHECKS
->>>>>>> 5314ccde
   const float dr = sqrt(dx[0] * dx[0] + dx[1] * dx[1] + dx[2] * dx[2]);
   message(
       "sink %lld swallow gas particle %lld. "
@@ -606,11 +547,7 @@
       "Delta_v_rad = %f)",
       sp->id, p->id, sp->mass, -dv[0], -dv[1], -dv[2], -dx[0], -dx[1], -dx[2],
       (dv[0] * dx[0] + dv[1] * dx[1] + dv[2] * dx[2]) / dr);
-<<<<<<< HEAD
   /* #endif */
-=======
-#endif
->>>>>>> 5314ccde
 }
 
 /**
@@ -664,7 +601,6 @@
   spi->number_of_sink_swallows += spj->number_of_sink_swallows;
   spi->number_of_gas_swallows += spj->number_of_gas_swallows;
 
-<<<<<<< HEAD
   /* Update the total mass before star spawning */
   spi->mass_tot_before_star_spawning = spi->mass;
 
@@ -672,12 +608,6 @@
   message("sink %lld swallow sink particle %lld. New mass: %e.", spi->id,
           spj->id, spi->mass);
 /* #endif */
-=======
-#ifdef SWIFT_DEBUG_CHECKS
-  message("sink %lld swallow sink particle %lld. New mass: %e.", spi->id,
-          spj->id, spi->mass);
-#endif
->>>>>>> 5314ccde
 }
 
 /**
@@ -705,7 +635,6 @@
 }
 
 /**
-<<<<<<< HEAD
  * @brief Give the #spart a new position by randomly sampling in an homogeneous
  * sphere centered on the #sink with radius the sink's r_cut.
  *
@@ -794,72 +723,6 @@
  *
  * This function also needs to update the sink particle.
  *
-=======
- * @brief Separate the #spart and #part by randomly moving both of them.
- *
- * @param e The #engine.
- * @param p The #part generating a star.
- * @param xp The #xpart generating a star.
- * @param sp The new #spart.
- */
-INLINE static void sink_star_formation_separate_particles(
-    const struct engine* e, struct sink* si, struct spart* sp) {
-#ifdef SWIFT_DEBUG_CHECKS
-  if (si->x[0] != sp->x[0] || si->x[1] != sp->x[1] || si->x[2] != sp->x[2]) {
-    error(
-        "Moving particles that are not at the same location."
-        " (%g, %g, %g) - (%g, %g, %g)",
-        si->x[0], si->x[1], si->x[2], sp->x[0], sp->x[1], sp->x[2]);
-  }
-#endif
-
-  /* Move a bit the particle in order to avoid
-     division by 0.
-  */
-  const float max_displacement = 0.1;
-  const double delta_x =
-      2.f * random_unit_interval(si->id, e->ti_current,
-                                 (enum random_number_type)0) -
-      1.f;
-  const double delta_y =
-      2.f * random_unit_interval(si->id, e->ti_current,
-                                 (enum random_number_type)1) -
-      1.f;
-  const double delta_z =
-      2.f * random_unit_interval(si->id, e->ti_current,
-                                 (enum random_number_type)2) -
-      1.f;
-
-  sp->x[0] += delta_x * max_displacement * si->r_cut;
-  sp->x[1] += delta_y * max_displacement * si->r_cut;
-  sp->x[2] += delta_z * max_displacement * si->r_cut;
-
-  /* Copy the position to the gpart */
-  sp->gpart->x[0] = sp->x[0];
-  sp->gpart->x[1] = sp->x[1];
-  sp->gpart->x[2] = sp->x[2];
-
-  /* Do the sink particle. */
-  const double mass_ratio = sp->mass / si->mass;
-  const double dx[3] = {mass_ratio * delta_x * max_displacement * si->r_cut,
-                        mass_ratio * delta_y * max_displacement * si->r_cut,
-                        mass_ratio * delta_z * max_displacement * si->r_cut};
-
-  si->x[0] -= dx[0];
-  si->x[1] -= dx[1];
-  si->x[2] -= dx[2];
-
-  /* Copy the position to the gpart */
-  si->gpart->x[0] = si->x[0];
-  si->gpart->x[1] = si->x[1];
-  si->gpart->x[2] = si->x[2];
-}
-
-/**
- * @brief Copy the properties of the sink particle towards the new star.
- * This function also needs to update the sink particle.
- *
->>>>>>> 5314ccde
  * @param e The #engine
  * @param sink the sink particle.
  * @param sp The star particle.
@@ -875,27 +738,18 @@
     const int with_cosmology, const struct phys_const* phys_const,
     const struct unit_system* restrict us) {
 
-<<<<<<< HEAD
   /* Give the stars a new position */
   sink_star_formation_give_new_position(e, sink, sp);
-=======
-  sink_star_formation_separate_particles(e, sink, sp);
->>>>>>> 5314ccde
 
   /* set the mass */
   sp->mass = sink->target_mass * phys_const->const_solar_mass;
   sp->gpart->mass = sp->mass;
 
-<<<<<<< HEAD
   /* Give a new velocity to the stars */
   sink_star_formation_give_new_velocity(e, sink, sp, sink_props);
 
   /* set feedback type */
-  sp->feedback_data.star_type = (star_feedback_type)sink->target_type;
-=======
-  /* set feedback type */
   sp->feedback_data.star_type = (enum star_feedback_type)sink->target_type;
->>>>>>> 5314ccde
 
   /* Initialize the feedback */
   if (sp->feedback_data.star_type == single_star)
@@ -922,7 +776,6 @@
 }
 
 /**
-<<<<<<< HEAD
  * @brief Update the #sink particle properties after spawning a star. Important
  * properties that are updated are the sink mass and the sink->target_mass to
  * draw the next star mass.
@@ -1010,8 +863,6 @@
 
 
 /**
-=======
->>>>>>> 5314ccde
  * @brief Store the gravitational potential of a particle by copying it from
  * its #gpart friend.
  *
