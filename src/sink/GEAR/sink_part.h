--- conflicted
+++ resolved
@@ -54,16 +54,11 @@
   /*! Sink target mass */
   float target_mass;
 
-<<<<<<< HEAD
   /*! Mass of the sink before starting the star spawning loop */
   float mass_tot_before_star_spawning;
 
   /*! Sink target stellar type */
-  star_feedback_type target_type;
-=======
-  /*! Sink target stellar type */
   enum star_feedback_type target_type;
->>>>>>> 5314ccde
 
   /*! Particle time bin */
   timebin_t time_bin;
