/*******************************************************************************
 * This file is part of SWIFT.
 * Copyright (c) 2012 Pedro Gonnet (pedro.gonnet@durham.ac.uk)
 *                    Matthieu Schaller (schaller@strw.leidenuniv.nl)
 *               2015 Peter W. Draper (p.w.draper@durham.ac.uk)
 *
 * This program is free software: you can redistribute it and/or modify
 * it under the terms of the GNU Lesser General Public License as published
 * by the Free Software Foundation, either version 3 of the License, or
 * (at your option) any later version.
 *
 * This program is distributed in the hope that it will be useful,
 * but WITHOUT ANY WARRANTY; without even the implied warranty of
 * MERCHANTABILITY or FITNESS FOR A PARTICULAR PURPOSE.  See the
 * GNU General Public License for more details.
 *
 * You should have received a copy of the GNU Lesser General Public License
 * along with this program.  If not, see <http://www.gnu.org/licenses/>.
 *
 ******************************************************************************/

/* Config parameters. */
#include <config.h>

/* This object's header. */
#include "cell.h"

/* Local headers. */
#include "active.h"
#include "engine.h"
#include "hydro.h"
#include "sink_properties.h"

/**
 * @brief Recursively update the pointer and counter for #spart after the
 * addition of a new particle.
 *
 * @param c The cell we are working on.
 * @param progeny_list The list of the progeny index at each level for the
 * leaf-cell where the particle was added.
 * @param main_branch Are we in a cell directly above the leaf where the new
 * particle was added?
 */
void cell_recursively_shift_sparts(struct cell *c,
                                   const int progeny_list[space_cell_maxdepth],
                                   const int main_branch) {
  if (c->split) {
    /* No need to recurse in progenies located before the insestion point */
    const int first_progeny = main_branch ? progeny_list[(int)c->depth] : 0;

    for (int k = first_progeny; k < 8; ++k) {
      if (c->progeny[k] != NULL)
        cell_recursively_shift_sparts(c->progeny[k], progeny_list,
                                      main_branch && (k == first_progeny));
    }
  }

  /* When directly above the leaf with the new particle: increase the particle
   * count */
  /* When after the leaf with the new particle: shift by one position */
  if (main_branch) {
    c->stars.count++;

    /* Indicate that the cell is not sorted and cancel the pointer sorting
     * arrays. */
    c->stars.sorted = 0;
    cell_free_stars_sorts(c);

  } else {
    c->stars.parts++;
  }
}

/**
 * @brief Recursively update the pointer and counter for #sink after the
 * addition of a new particle.
 *
 * @param c The cell we are working on.
 * @param progeny_list The list of the progeny index at each level for the
 * leaf-cell where the particle was added.
 * @param main_branch Are we in a cell directly above the leaf where the new
 * particle was added?
 */
void cell_recursively_shift_sinks(struct cell *c,
                                  const int progeny_list[space_cell_maxdepth],
                                  const int main_branch) {
  if (c->split) {
    /* No need to recurse in progenies located before the insestion point */
    const int first_progeny = main_branch ? progeny_list[(int)c->depth] : 0;

    for (int k = first_progeny; k < 8; ++k) {
      if (c->progeny[k] != NULL)
        cell_recursively_shift_sinks(c->progeny[k], progeny_list,
                                     main_branch && (k == first_progeny));
    }
  }

  /* When directly above the leaf with the new particle: increase the particle
   * count */
  /* When after the leaf with the new particle: shift by one position */
  if (main_branch) {
    c->sinks.count++;
  } else {
    c->sinks.parts++;
  }
}

/**
 * @brief Recursively update the pointer and counter for #gpart after the
 * addition of a new particle.
 *
 * @param c The cell we are working on.
 * @param progeny_list The list of the progeny index at each level for the
 * leaf-cell where the particle was added.
 * @param main_branch Are we in a cell directly above the leaf where the new
 * particle was added?
 */
void cell_recursively_shift_gparts(struct cell *c,
                                   const int progeny_list[space_cell_maxdepth],
                                   const int main_branch) {
  if (c->split) {
    /* No need to recurse in progenies located before the insestion point */
    const int first_progeny = main_branch ? progeny_list[(int)c->depth] : 0;

    for (int k = first_progeny; k < 8; ++k) {
      if (c->progeny[k] != NULL)
        cell_recursively_shift_gparts(c->progeny[k], progeny_list,
                                      main_branch && (k == first_progeny));
    }
  }

  /* When directly above the leaf with the new particle: increase the particle
   * count */
  /* When after the leaf with the new particle: shift by one position */
  if (main_branch) {
    c->grav.count++;
  } else {
    c->grav.parts++;
  }
}

/**
 * @brief "Add" a #spart in a given #cell.
 *
 * This function will add a #spart at the start of the current cell's array by
 * shifting all the #spart in the top-level cell by one position. All the
 * pointers and cell counts are updated accordingly.
 *
 * @param e The #engine.
 * @param c The leaf-cell in which to add the #spart.
 *
 * @return A pointer to the newly added #spart. The spart has a been zeroed
 * and given a position within the cell as well as set to the minimal active
 * time bin.
 */
struct spart *cell_add_spart(struct engine *e, struct cell *const c) {
  /* Perform some basic consitency checks */
  if (c->nodeID != engine_rank) error("Adding spart on a foreign node");
  if (c->stars.ti_old_part != e->ti_current) error("Undrifted cell!");
  if (c->split) error("Addition of spart performed above the leaf level");

  /* Progeny number at each level */
  int progeny[space_cell_maxdepth];
#ifdef SWIFT_DEBUG_CHECKS
  for (int i = 0; i < space_cell_maxdepth; ++i) progeny[i] = -1;
#endif

  /* Get the top-level this leaf cell is in and compute the progeny indices at
     each level */
  struct cell *top = c;
  while (top->parent != NULL) {
    /* What is the progeny index of the cell? */
    for (int k = 0; k < 8; ++k) {
      if (top->parent->progeny[k] == top) {
        progeny[(int)top->parent->depth] = k;
      }
    }

    /* Check that the cell was indeed drifted to this point to avoid future
     * issues */
#ifdef SWIFT_DEBUG_CHECKS
    if (top->hydro.super != NULL && top->stars.count > 0 &&
        top->stars.ti_old_part != e->ti_current) {
      error("Cell had not been correctly drifted before star formation");
    }
#endif

    /* Climb up */
    top = top->parent;
  }

  /* Lock the top-level cell as we are going to operate on it */
  lock_lock(&top->stars.star_formation_lock);

  /* Are there any extra particles left? */
  if (top->stars.count == top->stars.count_total) {

    message("We ran out of free star particles!");

    /* Release the local lock before exiting. */
    if (lock_unlock(&top->stars.star_formation_lock) != 0)
      error("Failed to unlock the top-level cell.");

    atomic_inc(&e->forcerebuild);
    return NULL;
  }

  /* Number of particles to shift in order to get a free space. */
  const size_t n_copy = &top->stars.parts[top->stars.count] - c->stars.parts;

#ifdef SWIFT_DEBUG_CHECKS
  if (c->stars.parts + n_copy > top->stars.parts + top->stars.count)
    error("Copying beyond the allowed range");
#endif

  if (n_copy > 0) {
    // MATTHIEU: This can be improved. We don't need to copy everything, just
    // need to swap a few particles.
    memmove(&c->stars.parts[1], &c->stars.parts[0],
            n_copy * sizeof(struct spart));

    /* Update the spart->gpart links (shift by 1) */
    for (size_t i = 0; i < n_copy; ++i) {

#ifdef SWIFT_DEBUG_CHECKS
      if (c->stars.parts[i + 1].gpart == NULL) {
        error("Incorrectly linked spart!");
      }
#endif
      c->stars.parts[i + 1].gpart->id_or_neg_offset--;
    }
  }

  /* Recursively shift all the stars to get a free spot at the start of the
   * current cell*/
  cell_recursively_shift_sparts(top, progeny, /* main_branch=*/1);

  /* Make sure the gravity will be recomputed for this particle in the next
   * step
   */
  struct cell *top2 = c;
  while (top2->parent != NULL) {
    top2->stars.ti_old_part = e->ti_current;
    top2 = top2->parent;
  }
  top2->stars.ti_old_part = e->ti_current;

  /* Release the lock */
  if (lock_unlock(&top->stars.star_formation_lock) != 0)
    error("Failed to unlock the top-level cell.");

  /* We now have an empty spart as the first particle in that cell */
  struct spart *sp = &c->stars.parts[0];
  bzero(sp, sizeof(struct spart));

  /* Give it a decent position */
  sp->x[0] = c->loc[0] + 0.5 * c->width[0];
  sp->x[1] = c->loc[1] + 0.5 * c->width[1];
  sp->x[2] = c->loc[2] + 0.5 * c->width[2];

  /* Set it to the current time-bin */
  sp->time_bin = e->min_active_bin;

#ifdef SWIFT_DEBUG_CHECKS
  /* Specify it was drifted to this point */
  sp->ti_drift = e->ti_current;
#endif

  /* Register that we used one of the free slots. */
  const size_t one = 1;
  atomic_sub(&e->s->nr_extra_sparts, one);

  return sp;
}

/**
 * @brief "Add" a #sink in a given #cell.
 *
 * This function will add a #sink at the start of the current cell's array by
 * shifting all the #sink in the top-level cell by one position. All the
 * pointers and cell counts are updated accordingly.
 *
 * @param e The #engine.
 * @param c The leaf-cell in which to add the #sink.
 *
 * @return A pointer to the newly added #sink. The sink has a been zeroed
 * and given a position within the cell as well as set to the minimal active
 * time bin.
 */
struct sink *cell_add_sink(struct engine *e, struct cell *const c) {
  /* Perform some basic consitency checks */
  if (c->nodeID != engine_rank) error("Adding sink on a foreign node");
  if (c->sinks.ti_old_part != e->ti_current) error("Undrifted cell!");
  if (c->split) error("Addition of sink performed above the leaf level");

  /* Progeny number at each level */
  int progeny[space_cell_maxdepth];
#ifdef SWIFT_DEBUG_CHECKS
  for (int i = 0; i < space_cell_maxdepth; ++i) progeny[i] = -1;
#endif

  /* Get the top-level this leaf cell is in and compute the progeny indices at
     each level */
  struct cell *top = c;
  while (top->parent != NULL) {
    /* What is the progeny index of the cell? */
    for (int k = 0; k < 8; ++k) {
      if (top->parent->progeny[k] == top) {
        progeny[(int)top->parent->depth] = k;
      }
    }

    /* Check that the cell was indeed drifted to this point to avoid future
     * issues */
#ifdef SWIFT_DEBUG_CHECKS
    if (top->hydro.super != NULL && top->sinks.count > 0 &&
        top->sinks.ti_old_part != e->ti_current) {
      error("Cell had not been correctly drifted before sink formation");
    }
#endif

    /* Climb up */
    top = top->parent;
  }

  /* Lock the top-level cell as we are going to operate on it */
  lock_lock(&top->sinks.sink_formation_lock);

  /* Are there any extra particles left? */
  if (top->sinks.count == top->sinks.count_total) {

    error("We ran out of free sink particles!");

    /* Release the local lock before exiting. */
    if (lock_unlock(&top->sinks.sink_formation_lock) != 0)
      error("Failed to unlock the top-level cell.");

    atomic_inc(&e->forcerebuild);
    return NULL;
  }

  /* Number of particles to shift in order to get a free space. */
  const size_t n_copy = &top->sinks.parts[top->sinks.count] - c->sinks.parts;

#ifdef SWIFT_DEBUG_CHECKS
  if (c->sinks.parts + n_copy > top->sinks.parts + top->sinks.count)
    error("Copying beyond the allowed range");
#endif

  if (n_copy > 0) {
    // MATTHIEU: This can be improved. We don't need to copy everything, just
    // need to swap a few particles.
    memmove(&c->sinks.parts[1], &c->sinks.parts[0],
            n_copy * sizeof(struct sink));

    /* Update the sink->gpart links (shift by 1) */
    for (size_t i = 0; i < n_copy; ++i) {

<<<<<<< HEAD
=======
      // TODO: Matthieu figure out whether this is strictly needed
>>>>>>> 5314ccde
      /* Skip inhibited (swallowed) sink particles */
      if (sink_is_inhibited(&c->sinks.parts[i + 1], e)) continue;

#ifdef SWIFT_DEBUG_CHECKS
      if (c->sinks.parts[i + 1].gpart == NULL) {
        error("Incorrectly linked sink!");
      }
#endif
      c->sinks.parts[i + 1].gpart->id_or_neg_offset--;
    }
  }

  /* Recursively shift all the sinks to get a free spot at the start of the
   * current cell*/
  cell_recursively_shift_sinks(top, progeny, /* main_branch=*/1);

  /* Make sure the gravity will be recomputed for this particle in the next
   * step
   */
  struct cell *top2 = c;
  while (top2->parent != NULL) {
    top2->sinks.ti_old_part = e->ti_current;
    top2 = top2->parent;
  }
  top2->sinks.ti_old_part = e->ti_current;

  /* Release the lock */
  if (lock_unlock(&top->sinks.sink_formation_lock) != 0)
    error("Failed to unlock the top-level cell.");

  /* We now have an empty spart as the first particle in that cell */
  struct sink *sp = &c->sinks.parts[0];
  bzero(sp, sizeof(struct sink));

  /* Give it a decent position */
  sp->x[0] = c->loc[0] + 0.5 * c->width[0];
  sp->x[1] = c->loc[1] + 0.5 * c->width[1];
  sp->x[2] = c->loc[2] + 0.5 * c->width[2];

  /* Set it to the current time-bin */
  sp->time_bin = e->min_active_bin;

#ifdef SWIFT_DEBUG_CHECKS
  /* Specify it was drifted to this point */
  sp->ti_drift = e->ti_current;
#endif

  /* Register that we used one of the free slots. */
  const size_t one = 1;
  atomic_sub(&e->s->nr_extra_sinks, one);

  return sp;
}

/**
 * @brief "Add" a #gpart in a given #cell.
 *
 * This function will add a #gpart at the start of the current cell's array by
 * shifting all the #gpart in the top-level cell by one position. All the
 * pointers and cell counts are updated accordingly.
 *
 * @param e The #engine.
 * @param c The leaf-cell in which to add the #gpart.
 *
 * @return A pointer to the newly added #gpart. The gpart has a been zeroed
 * and given a position within the cell as well as set to the minimal active
 * time bin.
 */
struct gpart *cell_add_gpart(struct engine *e, struct cell *c) {
  /* Perform some basic consitency checks */
  if (c->nodeID != engine_rank) error("Adding gpart on a foreign node");
  if (c->grav.ti_old_part != e->ti_current) error("Undrifted cell!");
  if (c->split) error("Addition of gpart performed above the leaf level");

  struct space *s = e->s;

  /* Progeny number at each level */
  int progeny[space_cell_maxdepth];
#ifdef SWIFT_DEBUG_CHECKS
  for (int i = 0; i < space_cell_maxdepth; ++i) progeny[i] = -1;
#endif

  /* Get the top-level this leaf cell is in and compute the progeny indices at
     each level */
  struct cell *top = c;
  while (top->parent != NULL) {
    /* What is the progeny index of the cell? */
    for (int k = 0; k < 8; ++k) {
      if (top->parent->progeny[k] == top) {
        progeny[(int)top->parent->depth] = k;
      }
    }

    /* Check that the cell was indeed drifted to this point to avoid future
     * issues */
#ifdef SWIFT_DEBUG_CHECKS
    if (top->grav.super != NULL && top->grav.count > 0 &&
        top->grav.ti_old_part != e->ti_current) {
      error("Cell had not been correctly drifted before adding a gpart");
    }
#endif

    /* Climb up */
    top = top->parent;
  }

  /* Lock the top-level cell as we are going to operate on it */
  lock_lock(&top->grav.star_formation_lock);

  /* Are there any extra particles left? */
  if (top->grav.count == top->grav.count_total) {

    message("We ran out of free gravity particles!");

    /* Release the local lock before exiting. */
    if (lock_unlock(&top->grav.star_formation_lock) != 0)
      error("Failed to unlock the top-level cell.");

    atomic_inc(&e->forcerebuild);
    return NULL;
  }

  /* Number of particles to shift in order to get a free space. */
  const size_t n_copy = &top->grav.parts[top->grav.count] - c->grav.parts;

#ifdef SWIFT_DEBUG_CHECKS
  if (c->grav.parts + n_copy > top->grav.parts + top->grav.count)
    error("Copying beyond the allowed range");
#endif

  if (n_copy > 0) {
    // MATTHIEU: This can be improved. We don't need to copy everything, just
    // need to swap a few particles.
    memmove(&c->grav.parts[1], &c->grav.parts[0],
            n_copy * sizeof(struct gpart));

    /* Update the gpart->spart links (shift by 1) */
    struct gpart *gparts = c->grav.parts;
    for (size_t i = 0; i < n_copy; ++i) {

      /* Skip inhibited particles */
      if (gpart_is_inhibited(&c->grav.parts[i + 1], e)) continue;

      if (gparts[i + 1].type == swift_type_gas) {
        s->parts[-gparts[i + 1].id_or_neg_offset].gpart++;
      } else if (gparts[i + 1].type == swift_type_stars) {
        s->sparts[-gparts[i + 1].id_or_neg_offset].gpart++;
      } else if (gparts[i + 1].type == swift_type_sink) {
        s->sinks[-gparts[i + 1].id_or_neg_offset].gpart++;
      } else if (gparts[i + 1].type == swift_type_black_hole) {
        s->bparts[-gparts[i + 1].id_or_neg_offset].gpart++;
      }
    }
  }

  /* Recursively shift all the gpart to get a free spot at the start of the
   * current cell*/
  cell_recursively_shift_gparts(top, progeny, /* main_branch=*/1);

  /* Make sure the gravity will be recomputed for this particle in the next
   * step
   */
  struct cell *top2 = c;
  while (top2->parent != NULL) {
    top2->grav.ti_old_part = e->ti_current;
    top2 = top2->parent;
  }
  top2->grav.ti_old_part = e->ti_current;

  /* Release the lock */
  if (lock_unlock(&top->grav.star_formation_lock) != 0)
    error("Failed to unlock the top-level cell.");

  /* We now have an empty gpart as the first particle in that cell */
  struct gpart *gp = &c->grav.parts[0];
  bzero(gp, sizeof(struct gpart));

  /* Give it a decent position */
  gp->x[0] = c->loc[0] + 0.5 * c->width[0];
  gp->x[1] = c->loc[1] + 0.5 * c->width[1];
  gp->x[2] = c->loc[2] + 0.5 * c->width[2];

  /* Set it to the current time-bin */
  gp->time_bin = e->min_active_bin;

#ifdef SWIFT_DEBUG_CHECKS
  /* Specify it was drifted to this point */
  gp->ti_drift = e->ti_current;
#endif

  /* Register that we used one of the free slots. */
  const size_t one = 1;
  atomic_sub(&e->s->nr_extra_gparts, one);

  return gp;
}

/**
 * @brief "Remove" a gas particle from the calculation.
 *
 * The particle is inhibited and will officially be removed at the next
 * rebuild.
 *
 * @param e The #engine running on this node.
 * @param c The #cell from which to remove the particle.
 * @param p The #part to remove.
 * @param xp The extended data of the particle to remove.
 */
void cell_remove_part(const struct engine *e, struct cell *c, struct part *p,
                      struct xpart *xp) {
  /* Quick cross-check */
  if (c->nodeID != e->nodeID)
    error("Can't remove a particle in a foreign cell.");

  /* Don't remove a particle twice */
  if (p->time_bin == time_bin_inhibited) return;

  /* Mark the particle as inhibited */
  p->time_bin = time_bin_inhibited;
  /* Mark the RT time bin as inhibited as well,
   * so part_is_rt_active() checks work as intended */
  p->rt_time_data.time_bin = time_bin_inhibited;

  /* Mark the gpart as inhibited and stand-alone */
  if (p->gpart) {
    p->gpart->time_bin = time_bin_inhibited;
    p->gpart->id_or_neg_offset = 1;
    p->gpart->type = swift_type_dark_matter;
  }

  /* Update the space-wide counters */
  const size_t one = 1;
  atomic_add(&e->s->nr_inhibited_parts, one);
  if (p->gpart) {
    atomic_add(&e->s->nr_inhibited_gparts, one);
  }

  /* Un-link the part */
  p->gpart = NULL;
}

/**
 * @brief "Remove" a gravity particle from the calculation.
 *
 * The particle is inhibited and will officially be removed at the next
 * rebuild.
 *
 * @param e The #engine running on this node.
 * @param c The #cell from which to remove the particle.
 * @param gp The #gpart to remove.
 */
void cell_remove_gpart(const struct engine *e, struct cell *c,
                       struct gpart *gp) {

  /* Quick cross-check */
  if (c->nodeID != e->nodeID)
    error("Can't remove a particle in a foreign cell.");

  /* Don't remove a particle twice */
  if (gp->time_bin == time_bin_inhibited) return;

  /* Quick cross-check */
  if (c->nodeID != e->nodeID)
    error("Can't remove a particle in a foreign cell.");

  if (gp->type == swift_type_dark_matter_background)
    error("Can't remove a DM background particle!");

  /* Mark the particle as inhibited */
  gp->time_bin = time_bin_inhibited;

  /* Update the space-wide counters */
  const size_t one = 1;
  atomic_add(&e->s->nr_inhibited_gparts, one);
}

/**
 * @brief "Remove" a star particle from the calculation.
 *
 * The particle is inhibited and will officially be removed at the next
 * rebuild.
 *
 * @param e The #engine running on this node.
 * @param c The #cell from which to remove the particle.
 * @param sp The #spart to remove.
 */
void cell_remove_spart(const struct engine *e, struct cell *c,
                       struct spart *sp) {
  /* Quick cross-check */
  if (c->nodeID != e->nodeID)
    error("Can't remove a particle in a foreign cell.");

  /* Don't remove a particle twice */
  if (sp->time_bin == time_bin_inhibited) return;

  /* Mark the particle as inhibited and stand-alone */
  sp->time_bin = time_bin_inhibited;
  if (sp->gpart) {
    sp->gpart->time_bin = time_bin_inhibited;
    sp->gpart->id_or_neg_offset = 1;
    sp->gpart->type = swift_type_dark_matter;
  }

  /* Update the space-wide counters */
  const size_t one = 1;
  atomic_add(&e->s->nr_inhibited_sparts, one);
  if (sp->gpart) {
    atomic_add(&e->s->nr_inhibited_gparts, one);
  }

  /* Un-link the spart */
  sp->gpart = NULL;
}

/**
 * @brief "Remove" a black hole particle from the calculation.
 *
 * The particle is inhibited and will officially be removed at the next
 * rebuild.
 *
 * @param e The #engine running on this node.
 * @param c The #cell from which to remove the particle.
 * @param bp The #bpart to remove.
 */
void cell_remove_bpart(const struct engine *e, struct cell *c,
                       struct bpart *bp) {

  /* Quick cross-check */
  if (c->nodeID != e->nodeID)
    error("Can't remove a particle in a foreign cell.");

  /* Don't remove a particle twice */
  if (bp->time_bin == time_bin_inhibited) return;

  /* Mark the particle as inhibited and stand-alone */
  bp->time_bin = time_bin_inhibited;
  if (bp->gpart) {
    bp->gpart->time_bin = time_bin_inhibited;
    bp->gpart->id_or_neg_offset = 1;
    bp->gpart->type = swift_type_dark_matter;
  }

  /* Update the space-wide counters */
  const size_t one = 1;
  atomic_add(&e->s->nr_inhibited_bparts, one);
  if (bp->gpart) {
    atomic_add(&e->s->nr_inhibited_gparts, one);
  }

  /* Un-link the bpart */
  bp->gpart = NULL;
}

/**
 * @brief "Remove" a sink particle from the calculation.
 *
 * The particle is inhibited and will officially be removed at the next
 * rebuild.
 *
 * @param e The #engine running on this node.
 * @param c The #cell from which to remove the particle.
 * @param sp The #sink to remove.
 */
void cell_remove_sink(const struct engine *e, struct cell *c,
                      struct sink *sink) {
  /* Quick cross-check */
  if (c->nodeID != e->nodeID)
    error("Can't remove a particle in a foreign cell.");

  /* Don't remove a particle twice */
  if (sink->time_bin == time_bin_inhibited) return;

  /* Mark the particle as inhibited and stand-alone */
  sink->time_bin = time_bin_inhibited;
  if (sink->gpart) {
    sink->gpart->time_bin = time_bin_inhibited;
    sink->gpart->id_or_neg_offset = 1;
    sink->gpart->type = swift_type_dark_matter;
  }

  /* Update the space-wide counters */
  const size_t one = 1;
  atomic_add(&e->s->nr_inhibited_sinks, one);
  if (sink->gpart) {
    atomic_add(&e->s->nr_inhibited_gparts, one);
  }

  /* Un-link the sink */
  sink->gpart = NULL;
}

/**
 * @brief "Remove" a gas particle from the calculation and convert its gpart
 * friend to a dark matter particle.
 *
 * Note that the #part is not destroyed. The pointer is still valid
 * after this call and the properties of the #part are not altered
 * apart from the time-bin and #gpart pointer.
 * The particle is inhibited and will officially be removed at the next
 * rebuild.
 *
 * @param e The #engine running on this node.
 * @param c The #cell from which to remove the particle.
 * @param p The #part to remove.
 * @param xp The extended data of the particle to remove.
 *
 * @return Pointer to the #gpart the #part has become. It carries the
 * ID of the #part and has a dark matter type.
 */
struct gpart *cell_convert_part_to_gpart(const struct engine *e, struct cell *c,
                                         struct part *p, struct xpart *xp) {
  /* Quick cross-checks */
  if (c->nodeID != e->nodeID)
    error("Can't remove a particle in a foreign cell.");

  if (p->gpart == NULL)
    error("Trying to convert part without gpart friend to dark matter!");

  /* Get a handle */
  struct gpart *gp = p->gpart;

  /* Mark the particle as inhibited */
  p->time_bin = time_bin_inhibited;

  /* Un-link the part */
  p->gpart = NULL;

  /* Mark the gpart as dark matter */
  gp->type = swift_type_dark_matter;
  gp->id_or_neg_offset = p->id;

#ifdef SWIFT_DEBUG_CHECKS
  gp->ti_kick = p->ti_kick;
#endif

  /* Update the space-wide counters */
  atomic_inc(&e->s->nr_inhibited_parts);

  return gp;
}

/**
 * @brief "Remove" a spart particle from the calculation and convert its gpart
 * friend to a dark matter particle.
 *
 * Note that the #spart is not destroyed. The pointer is still valid
 * after this call and the properties of the #spart are not altered
 * apart from the time-bin and #gpart pointer.
 * The particle is inhibited and will officially be removed at the next
 * rebuild.
 *
 * @param e The #engine running on this node.
 * @param c The #cell from which to remove the particle.
 * @param sp The #spart to remove.
 *
 * @return Pointer to the #gpart the #spart has become. It carries the
 * ID of the #spart and has a dark matter type.
 */
struct gpart *cell_convert_spart_to_gpart(const struct engine *e,
                                          struct cell *c, struct spart *sp) {
  /* Quick cross-check */
  if (c->nodeID != e->nodeID)
    error("Can't remove a particle in a foreign cell.");

  if (sp->gpart == NULL)
    error("Trying to convert spart without gpart friend to dark matter!");

  /* Get a handle */
  struct gpart *gp = sp->gpart;

  /* Mark the particle as inhibited */
  sp->time_bin = time_bin_inhibited;

  /* Un-link the spart */
  sp->gpart = NULL;

  /* Mark the gpart as dark matter */
  gp->type = swift_type_dark_matter;
  gp->id_or_neg_offset = sp->id;

#ifdef SWIFT_DEBUG_CHECKS
  gp->ti_kick = sp->ti_kick;
#endif

  /* Update the space-wide counters */
  atomic_inc(&e->s->nr_inhibited_sparts);

  return gp;
}

/**
 * @brief "Remove" a #part from a #cell and replace it with a #spart
 * connected to the same #gpart.
 *
 * Note that the #part is not destroyed. The pointer is still valid
 * after this call and the properties of the #part are not altered
 * apart from the time-bin and #gpart pointer.
 * The particle is inhibited and will officially be removed at the next
 * rebuild.
 *
 * @param e The #engine.
 * @param c The #cell from which to remove the #part.
 * @param p The #part to remove (must be inside c).
 * @param xp The extended data of the #part.
 *
 * @return A fresh #spart with the same ID, position, velocity and
 * time-bin as the original #part.
 */
struct spart *cell_convert_part_to_spart(struct engine *e, struct cell *c,
                                         struct part *p, struct xpart *xp) {
  /* Quick cross-check */
  if (c->nodeID != e->nodeID)
    error("Can't remove a particle in a foreign cell.");

  if (p->gpart == NULL)
    error("Trying to convert part without gpart friend to star!");

  /* Create a fresh (empty) spart */
  struct spart *sp = cell_add_spart(e, c);

  /* Did we run out of free spart slots? */
  if (sp == NULL) return NULL;

  /* Copy over the distance since rebuild */
  sp->x_diff[0] = xp->x_diff[0];
  sp->x_diff[1] = xp->x_diff[1];
  sp->x_diff[2] = xp->x_diff[2];

  /* Destroy the gas particle and get it's gpart friend */
  struct gpart *gp = cell_convert_part_to_gpart(e, c, p, xp);

  /* Assign the ID back */
  sp->id = gp->id_or_neg_offset;
  gp->type = swift_type_stars;

  /* Re-link things */
  sp->gpart = gp;
  gp->id_or_neg_offset = -(sp - e->s->sparts);

  /* Synchronize clocks */
  gp->time_bin = sp->time_bin;

  /* Synchronize masses, positions and velocities */
  sp->mass = gp->mass;
  sp->x[0] = gp->x[0];
  sp->x[1] = gp->x[1];
  sp->x[2] = gp->x[2];
  sp->v[0] = gp->v_full[0];
  sp->v[1] = gp->v_full[1];
  sp->v[2] = gp->v_full[2];

#ifdef SWIFT_DEBUG_CHECKS
  sp->ti_kick = gp->ti_kick;
  gp->ti_drift = sp->ti_drift;
#endif

  /* Set a smoothing length */
  sp->h = p->h;

  /* Here comes the Sun! */
  return sp;
}

/**
 * @brief Add a new #spart based on a #part and link it to a new #gpart.
 * The part and xpart are not changed.
 *
 * @param e The #engine.
 * @param c The #cell from which to remove the #part.
 * @param p The #part to remove (must be inside c).
 * @param xp The extended data of the #part.
 *
 * @return A fresh #spart with a different ID, but same position,
 * velocity and time-bin as the original #part.
 */
struct spart *cell_spawn_new_spart_from_part(struct engine *e, struct cell *c,
                                             const struct part *p,
                                             const struct xpart *xp) {
  /* Quick cross-check */
  if (c->nodeID != e->nodeID)
    error("Can't spawn a particle in a foreign cell.");

  if (p->gpart == NULL)
    error("Trying to create a new spart from a part without gpart friend!");

  /* Create a fresh (empty) spart */
  struct spart *sp = cell_add_spart(e, c);

  /* Did we run out of free spart slots? */
  if (sp == NULL) return NULL;

  /* Copy over the distance since rebuild */
  sp->x_diff[0] = xp->x_diff[0];
  sp->x_diff[1] = xp->x_diff[1];
  sp->x_diff[2] = xp->x_diff[2];

  /* Create a new gpart */
  struct gpart *gp = cell_add_gpart(e, c);

  /* Did we run out of free gpart slots? */
  if (gp == NULL) {
    /* Remove the particle created */
    cell_remove_spart(e, c, sp);
    return NULL;
  }

  /* Copy the gpart */
  *gp = *p->gpart;

  /* Assign the ID. */
  sp->id = space_get_new_unique_id(e->s);
  gp->type = swift_type_stars;

  /* Re-link things */
  sp->gpart = gp;
  gp->id_or_neg_offset = -(sp - e->s->sparts);

  /* Synchronize clocks */
  gp->time_bin = sp->time_bin;

  /* Synchronize masses, positions and velocities */
  sp->mass = hydro_get_mass(p);
  sp->x[0] = p->x[0];
  sp->x[1] = p->x[1];
  sp->x[2] = p->x[2];
  sp->v[0] = xp->v_full[0];
  sp->v[1] = xp->v_full[1];
  sp->v[2] = xp->v_full[2];

#ifdef SWIFT_DEBUG_CHECKS
  sp->ti_kick = p->ti_kick;
  sp->ti_drift = p->ti_drift;
#endif

  /* Set a smoothing length */
  sp->h = p->h;

  /* Here comes the Sun! */
  return sp;
}

/**
 * @brief "Remove" a #part from a #cell and replace it with a #sink
 * connected to the same #gpart.
 *
 * Note that the #part is not destroyed. The pointer is still valid
 * after this call and the properties of the #part are not altered
 * apart from the time-bin and #gpart pointer.
 * The particle is inhibited and will officially be removed at the next
 * rebuild.
 *
 * @param e The #engine.
 * @param c The #cell from which to remove the #part.
 * @param p The #part to remove (must be inside c).
 * @param xp The extended data of the #part.
 *
 * @return A fresh #sink with the same ID, position, velocity and
 * time-bin as the original #part.
 */
struct sink *cell_convert_part_to_sink(struct engine *e, struct cell *c,
                                       struct part *p, struct xpart *xp) {
  /* Quick cross-check */
  if (c->nodeID != e->nodeID)
    error("Can't remove a particle in a foreign cell.");

  if (p->gpart == NULL)
    error("Trying to convert part without gpart friend to sink!");

  /* Create a fresh (empty) sink */
  struct sink *sp = cell_add_sink(e, c);

  /* Did we run out of free sink slots? */
  if (sp == NULL) return NULL;

  /* Copy over the distance since rebuild */
  sp->x_diff[0] = xp->x_diff[0];
  sp->x_diff[1] = xp->x_diff[1];
  sp->x_diff[2] = xp->x_diff[2];

  /* Destroy the gas particle and get it's gpart friend */
  struct gpart *gp = cell_convert_part_to_gpart(e, c, p, xp);

  /* Assign the ID back */
  sp->id = p->id;
  gp->type = swift_type_sink;

  /* Re-link things */
  sp->gpart = gp;
  gp->id_or_neg_offset = -(sp - e->s->sinks);

  /* Synchronize clocks */
  gp->time_bin = sp->time_bin;

  /* Synchronize masses, positions and velocities */
  sp->mass = gp->mass;
  sp->x[0] = gp->x[0];
  sp->x[1] = gp->x[1];
  sp->x[2] = gp->x[2];
  sp->v[0] = gp->v_full[0];
  sp->v[1] = gp->v_full[1];
  sp->v[2] = gp->v_full[2];

#ifdef SWIFT_DEBUG_CHECKS
  sp->ti_kick = gp->ti_kick;
  gp->ti_drift = sp->ti_drift;

  message("A new sink (%lld) is born !", sp->id);
#endif

  /* Here comes the Sink! */
  return sp;
}

/**
 * @brief Spawn a new #spart along with its related #gpart from a #sink.
 * The sink is not changed.
 *
 * @param e The #engine.
 * @param c The #cell from which to remove the #part.
 * @param s The #sink particle that spawns the #spart.
 *
 * @return A fresh #spart with a different ID, but same position,
 * velocity and time-bin as the original #sink.
 */
struct spart *cell_spawn_new_spart_from_sink(struct engine *e, struct cell *c,
                                             const struct sink *s) {
  /* Quick cross-check */
  if (c->nodeID != e->nodeID)
    error("Can't spawn a particle in a foreign cell.");

  if (s->gpart == NULL)
    error("Trying to create a new spart from a part without gpart friend!");

  /* Create a fresh (empty) spart */
  struct spart *sp = cell_add_spart(e, c);

  /* Did we run out of free spart slots? */
  if (sp == NULL) return NULL;

  /* Copy over the distance since rebuild */
  sp->x_diff[0] = s->x_diff[0];
  sp->x_diff[1] = s->x_diff[1];
  sp->x_diff[2] = s->x_diff[2];

  /* Create a new gpart */
  struct gpart *gp = cell_add_gpart(e, c);

  /* Did we run out of free gpart slots? */
  if (gp == NULL) {
    /* Remove the particle created */
    cell_remove_spart(e, c, sp);
    return NULL;
  }

  /* Copy the gpart */
  *gp = *s->gpart;

  /* Assign the ID. */
  sp->id = space_get_new_unique_id(e->s);
  gp->type = swift_type_stars;

  /* Re-link things */
  sp->gpart = gp;
  gp->id_or_neg_offset = -(sp - e->s->sparts);

  /* Synchronize clocks */
  gp->time_bin = sp->time_bin;

  /* Synchronize masses, positions and velocities */
  sp->mass = s->mass;
  sp->x[0] = s->x[0];
  sp->x[1] = s->x[1];
  sp->x[2] = s->x[2];
  sp->v[0] = s->v[0];
  sp->v[1] = s->v[1];
  sp->v[2] = s->v[2];

#ifdef SWIFT_DEBUG_CHECKS
  sp->ti_kick = s->ti_kick;
  sp->ti_drift = s->ti_drift;
#endif

  /* Set a smoothing length */
  sp->h = s->r_cut;

  /* Here comes the Sun! */
  return sp;
}<|MERGE_RESOLUTION|>--- conflicted
+++ resolved
@@ -356,10 +356,7 @@
     /* Update the sink->gpart links (shift by 1) */
     for (size_t i = 0; i < n_copy; ++i) {
 
-<<<<<<< HEAD
-=======
       // TODO: Matthieu figure out whether this is strictly needed
->>>>>>> 5314ccde
       /* Skip inhibited (swallowed) sink particles */
       if (sink_is_inhibited(&c->sinks.parts[i + 1], e)) continue;
 
