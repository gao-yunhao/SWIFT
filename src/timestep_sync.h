--- conflicted
+++ resolved
@@ -131,17 +131,11 @@
               e->entropy_floor, new_ti_beg, new_ti_end,
             /*ti_start_mesh=*/-1, /*ti_end_mesh=*/-1);
 
-<<<<<<< HEAD
   /* The particle is now ready to compute its new time-step size and for the
    * next kick */
   p->time_bin = -min_active_bin;
   /* do not touch the limiter flag, as we might still need to limit the time
      step of this particle (if the new time step is still too large) */
-=======
-    /* The particle is now ready to compute its new time-step size and for the
-     * next kick */
-    p->time_bin = -min_active_bin;
-    p->limiter_data.wakeup = time_bin_not_awake;
 }
 
 /**
@@ -184,7 +178,6 @@
     p->time_bin = -min_active_bin;
     p->limiter_data.wakeup = time_bin_not_awake;
 
->>>>>>> cb1e82d8
 }
 
 
