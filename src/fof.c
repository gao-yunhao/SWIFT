--- conflicted
+++ resolved
@@ -284,11 +284,7 @@
   } else {
 
     /* Safety check */
-<<<<<<< HEAD
-    if (!(s->e->policy & engine_policy_cosmology))
-=======
     /*if (!(s->e->policy | engine_policy_cosmology))
->>>>>>> 4e26a0e3
       error(
           "Attempting to run FoF on a simulation using cosmological "
           "information but cosmology was not initialised");*/
