--- conflicted
+++ resolved
@@ -819,8 +819,9 @@
         error("Found a foreign gpart in the gravity interaction");
 
       if (gparts_i[pid].time_bin == time_bin_not_created &&
-          ci_cache->m[pid] != 0.f)
+          ci_cache->m[pid] != 0.f) {
         error("Found an extra gpart in the gravity interaction");
+      }
 
       if (r2 == 0.f && h2 == 0.)
         error("Interacting particles with 0 distance and 0 softening.");
@@ -999,15 +1000,13 @@
       const float h_inv_3 = h_inv * h_inv * h_inv;
 
 #ifdef SWIFT_DEBUG_CHECKS
+      /* The gravity_cache are sometimes allocated with more
+         place than required => flag with mass=0 */
       if (gparts_i[pid].time_bin == time_bin_not_created &&
           ci_cache->m[pid] != 0.) {
         error("Found an extra gpart in the gravity interaction");
       }
-<<<<<<< HEAD
-      if (!foreign_j && gparts_j[pjd].time_bin == time_bin_not_created &&
-=======
-      if (pjd < gcount_j && gparts_j[pjd].time_bin == time_bin_not_created &&
->>>>>>> 448b5dc0
+      if (!foreign_j && pjd < gcount_j && gparts_j[pjd].time_bin == time_bin_not_created &&
           mass_j != 0.) {
         error("Found an extra gpart in the gravity interaction");
       }
@@ -1155,6 +1154,8 @@
     if (!use_mpole[pid]) continue;
 
 #ifdef SWIFT_DEBUG_CHECKS
+    /* The gravity_cache are sometimes allocated with more
+       place than required => flag with mass=0 */
     if (gparts_i[pid].time_bin == time_bin_not_created &&
         ci_cache->m[pid] != 0.) {
       error("Found an extra gpart in the gravity interaction");
@@ -1304,6 +1305,8 @@
     if (!use_mpole[pid]) continue;
 
 #ifdef SWIFT_DEBUG_CHECKS
+    /* The gravity_cache are sometimes allocated with more
+       place than required => flag with mass=0 */
     if (gparts_i[pid].time_bin == time_bin_not_created &&
         ci_cache->m[pid] != 0.) {
       error("Found an extra gpart in the gravity interaction");
@@ -1774,6 +1777,8 @@
       const float h_inv_3 = h_inv * h_inv * h_inv;
 
 #ifdef SWIFT_DEBUG_CHECKS
+      /* The gravity_cache are sometimes allocated with more
+         place than required => flag with mass=0 */
       if (gparts[pid].time_bin == time_bin_not_created &&
           ci_cache->m[pid] != 0.) {
         error("Found an extra gpart in the gravity interaction");
@@ -1921,6 +1926,8 @@
       const float h_inv_3 = h_inv * h_inv * h_inv;
 
 #ifdef SWIFT_DEBUG_CHECKS
+      /* The gravity_cache are sometimes allocated with more
+         place than required => flag with mass=0 */
       if (gparts[pid].time_bin == time_bin_not_created &&
           ci_cache->m[pid] != 0.) {
         error("Found an extra gpart in the gravity interaction");
