--- conflicted
+++ resolved
@@ -77,11 +77,8 @@
     "timestep",
     "timestep_limiter",
     "timestep_sync",
-<<<<<<< HEAD
     "collect",
-=======
     "timestep_dark_matter_sync",
->>>>>>> cb1e82d8
     "send",
     "recv",
     "pack",
@@ -147,16 +144,7 @@
     "limiter",
     "grav",
     "external_grav",
-<<<<<<< HEAD
     "tend",
-=======
-    "tend_part",
-    "tend_gpart",
-    "tend_spart",
-    "tend_sink",
-    "tend_bpart",
-    "tend_dmpart",
->>>>>>> cb1e82d8
     "xv",
     "rho",
     "part_swallow",
@@ -672,14 +660,7 @@
           
       } else if (subtype == task_subtype_do_bh_swallow) {
         cell_bunlocktree(ci);
-<<<<<<< HEAD
-=======
-
-      } else if (subtype == task_subtype_rt_inject) {
-        cell_unlocktree(ci);
-        cell_sunlocktree(ci);
-
->>>>>>> cb1e82d8
+
       } else if (subtype == task_subtype_limiter) {
 #ifdef SWIFT_TASKS_WITHOUT_ATOMICS
         cell_unlocktree(ci);
@@ -698,12 +679,7 @@
         cell_munlocktree(ci);
         cell_munlocktree(cj);
 #endif
-<<<<<<< HEAD
       } else if (subtype == task_subtype_sink_swallow) {
-=======
-
-      } else if (subtype == task_subtype_sink_compute_formation) {
->>>>>>> cb1e82d8
         cell_sink_unlocktree(ci);
         cell_sink_unlocktree(cj);
         cell_unlocktree(ci);
@@ -747,16 +723,7 @@
       } else if (subtype == task_subtype_do_bh_swallow) {
         cell_bunlocktree(ci);
         cell_bunlocktree(cj);
-<<<<<<< HEAD
-=======
-
-      } else if (subtype == task_subtype_rt_inject) {
-        cell_sunlocktree(ci);
-        cell_sunlocktree(cj);
-        cell_unlocktree(ci);
-        cell_unlocktree(cj);
-
->>>>>>> cb1e82d8
+
       } else if (subtype == task_subtype_limiter) {
 #ifdef SWIFT_TASKS_WITHOUT_ATOMICS
         cell_unlocktree(ci);
