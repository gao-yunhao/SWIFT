--- conflicted
+++ resolved
@@ -176,22 +176,12 @@
 };
 
 const char *task_category_names[task_category_count] = {
-<<<<<<< HEAD
     "drift",       "sorts",   "resort",
     "hydro",       "gravity",  "dark matter",  "feedback",
     "black holes", "cooling", "star formation",
     "limiter",     "sync",    "time integration",
     "mpi",         "fof",     "others",
-    "neutrino",    "sink",    "RT"};
-=======
-    "drift",       "sorts",    "resort",
-    "hydro",       "gravity",  "feedback",
-    "black holes", "cooling",  "star formation",
-    "limiter",     "sync",     "time integration",
-    "mpi",         "pack",     "fof",
-    "others",      "neutrino", "sink",
-    "RT",          "CSDS"};
->>>>>>> 3c953c0f
+    "neutrino",    "sink",    "RT",   "CSDS"};
 
 #ifdef WITH_MPI
 /* MPI communicators for the subtypes. */
@@ -1862,18 +1852,15 @@
     case task_type_recv:
       return task_category_mpi;
 
-<<<<<<< HEAD
     case task_type_dark_matter_ghost:
     case task_type_sidm_kick:
     case task_type_timestep_dark_matter_sync:
       return task_category_dark_matter;
           
-=======
     case task_type_pack:
     case task_type_unpack:
       return task_category_pack;
 
->>>>>>> 3c953c0f
     case task_type_kick1:
     case task_type_kick2:
     case task_type_timestep:
