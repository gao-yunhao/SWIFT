/*******************************************************************************
 * This file is part of SWIFT.
 * Copyright (c) 2012 Pedro Gonnet (pedro.gonnet@durham.ac.uk),
 *                    Matthieu Schaller (schaller@strw.leidenuniv.nl).
 *
 * This program is free software: you can redistribute it and/or modify
 * it under the terms of the GNU Lesser General Public License as published
 * by the Free Software Foundation, either version 3 of the License, or
 * (at your option) any later version.
 *
 * This program is distributed in the hope that it will be useful,
 * but WITHOUT ANY WARRANTY; without even the implied warranty of
 * MERCHANTABILITY or FITNESS FOR A PARTICULAR PURPOSE.  See the
 * GNU General Public License for more details.
 *
 * You should have received a copy of the GNU Lesser General Public License
 * along with this program.  If not, see <http://www.gnu.org/licenses/>.
 *
 ******************************************************************************/

/* Config parameters. */
#include <config.h>

/* This object's header. */
#include "common_io.h"

/* Local includes. */
#include "engine.h"
#include "error.h"
#include "kernel_hydro.h"
#include "part.h"
#include "part_type.h"
#include "threadpool.h"
#include "tools.h"
#include "version.h"

/* I/O functions of each sub-module */
#include "black_holes_io.h"
#include "chemistry_io.h"
#include "cooling_io.h"
#include "extra_io.h"
#include "feedback.h"
#include "fof_io.h"
#include "gravity_io.h"
#include "hydro_io.h"
#include "mhd_io.h"
#include "neutrino_io.h"
#include "particle_splitting.h"
#include "rt_io.h"
#include "sink_io.h"
#include "star_formation_io.h"
#include "stars_io.h"
#include "tracers_io.h"
#include "velociraptor_io.h"

/* Some standard headers. */
#include <math.h>
#include <stddef.h>
#include <stdio.h>
#include <stdlib.h>
#include <string.h>

#if defined(HAVE_HDF5)

#include <hdf5.h>

/* MPI headers. */
#ifdef WITH_MPI
#include <mpi.h>
#endif

/**
 * @brief Converts a C data type to the HDF5 equivalent.
 *
 * This function is a trivial wrapper around the HDF5 types but allows
 * to change the exact storage types matching the code types in a transparent
 *way.
 */
hid_t io_hdf5_type(enum IO_DATA_TYPE type) {

  switch (type) {
    case INT:
      return H5T_NATIVE_INT;
    case UINT8:
      return H5T_NATIVE_UINT8;
    case UINT:
      return H5T_NATIVE_UINT;
    case UINT64:
      return H5T_NATIVE_UINT64;
    case LONG:
      return H5T_NATIVE_LONG;
    case ULONG:
      return H5T_NATIVE_ULONG;
    case LONGLONG:
      return H5T_NATIVE_LLONG;
    case ULONGLONG:
      return H5T_NATIVE_ULLONG;
    case FLOAT:
      return H5T_NATIVE_FLOAT;
    case DOUBLE:
      return H5T_NATIVE_DOUBLE;
    case CHAR:
      return H5T_NATIVE_CHAR;
    default:
      error("Unknown type");
      return 0;
  }
}

/**
 * @brief Return 1 if the type has double precision
 *
 * Returns an error if the type is not FLOAT or DOUBLE
 */
int io_is_double_precision(enum IO_DATA_TYPE type) {

  switch (type) {
    case FLOAT:
      return 0;
    case DOUBLE:
      return 1;
    default:
      error("Invalid type");
      return 0;
  }
}

/**
 * @brief Reads an attribute (scalar) from a given HDF5 group.
 *
 * @param grp The group from which to read.
 * @param name The name of the attribute to read.
 * @param type The #IO_DATA_TYPE of the attribute.
 * @param data (output) The attribute read from the HDF5 group.
 *
 * Calls #error() if an error occurs.
 */
void io_read_attribute(hid_t grp, const char* name, enum IO_DATA_TYPE type,
                       void* data) {

  const hid_t h_attr = H5Aopen(grp, name, H5P_DEFAULT);
  if (h_attr < 0) error("Error while opening attribute '%s'", name);

  const hid_t h_err = H5Aread(h_attr, io_hdf5_type(type), data);
  if (h_err < 0) error("Error while reading attribute '%s'", name);

  H5Aclose(h_attr);
}

/**
 * @brief Reads an attribute from a given HDF5 group.
 *
 * @param grp The group from which to read.
 * @param name The name of the attribute to read.
 * @param type The #IO_DATA_TYPE of the attribute.
 * @param data (output) The attribute read from the HDF5 group.
 *
 * Exits gracefully (i.e. does not read the attribute at all) if
 * it is not present, unless debugging checks are activated. If they are,
 * and the read fails, we print a warning.
 */
void io_read_attribute_graceful(hid_t grp, const char* name,
                                enum IO_DATA_TYPE type, void* data) {

  /* First, we need to check if this attribute exists to avoid raising errors
   * within the HDF5 library if we attempt to access an attribute that does
   * not exist. */
  const htri_t h_exists = H5Aexists(grp, name);

  if (h_exists <= 0) {
    /* Attribute either does not exist (0) or function failed (-ve) */
#ifdef SWIFT_DEBUG_CHECKS
    message("WARNING: attribute '%s' does not exist.", name);
#endif
  } else {
    /* Ok, now we know that it exists we can read it. */
    const hid_t h_attr = H5Aopen(grp, name, H5P_DEFAULT);

    if (h_attr >= 0) {
      const hid_t h_err = H5Aread(h_attr, io_hdf5_type(type), data);
      if (h_err < 0) {
        /* Explicitly do nothing unless debugging checks are activated */
#ifdef SWIFT_DEBUG_CHECKS
        message("WARNING: unable to read attribute '%s'", name);
#endif
      }
    } else {
#ifdef SWIFT_DEBUG_CHECKS
      if (h_attr < 0) {
        message("WARNING: was unable to open attribute '%s'", name);
      }
#endif
    }

    H5Aclose(h_attr);
  }
}

/**
 * @brief Asserts that the redshift in the initial conditions and the one
 *        specified by the parameter file match.
 *
 * @param h_grp The Header group from the ICs
 * @param a Current scale factor as specified by parameter file
 */
void io_assert_valid_header_cosmology(hid_t h_grp, double a) {

  double redshift_from_snapshot = -1.0;
  io_read_attribute_graceful(h_grp, "Redshift", DOUBLE,
                             &redshift_from_snapshot);

  /* If the Header/Redshift value is not present, then we skip this check */
  if (redshift_from_snapshot == -1.0) return;

  const double current_redshift = 1.0 / a - 1.0;

  /* Escape if non-cosmological */
  if (current_redshift == 0.) return;

  const double redshift_fractional_difference =
      fabs(redshift_from_snapshot - current_redshift) / current_redshift;

  if (redshift_fractional_difference >= io_redshift_tolerance) {
    error(
        "Initial redshift specified in parameter file (%lf) and redshift "
        "read from initial conditions (%lf) are inconsistent.",
        current_redshift, redshift_from_snapshot);
  }
}

/**
 * @brief Reads the number of elements in a HDF5 attribute.
 *
 * @param attr The attribute from which to read.
 *
 * @return The number of elements.
 *
 * Calls #error() if an error occurs.
 */
hsize_t io_get_number_element_in_attribute(hid_t attr) {
  /* Get the dataspace */
  hid_t space = H5Aget_space(attr);
  if (space < 0) error("Failed to get data space");

  /* Read the number of dimensions */
  const int ndims = H5Sget_simple_extent_ndims(space);

  /* Read the dimensions */
  hsize_t* dims = (hsize_t*)malloc(sizeof(hsize_t) * ndims);
  H5Sget_simple_extent_dims(space, dims, NULL);

  /* Compute number of elements */
  hsize_t count = 1;
  for (int i = 0; i < ndims; i++) {
    count *= dims[i];
  }

  /* Cleanup */
  free(dims);
  H5Sclose(space);
  return count;
};

/**
 * @brief Reads an attribute (array) from a given HDF5 group.
 *
 * @param grp The group from which to read.
 * @param name The name of the dataset to read.
 * @param type The #IO_DATA_TYPE of the attribute.
 * @param data (output) The attribute read from the HDF5 group (need to be
 * already allocated).
 * @param number_element Number of elements in the attribute.
 *
 * Calls #error() if an error occurs.
 */
void io_read_array_attribute(hid_t grp, const char* name,
                             enum IO_DATA_TYPE type, void* data,
                             hsize_t number_element) {

  /* Open attribute */
  const hid_t h_attr = H5Aopen(grp, name, H5P_DEFAULT);
  if (h_attr < 0) error("Error while opening attribute '%s'", name);

  /* Get the number of elements */
  hsize_t count = io_get_number_element_in_attribute(h_attr);

  /* Check if correct number of element */
  if (count != number_element) {
    error(
        "Error found a different number of elements than expected (%llu != "
        "%llu) in attribute %s",
        (unsigned long long)count, (unsigned long long)number_element, name);
  }

  /* Read attribute */
  const hid_t h_err = H5Aread(h_attr, io_hdf5_type(type), data);
  if (h_err < 0) error("Error while reading attribute '%s'", name);

  /* Cleanup */
  H5Aclose(h_attr);
}

/**
 * @brief Reads the number of elements in a HDF5 dataset.
 *
 * @param dataset The dataset from which to read.
 *
 * @return The number of elements.
 *
 * Calls #error() if an error occurs.
 */
hsize_t io_get_number_element_in_dataset(hid_t dataset) {
  /* Get the dataspace */
  hid_t space = H5Dget_space(dataset);
  if (space < 0) error("Failed to get data space");

  /* Read the number of dimensions */
  const int ndims = H5Sget_simple_extent_ndims(space);

  /* Read the dimensions */
  hsize_t* dims = (hsize_t*)malloc(sizeof(hsize_t) * ndims);
  H5Sget_simple_extent_dims(space, dims, NULL);

  /* Compute number of elements */
  hsize_t count = 1;
  for (int i = 0; i < ndims; i++) {
    count *= dims[i];
  }

  /* Cleanup */
  free(dims);
  H5Sclose(space);
  return count;
};

/**
 * @brief Reads a dataset (array) from a given HDF5 group.
 *
 * @param grp The group from which to read.
 * @param name The name of the dataset to read.
 * @param type The #IO_DATA_TYPE of the attribute.
 * @param data (output) The attribute read from the HDF5 group (need to be
 * already allocated).
 * @param number_element Number of elements in the attribute.
 *
 * Calls #error() if an error occurs.
 */
void io_read_array_dataset(hid_t grp, const char* name, enum IO_DATA_TYPE type,
                           void* data, hsize_t number_element) {

  /* Open dataset */
  const hid_t h_dataset = H5Dopen(grp, name, H5P_DEFAULT);
  if (h_dataset < 0) error("Error while opening attribute '%s'", name);

  /* Get the number of elements */
  hsize_t count = io_get_number_element_in_dataset(h_dataset);

  /* Check if correct number of element */
  if (count != number_element) {
    error(
        "Error found a different number of elements than expected (%llu != "
        "%llu) in dataset %s",
        (unsigned long long)count, (unsigned long long)number_element, name);
  }

  /* Read dataset */
  const hid_t h_err = H5Dread(h_dataset, io_hdf5_type(type), H5S_ALL, H5S_ALL,
                              H5P_DEFAULT, data);
  if (h_err < 0) error("Error while reading dataset '%s'", name);

  /* Cleanup */
  H5Dclose(h_dataset);
}

/**
 * @brief Write an attribute to a given HDF5 group.
 *
 * @param grp The group in which to write.
 * @param name The name of the attribute to write.
 * @param type The #IO_DATA_TYPE of the attribute.
 * @param data The attribute to write.
 * @param num The number of elements to write
 *
 * Calls #error() if an error occurs.
 */
void io_write_attribute(hid_t grp, const char* name, enum IO_DATA_TYPE type,
                        const void* data, int num) {

  const hid_t h_space = H5Screate(H5S_SIMPLE);
  if (h_space < 0)
    error("Error while creating dataspace for attribute '%s'.", name);

  hsize_t dim[1] = {(hsize_t)num};
  const hid_t h_err = H5Sset_extent_simple(h_space, 1, dim, NULL);
  if (h_err < 0)
    error("Error while changing dataspace shape for attribute '%s'.", name);

  const hid_t h_attr =
      H5Acreate1(grp, name, io_hdf5_type(type), h_space, H5P_DEFAULT);
  if (h_attr < 0) error("Error while creating attribute '%s'.", name);

  const hid_t h_err2 = H5Awrite(h_attr, io_hdf5_type(type), data);
  if (h_err2 < 0) error("Error while reading attribute '%s'.", name);

  H5Sclose(h_space);
  H5Aclose(h_attr);
}

/**
 * @brief Write a string as an attribute to a given HDF5 group.
 *
 * @param grp The group in which to write.
 * @param name The name of the attribute to write.
 * @param str The string to write.
 * @param length The length of the string
 *
 * Calls #error() if an error occurs.
 */
void io_writeStringAttribute(hid_t grp, const char* name, const char* str,
                             int length) {

  const hid_t h_space = H5Screate(H5S_SCALAR);
  if (h_space < 0)
    error("Error while creating dataspace for attribute '%s'.", name);

  const hid_t h_type = H5Tcopy(H5T_C_S1);
  if (h_type < 0) error("Error while copying datatype 'H5T_C_S1'.");

  const hid_t h_err = H5Tset_size(h_type, length);
  if (h_err < 0) error("Error while resizing attribute type to '%i'.", length);

  const hid_t h_attr = H5Acreate1(grp, name, h_type, h_space, H5P_DEFAULT);
  if (h_attr < 0) error("Error while creating attribute '%s'.", name);

  const hid_t h_err2 = H5Awrite(h_attr, h_type, str);
  if (h_err2 < 0) error("Error while reading attribute '%s'.", name);

  H5Tclose(h_type);
  H5Sclose(h_space);
  H5Aclose(h_attr);
}

/**
 * @brief Writes a double value as an attribute
 * @param grp The group in which to write
 * @param name The name of the attribute
 * @param data The value to write
 */
void io_write_attribute_d(hid_t grp, const char* name, double data) {
  io_write_attribute(grp, name, DOUBLE, &data, 1);
}

/**
 * @brief Writes a float value as an attribute
 * @param grp The group in which to write
 * @param name The name of the attribute
 * @param data The value to write
 */
void io_write_attribute_f(hid_t grp, const char* name, float data) {
  io_write_attribute(grp, name, FLOAT, &data, 1);
}

/**
 * @brief Writes an int value as an attribute
 * @param grp The group in which to write
 * @param name The name of the attribute
 * @param data The value to write
 */
void io_write_attribute_i(hid_t grp, const char* name, int data) {
  io_write_attribute(grp, name, INT, &data, 1);
}

/**
 * @brief Writes a long value as an attribute
 * @param grp The group in which to write
 * @param name The name of the attribute
 * @param data The value to write
 */
void io_write_attribute_l(hid_t grp, const char* name, long data) {
  io_write_attribute(grp, name, LONG, &data, 1);
}

/**
 * @brief Writes a long long value as an attribute
 * @param grp The group in which to write
 * @param name The name of the attribute
 * @param data The value to write
 */
void io_write_attribute_ll(hid_t grp, const char* name, long long data) {
  io_write_attribute(grp, name, LONGLONG, &data, 1);
}

/**
 * @brief Writes a string value as an attribute
 * @param grp The group in which to write
 * @param name The name of the attribute
 * @param str The string to write
 */
void io_write_attribute_s(hid_t grp, const char* name, const char* str) {
  io_writeStringAttribute(grp, name, str, strlen(str));
}

/**
 * @brief Writes the meta-data of the run to an open hdf5 snapshot file.
 *
 * @param h_file The opened hdf5 file.
 * @param e The #engine containing the meta-data.
 * @param internal_units The system of units used internally.
 * @param snapshot_units The system of units used in snapshots.
 * @param fof Is this a FOF output? If so don't write subgrid info.
 */
void io_write_meta_data(hid_t h_file, const struct engine* e,
                        const struct unit_system* internal_units,
                        const struct unit_system* snapshot_units,
                        const int fof) {

  hid_t h_grp;

  /* Print the code version */
  io_write_code_description(h_file);

  /* Print the run's policy */
  io_write_engine_policy(h_file, e);

  /* Print the physical constants */
  phys_const_print_snapshot(h_file, e->physical_constants);

<<<<<<< HEAD
  /* Print the SPH parameters */
  if (e->policy & (engine_policy_hydro | engine_policy_grid_hydro)) {
    h_grp = H5Gcreate(h_file, "/HydroScheme", H5P_DEFAULT, H5P_DEFAULT,
=======
  if (!fof) {

    /* Print the SPH parameters */
    if (e->policy & engine_policy_hydro) {
      h_grp = H5Gcreate(h_file, "/HydroScheme", H5P_DEFAULT, H5P_DEFAULT,
                        H5P_DEFAULT);
      if (h_grp < 0) error("Error while creating SPH group");
      hydro_props_print_snapshot(h_grp, e->hydro_properties);
      hydro_write_flavour(h_grp);
      mhd_write_flavour(h_grp);
      H5Gclose(h_grp);
    }

    /* Print the subgrid parameters */
    h_grp = H5Gcreate(h_file, "/SubgridScheme", H5P_DEFAULT, H5P_DEFAULT,
>>>>>>> 57cd90e0
                      H5P_DEFAULT);
    if (h_grp < 0) error("Error while creating subgrid group");
    hid_t h_grp_columns =
        H5Gcreate(h_grp, "NamedColumns", H5P_DEFAULT, H5P_DEFAULT, H5P_DEFAULT);
    if (h_grp_columns < 0) error("Error while creating named columns group");
    entropy_floor_write_flavour(h_grp);
    extra_io_write_flavour(h_grp, h_grp_columns);
    cooling_write_flavour(h_grp, h_grp_columns, e->cooling_func);
    chemistry_write_flavour(h_grp, h_grp_columns, e);
    tracers_write_flavour(h_grp);
    feedback_write_flavour(e->feedback_props, h_grp);
    rt_write_flavour(h_grp, h_grp_columns, e, internal_units, snapshot_units,
                     e->rt_props);
    H5Gclose(h_grp);

    /* Print the gravity parameters */
    if (e->policy & engine_policy_self_gravity) {
      h_grp = H5Gcreate(h_file, "/GravityScheme", H5P_DEFAULT, H5P_DEFAULT,
                        H5P_DEFAULT);
      if (h_grp < 0) error("Error while creating gravity group");
      gravity_props_print_snapshot(h_grp, e->gravity_properties);
      H5Gclose(h_grp);
    }

    /* Print the stellar parameters */
    if (e->policy & engine_policy_stars) {
      h_grp = H5Gcreate(h_file, "/StarsScheme", H5P_DEFAULT, H5P_DEFAULT,
                        H5P_DEFAULT);
      if (h_grp < 0) error("Error while creating stars group");
      stars_props_print_snapshot(h_grp, h_grp_columns, e->stars_properties);
      H5Gclose(h_grp);
    }

    H5Gclose(h_grp_columns);
  }

  /* Print the cosmological model  */
  h_grp =
      H5Gcreate(h_file, "/Cosmology", H5P_DEFAULT, H5P_DEFAULT, H5P_DEFAULT);
  if (h_grp < 0) error("Error while creating cosmology group");
  if (e->policy & engine_policy_cosmology)
    io_write_attribute_i(h_grp, "Cosmological run", 1);
  else
    io_write_attribute_i(h_grp, "Cosmological run", 0);
  cosmology_write_model(h_grp, e->cosmology);
  H5Gclose(h_grp);

  /* Print the runtime parameters */
  h_grp =
      H5Gcreate(h_file, "/Parameters", H5P_DEFAULT, H5P_DEFAULT, H5P_DEFAULT);
  if (h_grp < 0) error("Error while creating parameters group");
  parser_write_params_to_hdf5(e->parameter_file, h_grp, /*write_used=*/1);
  H5Gclose(h_grp);

  /* Print the runtime unused parameters */
  h_grp = H5Gcreate(h_file, "/UnusedParameters", H5P_DEFAULT, H5P_DEFAULT,
                    H5P_DEFAULT);
  if (h_grp < 0) error("Error while creating parameters group");
  parser_write_params_to_hdf5(e->parameter_file, h_grp, /*write_used=*/0);
  H5Gclose(h_grp);

  /* Print the recording triggers */
  h_grp = H5Gcreate(h_file, "/RecordingTriggers", H5P_DEFAULT, H5P_DEFAULT,
                    H5P_DEFAULT);
  if (h_grp < 0) error("Error while creating recording triggers group");
  if (num_snapshot_triggers_part) {
    io_write_attribute(h_grp, "DesiredRecordingTimesGas", DOUBLE,
                       e->snapshot_recording_triggers_desired_part,
                       num_snapshot_triggers_part);
    io_write_attribute(h_grp, "ActualRecordingTimesGas", DOUBLE,
                       e->snapshot_recording_triggers_part,
                       num_snapshot_triggers_part);
  }
  if (num_snapshot_triggers_spart) {
    io_write_attribute(h_grp, "DesiredRecordingTimesStars", DOUBLE,
                       e->snapshot_recording_triggers_desired_spart,
                       num_snapshot_triggers_spart);
    io_write_attribute(h_grp, "ActualRecordingTimesStars", DOUBLE,
                       e->snapshot_recording_triggers_spart,
                       num_snapshot_triggers_spart);
  }
  if (num_snapshot_triggers_bpart) {
    io_write_attribute(h_grp, "DesiredRecordingTimesBlackHoles", DOUBLE,
                       e->snapshot_recording_triggers_desired_bpart,
                       num_snapshot_triggers_bpart);
    io_write_attribute(h_grp, "ActualRecordingTimesBlackHoles", DOUBLE,
                       e->snapshot_recording_triggers_bpart,
                       num_snapshot_triggers_bpart);
  }
  H5Gclose(h_grp);

  /* Print the system of Units used in the spashot */
  io_write_unit_system(h_file, snapshot_units, "Units");

  /* Print the system of Units used internally */
  io_write_unit_system(h_file, internal_units, "InternalCodeUnits");

  /* Tell the user if a conversion will be needed */
  if (e->verbose) {
    if (units_are_equal(snapshot_units, internal_units)) {

      message("Snapshot and internal units match. No conversion needed.");

    } else {

      message("Conversion needed from:");
      message("(Snapshot) Unit system: U_M =      %e g.",
              snapshot_units->UnitMass_in_cgs);
      message("(Snapshot) Unit system: U_L =      %e cm.",
              snapshot_units->UnitLength_in_cgs);
      message("(Snapshot) Unit system: U_t =      %e s.",
              snapshot_units->UnitTime_in_cgs);
      message("(Snapshot) Unit system: U_I =      %e A.",
              snapshot_units->UnitCurrent_in_cgs);
      message("(Snapshot) Unit system: U_T =      %e K.",
              snapshot_units->UnitTemperature_in_cgs);
      message("to:");
      message("(internal) Unit system: U_M = %e g.",
              internal_units->UnitMass_in_cgs);
      message("(internal) Unit system: U_L = %e cm.",
              internal_units->UnitLength_in_cgs);
      message("(internal) Unit system: U_t = %e s.",
              internal_units->UnitTime_in_cgs);
      message("(internal) Unit system: U_I = %e A.",
              internal_units->UnitCurrent_in_cgs);
      message("(internal) Unit system: U_T = %e K.",
              internal_units->UnitTemperature_in_cgs);
    }
  }
}

/**
 * @brief Reads the Unit System from an IC file.
 *
 * If the 'Units' group does not exist in the ICs, we will use the internal
 * system of units.
 *
 * @param h_file The (opened) HDF5 file from which to read.
 * @param ic_units The unit_system to fill.
 * @param internal_units The internal system of units to copy if needed.
 * @param mpi_rank The MPI rank we are on.
 */
void io_read_unit_system(hid_t h_file, struct unit_system* ic_units,
                         const struct unit_system* internal_units,
                         int mpi_rank) {

  /* First check if it exists as this is *not* required. */
  const htri_t exists = H5Lexists(h_file, "/Units", H5P_DEFAULT);

  if (exists == 0) {

    if (mpi_rank == 0)
      message("'Units' group not found in ICs. Assuming internal unit system.");

    units_copy(ic_units, internal_units);

    return;

  } else if (exists < 0) {
    error("Serious problem with 'Units' group in ICs. H5Lexists gives %d",
          exists);
  }

  if (mpi_rank == 0) message("Reading IC units from ICs.");
  hid_t h_grp = H5Gopen(h_file, "/Units", H5P_DEFAULT);

  /* Ok, Read the damn thing */
  io_read_attribute(h_grp, "Unit length in cgs (U_L)", DOUBLE,
                    &ic_units->UnitLength_in_cgs);
  io_read_attribute(h_grp, "Unit mass in cgs (U_M)", DOUBLE,
                    &ic_units->UnitMass_in_cgs);
  io_read_attribute(h_grp, "Unit time in cgs (U_t)", DOUBLE,
                    &ic_units->UnitTime_in_cgs);
  io_read_attribute(h_grp, "Unit current in cgs (U_I)", DOUBLE,
                    &ic_units->UnitCurrent_in_cgs);
  io_read_attribute(h_grp, "Unit temperature in cgs (U_T)", DOUBLE,
                    &ic_units->UnitTemperature_in_cgs);

  /* Clean up */
  H5Gclose(h_grp);
}

/**
 * @brief Writes the current Unit System
 * @param h_file The (opened) HDF5 file in which to write
 * @param us The unit_system to dump
 * @param groupName The name of the HDF5 group to write to
 */
void io_write_unit_system(hid_t h_file, const struct unit_system* us,
                          const char* groupName) {

  const hid_t h_grpunit = H5Gcreate1(h_file, groupName, 0);
  if (h_grpunit < 0) error("Error while creating Unit System group");

  io_write_attribute_d(h_grpunit, "Unit mass in cgs (U_M)",
                       units_get_base_unit(us, UNIT_MASS));
  io_write_attribute_d(h_grpunit, "Unit length in cgs (U_L)",
                       units_get_base_unit(us, UNIT_LENGTH));
  io_write_attribute_d(h_grpunit, "Unit time in cgs (U_t)",
                       units_get_base_unit(us, UNIT_TIME));
  io_write_attribute_d(h_grpunit, "Unit current in cgs (U_I)",
                       units_get_base_unit(us, UNIT_CURRENT));
  io_write_attribute_d(h_grpunit, "Unit temperature in cgs (U_T)",
                       units_get_base_unit(us, UNIT_TEMPERATURE));

  H5Gclose(h_grpunit);
}

/**
 * @brief Writes the code version to the file
 * @param h_file The (opened) HDF5 file in which to write
 */
void io_write_code_description(hid_t h_file) {

  const hid_t h_grpcode = H5Gcreate1(h_file, "/Code", 0);
  if (h_grpcode < 0) error("Error while creating code group");

  io_write_attribute_s(h_grpcode, "Code", "SWIFT");
  io_write_attribute_s(h_grpcode, "Code Version", package_version());
  io_write_attribute_s(h_grpcode, "Compiler Name", compiler_name());
  io_write_attribute_s(h_grpcode, "Compiler Version", compiler_version());
  io_write_attribute_s(h_grpcode, "Git Branch", git_branch());
  io_write_attribute_s(h_grpcode, "Git Revision", git_revision());
  io_write_attribute_s(h_grpcode, "Git Date", git_date());
  io_write_attribute_s(h_grpcode, "Configuration options",
                       configuration_options());
  io_write_attribute_s(h_grpcode, "CFLAGS", compilation_cflags());
  io_write_attribute_s(h_grpcode, "HDF5 library version", hdf5_version());
  io_write_attribute_s(h_grpcode, "Thread barriers", thread_barrier_version());
  io_write_attribute_s(h_grpcode, "Allocators", allocator_version());
#ifdef HAVE_FFTW
  io_write_attribute_s(h_grpcode, "FFTW library version", fftw3_version());
#endif
#ifdef HAVE_LIBGSL
  io_write_attribute_s(h_grpcode, "GSL library version", libgsl_version());
#endif
#ifdef HAVE_SUNDIALS
  io_write_attribute_s(h_grpcode, "SUNDIALS library version",
                       sundials_version());
#endif
#ifdef WITH_MPI
  io_write_attribute_s(h_grpcode, "MPI library", mpi_version());
#ifdef HAVE_METIS
  io_write_attribute_s(h_grpcode, "METIS library version", metis_version());
#endif
#ifdef HAVE_PARMETIS
  io_write_attribute_s(h_grpcode, "ParMETIS library version",
                       parmetis_version());
#endif
#else
  io_write_attribute_s(h_grpcode, "MPI library", "Non-MPI version of SWIFT");
#endif
  io_write_attribute_i(h_grpcode, "RandomSeed", SWIFT_RANDOM_SEED_XOR);
  H5Gclose(h_grpcode);
}

/**
 * @brief Write the #engine policy to the file.
 * @param h_file File to write to.
 * @param e The #engine to read the policy from.
 */
void io_write_engine_policy(hid_t h_file, const struct engine* e) {

  const hid_t h_grp = H5Gcreate1(h_file, "/Policy", 0);
  if (h_grp < 0) error("Error while creating policy group");

  for (int i = 1; i < engine_maxpolicy; ++i)
    if (e->policy & (1 << i))
      io_write_attribute_i(h_grp, engine_policy_names[i + 1], 1);
    else
      io_write_attribute_i(h_grp, engine_policy_names[i + 1], 0);

  H5Gclose(h_grp);
}

void io_write_part_type_names(hid_t h_grp) {

  io_write_attribute_i(h_grp, "NumPartTypes", swift_type_count);

  /* Create an array of partcle type names */
  const int name_length = 128;
  char names[swift_type_count][name_length];
  for (int i = 0; i < swift_type_count; ++i)
    strcpy(names[i], part_type_names[i]);

  hsize_t dims[1] = {swift_type_count};
  hid_t type = H5Tcopy(H5T_C_S1);
  H5Tset_size(type, name_length);
  hid_t space = H5Screate_simple(1, dims, NULL);
  hid_t dset = H5Dcreate(h_grp, "PartTypeNames", type, space, H5P_DEFAULT,
                         H5P_DEFAULT, H5P_DEFAULT);
  H5Dwrite(dset, type, H5S_ALL, H5S_ALL, H5P_DEFAULT, names[0]);
  H5Dclose(dset);
  H5Tclose(type);
  H5Sclose(space);
}

#endif /* HAVE_HDF5 */

/**
 * @brief Returns the memory size of the data type
 */
size_t io_sizeof_type(enum IO_DATA_TYPE type) {

  switch (type) {
    case INT:
      return sizeof(int);
    case UINT8:
      return sizeof(uint8_t);
    case UINT:
      return sizeof(unsigned int);
    case UINT64:
      return sizeof(uint64_t);
    case LONG:
      return sizeof(long);
    case ULONG:
      return sizeof(unsigned long);
    case LONGLONG:
      return sizeof(long long);
    case ULONGLONG:
      return sizeof(unsigned long long);
    case FLOAT:
      return sizeof(float);
    case DOUBLE:
      return sizeof(double);
    case CHAR:
      return sizeof(char);
    case SIZE_T:
      return sizeof(size_t);
    default:
      error("Unknown type");
      return 0;
  }
}

void io_prepare_dm_gparts_mapper(void* restrict data, int Ndm, void* dummy) {

  struct gpart* restrict gparts = (struct gpart*)data;

  /* Let's give all these gparts a negative id */
  for (int i = 0; i < Ndm; ++i) {

    /* Negative ids are not allowed */
    if (gparts[i].id_or_neg_offset < 0)
      error("Negative ID for DM particle %i: ID=%lld", i,
            gparts[i].id_or_neg_offset);

    /* Set gpart type */
    gparts[i].type = swift_type_dark_matter;
  }
}

/**
 * @brief Prepare the DM particles (in gparts) read in for the addition of the
 * other particle types
 *
 * This function assumes that the DM particles are all at the start of the
 * gparts array
 *
 * @param tp The current #threadpool.
 * @param gparts The array of #gpart freshly read in.
 * @param Ndm The number of DM particles read in.
 */
void io_prepare_dm_gparts(struct threadpool* tp, struct gpart* const gparts,
                          size_t Ndm) {

  threadpool_map(tp, io_prepare_dm_gparts_mapper, gparts, Ndm,
                 sizeof(struct gpart), threadpool_auto_chunk_size, NULL);
}

void io_prepare_dm_background_gparts_mapper(void* restrict data, int Ndm,
                                            void* dummy) {

  struct gpart* restrict gparts = (struct gpart*)data;

  /* Let's give all these gparts a negative id */
  for (int i = 0; i < Ndm; ++i) {

    /* Negative ids are not allowed */
    if (gparts[i].id_or_neg_offset < 0)
      error("Negative ID for DM particle %i: ID=%lld", i,
            gparts[i].id_or_neg_offset);

    /* Set gpart type */
    gparts[i].type = swift_type_dark_matter_background;
  }
}

/**
 * @brief Prepare the DM backgorund particles (in gparts) read in
 * for the addition of the other particle types
 *
 * This function assumes that the DM particles are all at the start of the
 * gparts array and that the background particles directly follow them.
 *
 * @param tp The current #threadpool.
 * @param gparts The array of #gpart freshly read in.
 * @param Ndm The number of DM particles read in.
 */
void io_prepare_dm_background_gparts(struct threadpool* tp,
                                     struct gpart* const gparts, size_t Ndm) {

  threadpool_map(tp, io_prepare_dm_background_gparts_mapper, gparts, Ndm,
                 sizeof(struct gpart), threadpool_auto_chunk_size, NULL);
}

void io_prepare_dm_neutrino_gparts_mapper(void* restrict data, int Ndm,
                                          void* dummy) {

  struct gpart* restrict gparts = (struct gpart*)data;

  /* Let's give all these gparts a negative id */
  for (int i = 0; i < Ndm; ++i) {

    /* Negative ids are not allowed */
    if (gparts[i].id_or_neg_offset < 0)
      error("Negative ID for DM particle %i: ID=%lld", i,
            gparts[i].id_or_neg_offset);

    /* Set gpart type */
    gparts[i].type = swift_type_neutrino;
  }
}

/**
 * @brief Prepare the neutrino dark matter particles (in gparts) read in
 * for the addition of the other particle types
 *
 * This function assumes that the DM & background DM particles are all at the
 * start of the gparts array and that the neutrinos directly follow them.
 *
 * @param tp The current #threadpool.
 * @param gparts The array of #gpart freshly read in.
 * @param Ndm The number of DM particles read in.
 */
void io_prepare_dm_neutrino_gparts(struct threadpool* tp,
                                   struct gpart* const gparts, size_t Ndm) {

  threadpool_map(tp, io_prepare_dm_neutrino_gparts_mapper, gparts, Ndm,
                 sizeof(struct gpart), threadpool_auto_chunk_size, NULL);
}

struct duplication_data {

  struct part* parts;
  struct gpart* gparts;
  struct spart* sparts;
  struct bpart* bparts;
  struct sink* sinks;
  int Ndm;
  int Ngas;
  int Nstars;
  int Nblackholes;
  int Nsinks;
};

void io_duplicate_hydro_gparts_mapper(void* restrict data, int Ngas,
                                      void* restrict extra_data) {

  struct duplication_data* temp = (struct duplication_data*)extra_data;
  const int Ndm = temp->Ndm;
  struct part* parts = (struct part*)data;
  const ptrdiff_t offset = parts - temp->parts;
  struct gpart* gparts = temp->gparts + offset;

  for (int i = 0; i < Ngas; ++i) {

    /* Duplicate the crucial information */
    gparts[i + Ndm].x[0] = parts[i].x[0];
    gparts[i + Ndm].x[1] = parts[i].x[1];
    gparts[i + Ndm].x[2] = parts[i].x[2];

    gparts[i + Ndm].v_full[0] = parts[i].v[0];
    gparts[i + Ndm].v_full[1] = parts[i].v[1];
    gparts[i + Ndm].v_full[2] = parts[i].v[2];

    gparts[i + Ndm].mass = hydro_get_mass(&parts[i]);

    /* Set gpart type */
    gparts[i + Ndm].type = swift_type_gas;

    /* Link the particles */
    gparts[i + Ndm].id_or_neg_offset = -(long long)(offset + i);
    parts[i].gpart = &gparts[i + Ndm];
  }
}

/**
 * @brief Copy every #part into the corresponding #gpart and link them.
 *
 * This function assumes that the DM particles are all at the start of the
 * gparts array and adds the hydro particles afterwards
 *
 * @param tp The current #threadpool.
 * @param parts The array of #part freshly read in.
 * @param gparts The array of #gpart freshly read in with all the DM particles
 * at the start
 * @param Ngas The number of gas particles read in.
 * @param Ndm The number of DM particles read in.
 */
void io_duplicate_hydro_gparts(struct threadpool* tp, struct part* const parts,
                               struct gpart* const gparts, size_t Ngas,
                               size_t Ndm) {
  struct duplication_data data;
  data.parts = parts;
  data.gparts = gparts;
  data.Ndm = Ndm;

  threadpool_map(tp, io_duplicate_hydro_gparts_mapper, parts, Ngas,
                 sizeof(struct part), threadpool_auto_chunk_size, &data);
}

void io_duplicate_stars_gparts_mapper(void* restrict data, int Nstars,
                                      void* restrict extra_data) {

  struct duplication_data* temp = (struct duplication_data*)extra_data;
  const int Ndm = temp->Ndm;
  struct spart* sparts = (struct spart*)data;
  const ptrdiff_t offset = sparts - temp->sparts;
  struct gpart* gparts = temp->gparts + offset;

  for (int i = 0; i < Nstars; ++i) {

    /* Duplicate the crucial information */
    gparts[i + Ndm].x[0] = sparts[i].x[0];
    gparts[i + Ndm].x[1] = sparts[i].x[1];
    gparts[i + Ndm].x[2] = sparts[i].x[2];

    gparts[i + Ndm].v_full[0] = sparts[i].v[0];
    gparts[i + Ndm].v_full[1] = sparts[i].v[1];
    gparts[i + Ndm].v_full[2] = sparts[i].v[2];

    gparts[i + Ndm].mass = sparts[i].mass;

    /* Set gpart type */
    gparts[i + Ndm].type = swift_type_stars;

    /* Link the particles */
    gparts[i + Ndm].id_or_neg_offset = -(long long)(offset + i);
    sparts[i].gpart = &gparts[i + Ndm];
  }
}

/**
 * @brief Copy every #spart into the corresponding #gpart and link them.
 *
 * This function assumes that the DM particles and gas particles are all at
 * the start of the gparts array and adds the star particles afterwards
 *
 * @param tp The current #threadpool.
 * @param sparts The array of #spart freshly read in.
 * @param gparts The array of #gpart freshly read in with all the DM and gas
 * particles at the start.
 * @param Nstars The number of stars particles read in.
 * @param Ndm The number of DM and gas particles read in.
 */
void io_duplicate_stars_gparts(struct threadpool* tp,
                               struct spart* const sparts,
                               struct gpart* const gparts, size_t Nstars,
                               size_t Ndm) {

  struct duplication_data data;
  data.gparts = gparts;
  data.sparts = sparts;
  data.Ndm = Ndm;

  threadpool_map(tp, io_duplicate_stars_gparts_mapper, sparts, Nstars,
                 sizeof(struct spart), threadpool_auto_chunk_size, &data);
}

void io_duplicate_sinks_gparts_mapper(void* restrict data, int Nsinks,
                                      void* restrict extra_data) {

  struct duplication_data* temp = (struct duplication_data*)extra_data;
  const int Ndm = temp->Ndm;
  struct sink* sinks = (struct sink*)data;
  const ptrdiff_t offset = sinks - temp->sinks;
  struct gpart* gparts = temp->gparts + offset;

  for (int i = 0; i < Nsinks; ++i) {

    /* Duplicate the crucial information */
    gparts[i + Ndm].x[0] = sinks[i].x[0];
    gparts[i + Ndm].x[1] = sinks[i].x[1];
    gparts[i + Ndm].x[2] = sinks[i].x[2];

    gparts[i + Ndm].v_full[0] = sinks[i].v[0];
    gparts[i + Ndm].v_full[1] = sinks[i].v[1];
    gparts[i + Ndm].v_full[2] = sinks[i].v[2];

    gparts[i + Ndm].mass = sinks[i].mass;

    /* Set gpart type */
    gparts[i + Ndm].type = swift_type_sink;

    /* Link the particles */
    gparts[i + Ndm].id_or_neg_offset = -(long long)(offset + i);
    sinks[i].gpart = &gparts[i + Ndm];
  }
}

/**
 * @brief Copy every #sink into the corresponding #gpart and link them.
 *
 * This function assumes that the DM particles, gas particles and star particles
 * are all at the start of the gparts array and adds the sinks particles
 * afterwards
 *
 * @param tp The current #threadpool.
 * @param sinks The array of #sink freshly read in.
 * @param gparts The array of #gpart freshly read in with all the DM, gas
 * and star particles at the start.
 * @param Nsinks The number of sink particles read in.
 * @param Ndm The number of DM, gas and star particles read in.
 */
void io_duplicate_sinks_gparts(struct threadpool* tp, struct sink* const sinks,
                               struct gpart* const gparts, size_t Nsinks,
                               size_t Ndm) {

  struct duplication_data data;
  data.gparts = gparts;
  data.sinks = sinks;
  data.Ndm = Ndm;

  threadpool_map(tp, io_duplicate_sinks_gparts_mapper, sinks, Nsinks,
                 sizeof(struct sink), threadpool_auto_chunk_size, &data);
}

void io_duplicate_black_holes_gparts_mapper(void* restrict data,
                                            int Nblackholes,
                                            void* restrict extra_data) {

  struct duplication_data* temp = (struct duplication_data*)extra_data;
  const int Ndm = temp->Ndm;
  struct bpart* bparts = (struct bpart*)data;
  const ptrdiff_t offset = bparts - temp->bparts;
  struct gpart* gparts = temp->gparts + offset;

  for (int i = 0; i < Nblackholes; ++i) {

    /* Duplicate the crucial information */
    gparts[i + Ndm].x[0] = bparts[i].x[0];
    gparts[i + Ndm].x[1] = bparts[i].x[1];
    gparts[i + Ndm].x[2] = bparts[i].x[2];

    gparts[i + Ndm].v_full[0] = bparts[i].v[0];
    gparts[i + Ndm].v_full[1] = bparts[i].v[1];
    gparts[i + Ndm].v_full[2] = bparts[i].v[2];

    gparts[i + Ndm].mass = bparts[i].mass;

    /* Set gpart type */
    gparts[i + Ndm].type = swift_type_black_hole;

    /* Link the particles */
    gparts[i + Ndm].id_or_neg_offset = -(long long)(offset + i);
    bparts[i].gpart = &gparts[i + Ndm];
  }
}

/**
 * @brief Copy every #bpart into the corresponding #gpart and link them.
 *
 * This function assumes that the DM particles, gas particles and star particles
 * are all at the start of the gparts array and adds the black hole particles
 * afterwards
 *
 * @param tp The current #threadpool.
 * @param bparts The array of #bpart freshly read in.
 * @param gparts The array of #gpart freshly read in with all the DM, gas
 * and star particles at the start.
 * @param Nblackholes The number of blackholes particles read in.
 * @param Ndm The number of DM, gas and star particles read in.
 */
void io_duplicate_black_holes_gparts(struct threadpool* tp,
                                     struct bpart* const bparts,
                                     struct gpart* const gparts,
                                     size_t Nblackholes, size_t Ndm) {

  struct duplication_data data;
  data.gparts = gparts;
  data.bparts = bparts;
  data.Ndm = Ndm;

  threadpool_map(tp, io_duplicate_black_holes_gparts_mapper, bparts,
                 Nblackholes, sizeof(struct bpart), threadpool_auto_chunk_size,
                 &data);
}

/**
 * @brief Copy every non-inhibited #part into the parts_written array.
 *
 * Also takes into account possible downsampling.
 *
 * @param parts The array of #part containing all particles.
 * @param xparts The array of #xpart containing all particles.
 * @param parts_written The array of #part to fill with particles we want to
 * write.
 * @param xparts_written The array of #xpart  to fill with particles we want to
 * write.
 * @param subsample Are we subsampling the particles?
 * @param subsample_ratio The fraction of particles to write if subsampling.
 * @param snap_num The snapshot ID (used to seed the RNG when sub-sampling).
 * @param Nparts The total number of #part.
 * @param Nparts_written The total number of #part to write.
 */
void io_collect_parts_to_write(const struct part* restrict parts,
                               const struct xpart* restrict xparts,
                               struct part* restrict parts_written,
                               struct xpart* restrict xparts_written,
                               const int subsample, const float subsample_ratio,
                               const int snap_num, const size_t Nparts,
                               const size_t Nparts_written) {

  size_t count = 0;

  /* Loop over all parts */
  for (size_t i = 0; i < Nparts; ++i) {

    /* And collect the ones that have not been removed */
    if (parts[i].time_bin != time_bin_inhibited &&
        parts[i].time_bin != time_bin_not_created) {

      /* When subsampling, select particles at random */
      if (subsample) {
        const float r = random_unit_interval(parts[i].id, snap_num,
                                             random_number_snapshot_sampling);

        if (r > subsample_ratio) continue;
      }

      parts_written[count] = parts[i];
      xparts_written[count] = xparts[i];
      count++;
    }
  }

  /* Check that everything is fine */
  if (count != Nparts_written)
    error("Collected the wrong number of particles (%zu vs. %zu expected)",
          count, Nparts_written);
}

/**
 * @brief Copy every non-inhibited #spart into the sparts_written array.
 *
 * Also takes into account possible downsampling.
 *
 * @param sparts The array of #spart containing all particles.
 * @param sparts_written The array of #spart to fill with particles we want to
 * write.
 * @param subsample Are we subsampling the particles?
 * @param subsample_ratio The fraction of particles to write if subsampling.
 * @param snap_num The snapshot ID (used to seed the RNG when sub-sampling).
 * @param Nsparts The total number of #part.
 * @param Nsparts_written The total number of #part to write.
 */
void io_collect_sparts_to_write(const struct spart* restrict sparts,
                                struct spart* restrict sparts_written,
                                const int subsample,
                                const float subsample_ratio, const int snap_num,
                                const size_t Nsparts,
                                const size_t Nsparts_written) {

  size_t count = 0;

  /* Loop over all parts */
  for (size_t i = 0; i < Nsparts; ++i) {

    /* And collect the ones that have not been removed */
    if (sparts[i].time_bin != time_bin_inhibited &&
        sparts[i].time_bin != time_bin_not_created) {

      /* When subsampling, select particles at random */
      if (subsample) {
        const float r = random_unit_interval(sparts[i].id, snap_num,
                                             random_number_snapshot_sampling);

        if (r > subsample_ratio) continue;
      }

      sparts_written[count] = sparts[i];
      count++;
    }
  }

  /* Check that everything is fine */
  if (count != Nsparts_written)
    error("Collected the wrong number of s-particles (%zu vs. %zu expected)",
          count, Nsparts_written);
}

/**
 * @brief Copy every non-inhibited #sink into the sinks_written array.
 *
 * Also takes into account possible downsampling.
 *
 * @param sinks The array of #sink containing all particles.
 * @param sinks_written The array of #sink to fill with particles we want to
 * write.
 * @param subsample Are we subsampling the particles?
 * @param subsample_ratio The fraction of particles to write if subsampling.
 * @param snap_num The snapshot ID (used to seed the RNG when sub-sampling).
 * @param Nsinks The total number of #sink.
 * @param Nsinks_written The total number of #sink to write.
 */
void io_collect_sinks_to_write(const struct sink* restrict sinks,
                               struct sink* restrict sinks_written,
                               const int subsample, const float subsample_ratio,
                               const int snap_num, const size_t Nsinks,
                               const size_t Nsinks_written) {

  size_t count = 0;

  /* Loop over all parts */
  for (size_t i = 0; i < Nsinks; ++i) {

    /* And collect the ones that have not been removed */
    if (sinks[i].time_bin != time_bin_inhibited &&
        sinks[i].time_bin != time_bin_not_created) {

      /* When subsampling, select particles at random */
      if (subsample) {
        const float r = random_unit_interval(sinks[i].id, snap_num,
                                             random_number_snapshot_sampling);

        if (r > subsample_ratio) continue;
      }

      sinks_written[count] = sinks[i];
      count++;
    }
  }

  /* Check that everything is fine */
  if (count != Nsinks_written)
    error("Collected the wrong number of sink-particles (%zu vs. %zu expected)",
          count, Nsinks_written);
}

/**
 * @brief Copy every non-inhibited #bpart into the bparts_written array.
 *
 * Also takes into account possible downsampling.
 *
 * @param bparts The array of #bpart containing all particles.
 * @param bparts_written The array of #bpart to fill with particles we want to
 * write.
 * @param subsample Are we subsampling the particles?
 * @param subsample_ratio The fraction of particles to write if subsampling.
 * @param snap_num The snapshot ID (used to seed the RNG when sub-sampling).
 * @param Nbparts The total number of #part.
 * @param Nbparts_written The total number of #part to write.
 */
void io_collect_bparts_to_write(const struct bpart* restrict bparts,
                                struct bpart* restrict bparts_written,
                                const int subsample,
                                const float subsample_ratio, const int snap_num,
                                const size_t Nbparts,
                                const size_t Nbparts_written) {

  size_t count = 0;

  /* Loop over all parts */
  for (size_t i = 0; i < Nbparts; ++i) {

    /* And collect the ones that have not been removed */
    if (bparts[i].time_bin != time_bin_inhibited &&
        bparts[i].time_bin != time_bin_not_created) {

      /* When subsampling, select particles at random */
      if (subsample) {
        const float r = random_unit_interval(bparts[i].id, snap_num,
                                             random_number_snapshot_sampling);

        if (r > subsample_ratio) continue;
      }

      bparts_written[count] = bparts[i];
      count++;
    }
  }

  /* Check that everything is fine */
  if (count != Nbparts_written)
    error("Collected the wrong number of s-particles (%zu vs. %zu expected)",
          count, Nbparts_written);
}

/**
 * @brief Copy every non-inhibited regulat DM #gpart into the gparts_written
 * array.
 *
 * Also takes into account possible downsampling.
 *
 * @param gparts The array of #gpart containing all particles.
 * @param vr_data The array of gpart-related VELOCIraptor output.
 * @param gparts_written The array of #gpart to fill with particles we want to
 * write.
 * @param vr_data_written The array of gpart-related VELOCIraptor with particles
 * we want to write.
 * @param subsample Are we subsampling the particles?
 * @param subsample_ratio The fraction of particles to write if subsampling.
 * @param snap_num The snapshot ID (used to seed the RNG when sub-sampling).
 * @param Ngparts The total number of #part.
 * @param Ngparts_written The total number of #part to write.
 * @param with_stf Are we running with STF? i.e. do we want to collect vr data?
 */
void io_collect_gparts_to_write(
    const struct gpart* restrict gparts,
    const struct velociraptor_gpart_data* restrict vr_data,
    struct gpart* restrict gparts_written,
    struct velociraptor_gpart_data* restrict vr_data_written,
    const int subsample, const float subsample_ratio, const int snap_num,
    const size_t Ngparts, const size_t Ngparts_written, const int with_stf) {

  size_t count = 0;

  /* Loop over all parts */
  for (size_t i = 0; i < Ngparts; ++i) {

    /* And collect the ones that have not been removed */
    if ((gparts[i].time_bin != time_bin_inhibited) &&
        (gparts[i].time_bin != time_bin_not_created) &&
        (gparts[i].type == swift_type_dark_matter)) {

      /* When subsampling, select particles at random */
      if (subsample) {
        const float r =
            random_unit_interval(gparts[i].id_or_neg_offset, snap_num,
                                 random_number_snapshot_sampling);

        if (r > subsample_ratio) continue;
      }

      if (with_stf) vr_data_written[count] = vr_data[i];

      gparts_written[count] = gparts[i];
      count++;
    }
  }

  /* Check that everything is fine */
  if (count != Ngparts_written)
    error("Collected the wrong number of g-particles (%zu vs. %zu expected)",
          count, Ngparts_written);
}

/**
 * @brief Copy every non-inhibited background DM #gpart into the gparts_written
 * array.
 *
 * Also takes into account possible downsampling.
 *
 * @param gparts The array of #gpart containing all particles.
 * @param vr_data The array of gpart-related VELOCIraptor output.
 * @param gparts_written The array of #gpart to fill with particles we want to
 * write.
 * @param vr_data_written The array of gpart-related VELOCIraptor with particles
 * we want to write.
 * @param subsample Are we subsampling the particles?
 * @param subsample_ratio The fraction of particles to write if subsampling.
 * @param snap_num The snapshot ID (used to seed the RNG when sub-sampling).
 * @param Ngparts The total number of #part.
 * @param Ngparts_written The total number of #part to write.
 * @param with_stf Are we running with STF? i.e. do we want to collect vr data?
 */
void io_collect_gparts_background_to_write(
    const struct gpart* restrict gparts,
    const struct velociraptor_gpart_data* restrict vr_data,
    struct gpart* restrict gparts_written,
    struct velociraptor_gpart_data* restrict vr_data_written,
    const int subsample, const float subsample_ratio, const int snap_num,
    const size_t Ngparts, const size_t Ngparts_written, const int with_stf) {

  size_t count = 0;

  /* Loop over all parts */
  for (size_t i = 0; i < Ngparts; ++i) {

    /* And collect the ones that have not been removed */
    if ((gparts[i].time_bin != time_bin_inhibited) &&
        (gparts[i].time_bin != time_bin_not_created) &&
        (gparts[i].type == swift_type_dark_matter_background)) {

      /* When subsampling, select particles at random */
      if (subsample) {
        const float r =
            random_unit_interval(gparts[i].id_or_neg_offset, snap_num,
                                 random_number_snapshot_sampling);

        if (r > subsample_ratio) continue;
      }

      if (with_stf) vr_data_written[count] = vr_data[i];

      gparts_written[count] = gparts[i];
      count++;
    }
  }

  /* Check that everything is fine */
  if (count != Ngparts_written)
    error("Collected the wrong number of g-particles (%zu vs. %zu expected)",
          count, Ngparts_written);
}

/**
 * @brief Copy every non-inhibited neutrino DM #gpart into the gparts_written
 * array.
 *
 * Also takes into account possible downsampling.
 *
 * @param gparts The array of #gpart containing all particles.
 * @param vr_data The array of gpart-related VELOCIraptor output.
 * @param gparts_written The array of #gpart to fill with particles we want to
 * write.
 * @param vr_data_written The array of gpart-related VELOCIraptor with particles
 * we want to write.
 * @param subsample Are we subsampling the particles?
 * @param subsample_ratio The fraction of particles to write if subsampling.
 * @param snap_num The snapshot ID (used to seed the RNG when sub-sampling).
 * @param Ngparts The total number of #part.
 * @param Ngparts_written The total number of #part to write.
 * @param with_stf Are we running with STF? i.e. do we want to collect vr data?
 */
void io_collect_gparts_neutrino_to_write(
    const struct gpart* restrict gparts,
    const struct velociraptor_gpart_data* restrict vr_data,
    struct gpart* restrict gparts_written,
    struct velociraptor_gpart_data* restrict vr_data_written,
    const int subsample, const float subsample_ratio, const int snap_num,
    const size_t Ngparts, const size_t Ngparts_written, const int with_stf) {

  size_t count = 0;

  /* Loop over all parts */
  for (size_t i = 0; i < Ngparts; ++i) {

    /* And collect the ones that have not been removed */
    if ((gparts[i].time_bin != time_bin_inhibited) &&
        (gparts[i].time_bin != time_bin_not_created) &&
        (gparts[i].type == swift_type_neutrino)) {

      /* When subsampling, select particles at random */
      if (subsample) {
        const float r =
            random_unit_interval(gparts[i].id_or_neg_offset, snap_num,
                                 random_number_snapshot_sampling);

        if (r > subsample_ratio) continue;
      }

      if (with_stf) vr_data_written[count] = vr_data[i];

      gparts_written[count] = gparts[i];
      count++;
    }
  }

  /* Check that everything is fine */
  if (count != Ngparts_written)
    error("Collected the wrong number of g-particles (%zu vs. %zu expected)",
          count, Ngparts_written);
}

/**
 * @brief Create the subdirectory for snapshots if the user demanded one.
 *
 * Does nothing if the directory is '.'
 *
 * @param dirname The name of the directory.
 */
void io_make_snapshot_subdir(const char* dirname) {

  if (strcmp(dirname, ".") != 0 && strnlen(dirname, PARSER_MAX_LINE_SIZE) > 0) {
    safe_checkdir(dirname, /*create=*/1);
  }
}

/**
 * @brief Construct the file names for a single-file hdf5 snapshots and
 * corresponding XMF descriptor file.
 *
 * The XMF file always uses the default basename.
 *
 * @param filename (return) The file name of the hdf5 snapshot.
 * @param xmf_filename (return) The file name of the associated XMF file.
 * @param use_time_label Are we using time labels for the snapshot indices?
 * @param snapshots_invoke_stf Are we calling STF when dumping a snapshot?
 * @param time The current simulation time.
 * @param stf_count The counter of STF outputs.
 * @param snap_count The counter of snapshot outputs.
 * @param default_subdir The common part of the default sub-directory names.
 * @param subdir The sub-directory in which the snapshots are written.
 * @param default_basename The common part of the default snapshot names.
 * @param basename The common part of the snapshot names.
 */
void io_get_snapshot_filename(char filename[FILENAME_BUFFER_SIZE],
                              char xmf_filename[FILENAME_BUFFER_SIZE],
                              const struct output_list* output_list,
                              const int snapshots_invoke_stf,
                              const int stf_count, const int snap_count,
                              const char* default_subdir, const char* subdir,
                              const char* default_basename,
                              const char* basename) {

  int snap_number = -1;
  int number_digits = -1;
  if (output_list && output_list->alternative_labels_on) {
    snap_number = output_list->snapshot_labels[snap_count];
    number_digits = 0;
  } else if (snapshots_invoke_stf) {
    snap_number = stf_count;
    number_digits = 4;
  } else {
    snap_number = snap_count;
    number_digits = 4;
  }

  /* Are we using a sub-dir? */
  if (strlen(subdir) > 0) {
    sprintf(filename, "%s/%s_%0*d.hdf5", subdir, basename, number_digits,
            snap_number);
    sprintf(xmf_filename, "%s/%s.xmf", default_subdir, default_basename);
  } else {
    sprintf(filename, "%s_%0*d.hdf5", basename, number_digits, snap_number);
    sprintf(xmf_filename, "%s.xmf", default_basename);
  }
}
/**
 * @brief Set all ParticleIDs for each gpart to 1.
 *
 * Function is called when remap_ids is 1.
 *
 * Note only the gparts IDs have to be set to 1, as other parttypes can survive
 * as ParticleIDs=0 until the remapping routine.
 *
 * @param gparts The array of loaded gparts.
 * @param Ngparts Number of loaded gparts.
 */
void io_set_ids_to_one(struct gpart* gparts, const size_t Ngparts) {
  for (size_t i = 0; i < Ngparts; i++) gparts[i].id_or_neg_offset = 1;
}

/**
 * @brief Select the fields to write to snapshots for the gas particles.
 *
 * @param parts The #part's
 * @param xparts The #xpart's
 * @param with_cosmology Are we running with cosmology switched on?
 * @param with_cooling Are we running with cooling switched on?
 * @param with_temperature Are we running with temperature switched on?
 * @param with_fof Are we running FoF?
 * @param with_stf Are we running with structure finding?
 * @param with_rt Are we running with radiative transfer?
 * @param e The #engine (to access scheme properties).
 * @param num_fields (return) The number of fields to write.
 * @param list (return) The list of fields to write.
 */
void io_select_hydro_fields(const struct part* const parts,
                            const struct xpart* const xparts,
                            const int with_cosmology, const int with_cooling,
                            const int with_temperature, const int with_fof,
                            const int with_stf, const int with_rt,
                            const struct engine* const e, int* const num_fields,
                            struct io_props* const list) {

  hydro_write_particles(parts, xparts, list, num_fields);

  *num_fields += mhd_write_particles(parts, xparts, list + *num_fields);

  *num_fields += particle_splitting_write_particles(
      parts, xparts, list + *num_fields, with_cosmology);
  *num_fields += chemistry_write_particles(parts, xparts, list + *num_fields,
                                           with_cosmology);
  if (with_cooling || with_temperature) {
    *num_fields += cooling_write_particles(parts, xparts, list + *num_fields);
  }
  if (with_fof) {
    *num_fields += fof_write_parts(parts, xparts, list + *num_fields);
  }
  if (with_stf) {
    *num_fields += velociraptor_write_parts(parts, xparts, list + *num_fields);
  }
  *num_fields += tracers_write_particles(parts, xparts, list + *num_fields,
                                         with_cosmology);
  *num_fields +=
      star_formation_write_particles(parts, xparts, list + *num_fields);
  if (with_rt) {
    *num_fields += rt_write_particles(parts, list + *num_fields);
  }
  *num_fields += extra_io_write_particles(parts, xparts, list + *num_fields,
                                          with_cosmology);
}

/**
 * @brief Select the fields to write to snapshots for the DM particles.
 *
 * @param gparts The #gpart's
 * @param with_fof Are we running FoF?
 * @param with_stf Are we running with structure finding?
 * @param e The #engine (to access scheme properties).
 * @param num_fields (return) The number of fields to write.
 * @param list (return) The list of fields to write.
 */
void io_select_dm_fields(const struct gpart* const gparts,
                         const struct velociraptor_gpart_data* gpart_group_data,
                         const int with_fof, const int with_stf,
                         const struct engine* const e, int* const num_fields,
                         struct io_props* const list) {

  darkmatter_write_particles(gparts, list, num_fields);
  if (with_fof) {
    *num_fields += fof_write_gparts(gparts, list + *num_fields);
  }
  if (with_stf) {
    *num_fields +=
        velociraptor_write_gparts(gpart_group_data, list + *num_fields);
  }
}

/**
 * @brief Select the fields to write to snapshots for the neutrino particles.
 *
 * @param gparts The #gpart's
 * @param with_fof Are we running FoF?
 * @param with_stf Are we running with structure finding?
 * @param e The #engine (to access scheme properties).
 * @param num_fields (return) The number of fields to write.
 * @param list (return) The list of fields to write.
 */
void io_select_neutrino_fields(
    const struct gpart* const gparts,
    const struct velociraptor_gpart_data* gpart_group_data, const int with_fof,
    const int with_stf, const struct engine* const e, int* const num_fields,
    struct io_props* const list) {

  darkmatter_write_particles(gparts, list, num_fields);

  *num_fields += neutrino_write_particles(gparts, list + *num_fields);
}

/**
 * @brief Select the fields to write to snapshots for the sink particles.
 *
 * @param sinks The #sink's
 * @param with_cosmology Are we running with cosmology switched on?
 * @param with_fof Are we running FoF?
 * @param with_stf Are we running with structure finding?
 * @param e The #engine (to access scheme properties).
 * @param num_fields (return) The number of fields to write.
 * @param list (return) The list of fields to write.
 */
void io_select_sink_fields(const struct sink* const sinks,
                           const int with_cosmology, const int with_fof,
                           const int with_stf, const struct engine* const e,
                           int* const num_fields, struct io_props* const list) {

  sink_write_particles(sinks, list, num_fields, with_cosmology);
}

/**
 * @brief Select the fields to write to snapshots for the star particles.
 *
 * @param sparts The #spart's
 * @param with_cosmology Are we running with cosmology switched on?
 * @param with_fof Are we running FoF?
 * @param with_stf Are we running with structure finding?
 * @param with_rt Are we running with radiative transfer?
 * @param e The #engine (to access scheme properties).
 * @param num_fields (return) The number of fields to write.
 * @param list (return) The list of fields to write.
 */
void io_select_star_fields(const struct spart* const sparts,
                           const int with_cosmology, const int with_fof,
                           const int with_stf, const int with_rt,
                           const struct engine* const e, int* const num_fields,
                           struct io_props* const list) {

  stars_write_particles(sparts, list, num_fields, with_cosmology);
  *num_fields +=
      particle_splitting_write_sparticles(sparts, list + *num_fields);
  *num_fields += chemistry_write_sparticles(sparts, list + *num_fields);
  *num_fields +=
      tracers_write_sparticles(sparts, list + *num_fields, with_cosmology);
  *num_fields += star_formation_write_sparticles(sparts, list + *num_fields);
  if (with_fof) {
    *num_fields += fof_write_sparts(sparts, list + *num_fields);
  }
  if (with_stf) {
    *num_fields += velociraptor_write_sparts(sparts, list + *num_fields);
  }
  if (with_rt) {
    *num_fields += rt_write_stars(sparts, list + *num_fields);
  }
  *num_fields +=
      extra_io_write_sparticles(sparts, list + *num_fields, with_cosmology);
}

/**
 * @brief Select the fields to write to snapshots for the BH particles.
 *
 * @param bparts The #bpart's
 * @param with_cosmology Are we running with cosmology switched on?
 * @param with_fof Are we running FoF?
 * @param with_stf Are we running with structure finding?
 * @param e The #engine (to access scheme properties).
 * @param num_fields (return) The number of fields to write.
 * @param list (return) The list of fields to write.
 */
void io_select_bh_fields(const struct bpart* const bparts,
                         const int with_cosmology, const int with_fof,
                         const int with_stf, const struct engine* const e,
                         int* const num_fields, struct io_props* const list) {

  black_holes_write_particles(bparts, list, num_fields, with_cosmology);
  *num_fields +=
      particle_splitting_write_bparticles(bparts, list + *num_fields);
  *num_fields += chemistry_write_bparticles(bparts, list + *num_fields);
  *num_fields +=
      tracers_write_bparticles(bparts, list + *num_fields, with_cosmology);
  if (with_fof) {
    *num_fields += fof_write_bparts(bparts, list + *num_fields);
  }
  if (with_stf) {
    *num_fields += velociraptor_write_bparts(bparts, list + *num_fields);
  }
  *num_fields +=
      extra_io_write_bparticles(bparts, list + *num_fields, with_cosmology);
}<|MERGE_RESOLUTION|>--- conflicted
+++ resolved
@@ -525,15 +525,10 @@
   /* Print the physical constants */
   phys_const_print_snapshot(h_file, e->physical_constants);
 
-<<<<<<< HEAD
-  /* Print the SPH parameters */
-  if (e->policy & (engine_policy_hydro | engine_policy_grid_hydro)) {
-    h_grp = H5Gcreate(h_file, "/HydroScheme", H5P_DEFAULT, H5P_DEFAULT,
-=======
   if (!fof) {
 
     /* Print the SPH parameters */
-    if (e->policy & engine_policy_hydro) {
+    if (e->policy & (engine_policy_hydro | engine_policy_grid_hydro)) {
       h_grp = H5Gcreate(h_file, "/HydroScheme", H5P_DEFAULT, H5P_DEFAULT,
                         H5P_DEFAULT);
       if (h_grp < 0) error("Error while creating SPH group");
@@ -545,7 +540,6 @@
 
     /* Print the subgrid parameters */
     h_grp = H5Gcreate(h_file, "/SubgridScheme", H5P_DEFAULT, H5P_DEFAULT,
->>>>>>> 57cd90e0
                       H5P_DEFAULT);
     if (h_grp < 0) error("Error while creating subgrid group");
     hid_t h_grp_columns =
