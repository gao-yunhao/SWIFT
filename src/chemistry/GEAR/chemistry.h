--- conflicted
+++ resolved
@@ -55,7 +55,6 @@
   for (int k = 0; k < GEAR_CHEMISTRY_ELEMENT_COUNT; k++) {
     sp->chemistry_data.metal_mass_fraction[k] =
         p->chemistry_data.smoothed_metal_mass_fraction[k];
-<<<<<<< HEAD
 
     /* Remove the metals taken by the star. */
     p->chemistry_data.metal_mass[k] *= mass / (mass + sp->mass);
@@ -95,51 +94,6 @@
   for (int i = 0; i < GEAR_CHEMISTRY_ELEMENT_COUNT; i++) {
     sink->chemistry_data.metal_mass_fraction[i] =
         p->chemistry_data.smoothed_metal_mass_fraction[i];
-
-    /* Remove the metals taken by the star. */
-    /* not needed, the gas particle is removed */
-    // p->chemistry_data.metal_mass[i] *= mass / (mass + sp->mass);
-=======
-
-    /* Remove the metals taken by the star. */
-    p->chemistry_data.metal_mass[k] *= mass / (mass + sp->mass);
-  }
-}
-
-/**
- * @brief Copies the chemistry properties of the sink particle over to the
- * stellar particle.
- *
- * @param sink the sink particle with its properties.
- * @param sp the new star particles.
- */
-INLINE static void chemistry_copy_sink_properties_to_star(struct sink* sink,
-                                                          struct spart* sp) {
-
-  /* Store the chemistry struct in the star particle */
-  for (int k = 0; k < GEAR_CHEMISTRY_ELEMENT_COUNT; k++) {
-    sp->chemistry_data.metal_mass_fraction[k] =
-        sink->chemistry_data.metal_mass_fraction[k];
-  }
-}
-
-/**
- * @brief Copies the chemistry properties of the gas particle over to the
- * sink particle.
- *
- * @param p the gas particles.
- * @param xp the additional properties of the gas particles.
- * @param sink the new created star particle with its properties.
- */
-INLINE static void chemistry_copy_sink_properties(const struct part* p,
-                                                  const struct xpart* xp,
-                                                  struct sink* sink) {
-
-  /* Store the chemistry struct in the star particle */
-  for (int i = 0; i < GEAR_CHEMISTRY_ELEMENT_COUNT; i++) {
-    sink->chemistry_data.metal_mass_fraction[i] =
-        p->chemistry_data.smoothed_metal_mass_fraction[i];
->>>>>>> 5314ccde
   }
 }
 
@@ -522,19 +476,11 @@
  */
 __attribute__((always_inline)) INLINE static void chemistry_add_sink_to_sink(
     struct sink* si, const struct sink* sj, const double mi_old) {
-<<<<<<< HEAD
 
   for (int k = 0; k < GEAR_CHEMISTRY_ELEMENT_COUNT; k++) {
     double mk = si->chemistry_data.metal_mass_fraction[k] * mi_old +
                 sj->chemistry_data.metal_mass_fraction[k] * sj->mass;
 
-=======
-
-  for (int k = 0; k < GEAR_CHEMISTRY_ELEMENT_COUNT; k++) {
-    double mk = si->chemistry_data.metal_mass_fraction[k] * mi_old +
-                sj->chemistry_data.metal_mass_fraction[k] * sj->mass;
-
->>>>>>> 5314ccde
     si->chemistry_data.metal_mass_fraction[k] = mk / si->mass;
   }
 }
@@ -548,7 +494,6 @@
  */
 __attribute__((always_inline)) INLINE static void chemistry_add_part_to_sink(
     struct sink* s, const struct part* p, const double ms_old) {
-<<<<<<< HEAD
 
   /* gas mass */
   const float mass = hydro_get_mass(p);
@@ -557,16 +502,6 @@
     double mk = s->chemistry_data.metal_mass_fraction[k] * ms_old +
                 p->chemistry_data.smoothed_metal_mass_fraction[k] * mass;
 
-=======
-
-  /* gas mass */
-  const float mass = hydro_get_mass(p);
-
-  for (int k = 0; k < GEAR_CHEMISTRY_ELEMENT_COUNT; k++) {
-    double mk = s->chemistry_data.metal_mass_fraction[k] * ms_old +
-                p->chemistry_data.smoothed_metal_mass_fraction[k] * mass;
-
->>>>>>> 5314ccde
     s->chemistry_data.metal_mass_fraction[k] = mk / s->mass;
   }
 }
