/*******************************************************************************
 * This file is part of SWIFT.
 * Copyright (c) 2016  Matthieu Schaller (schaller@strw.leidenuniv.nl).
 *
 * This program is free software: you can redistribute it and/or modify
 * it under the terms of the GNU Lesser General Public License as published
 * by the Free Software Foundation, either version 3 of the License, or
 * (at your option) any later version.
 *
 * This program is distributed in the hope that it will be useful,
 * but WITHOUT ANY WARRANTY; without even the implied warranty of
 * MERCHANTABILITY or FITNESS FOR A PARTICULAR PURPOSE.  See the
 * GNU General Public License for more details.
 *
 * You should have received a copy of the GNU Lesser General Public License
 * along with this program.  If not, see <http://www.gnu.org/licenses/>.
 *
 ******************************************************************************/
#ifndef SWIFT_IO_PROPERTIES_H
#define SWIFT_IO_PROPERTIES_H

/* Config parameters. */
#include <config.h>

/* Local includes. */
#include "common_io.h"
#include "error.h"
#include "inline.h"
#include "io_compression.h"
#include "part.h"
#include "units.h"

/* Standard includes. */
#include <string.h>

/**
 * @brief The two sorts of data present in the GADGET IC files: compulsory to
 * start a run or optional.
 */
enum DATA_IMPORTANCE { COMPULSORY = 1, OPTIONAL = 0, UNUSED = -1 };

/* Helper typedefs */
<<<<<<< HEAD
typedef void (*conversion_func_part_float)(const struct engine *,
                                           const struct part *,
                                           const struct xpart *, float *);
typedef void (*conversion_func_part_int)(const struct engine *,
                                         const struct part *,
                                         const struct xpart *, int *);
typedef void (*conversion_func_part_double)(const struct engine *,
                                            const struct part *,
                                            const struct xpart *, double *);
typedef void (*conversion_func_part_long_long)(const struct engine *,
                                               const struct part *,
                                               const struct xpart *,
                                               long long *);
typedef void (*conversion_func_gpart_float)(const struct engine *,
                                            const struct gpart *, float *);
typedef void (*conversion_func_gpart_int)(const struct engine *,
                                          const struct gpart *, int *);
typedef void (*conversion_func_gpart_double)(const struct engine *,
                                             const struct gpart *, double *);
typedef void (*conversion_func_gpart_long_long)(const struct engine *,
                                                const struct gpart *,
                                                long long *);
typedef void (*conversion_func_spart_float)(const struct engine *,
                                            const struct spart *, float *);
typedef void (*conversion_func_spart_int)(const struct engine *,
                                          const struct spart *, int *);
typedef void (*conversion_func_spart_double)(const struct engine *,
                                             const struct spart *, double *);
typedef void (*conversion_func_spart_long_long)(const struct engine *,
                                                const struct spart *,
                                                long long *);
typedef void (*conversion_func_bpart_float)(const struct engine *,
                                            const struct bpart *, float *);
typedef void (*conversion_func_bpart_int)(const struct engine *,
                                          const struct bpart *, int *);
typedef void (*conversion_func_bpart_double)(const struct engine *,
                                             const struct bpart *, double *);
typedef void (*conversion_func_bpart_long_long)(const struct engine *,
                                                const struct bpart *,
                                                long long *);
typedef void (*conversion_func_sink_float)(const struct engine *,
                                           const struct sink *, float *);
typedef void (*conversion_func_sink_int)(const struct engine *,
                                         const struct sink *, int *);
typedef void (*conversion_func_sink_double)(const struct engine *,
                                            const struct sink *, double *);
typedef void (*conversion_func_sink_long_long)(const struct engine *,
                                               const struct sink *,
                                               long long *);
=======
typedef void (*conversion_func_part_float)(const struct engine*,
                                           const struct part*,
                                           const struct xpart*, float*);
typedef void (*conversion_func_part_int)(const struct engine*,
                                         const struct part*,
                                         const struct xpart*, int*);
typedef void (*conversion_func_part_double)(const struct engine*,
                                            const struct part*,
                                            const struct xpart*, double*);
typedef void (*conversion_func_part_long_long)(const struct engine*,
                                               const struct part*,
                                               const struct xpart*, long long*);
typedef void (*conversion_func_gpart_float)(const struct engine*,
                                            const struct gpart*, float*);
typedef void (*conversion_func_gpart_int)(const struct engine*,
                                          const struct gpart*, int*);
typedef void (*conversion_func_gpart_double)(const struct engine*,
                                             const struct gpart*, double*);
typedef void (*conversion_func_gpart_long_long)(const struct engine*,
                                                const struct gpart*,
                                                long long*);
typedef void (*conversion_func_spart_float)(const struct engine*,
                                            const struct spart*, float*);
typedef void (*conversion_func_spart_int)(const struct engine*,
                                          const struct spart*, int*);
typedef void (*conversion_func_spart_double)(const struct engine*,
                                             const struct spart*, double*);
typedef void (*conversion_func_spart_long_long)(const struct engine*,
                                                const struct spart*,
                                                long long*);
typedef void (*conversion_func_bpart_float)(const struct engine*,
                                            const struct bpart*, float*);
typedef void (*conversion_func_bpart_int)(const struct engine*,
                                          const struct bpart*, int*);
typedef void (*conversion_func_bpart_double)(const struct engine*,
                                             const struct bpart*, double*);
typedef void (*conversion_func_bpart_long_long)(const struct engine*,
                                                const struct bpart*,
                                                long long*);
typedef void (*conversion_func_sink_float)(const struct engine*,
                                           const struct sink*, float*);
typedef void (*conversion_func_sink_int)(const struct engine*,
                                         const struct sink*, int*);
typedef void (*conversion_func_sink_double)(const struct engine*,
                                            const struct sink*, double*);
typedef void (*conversion_func_sink_long_long)(const struct engine*,
                                               const struct sink*,
                                               long long*);
typedef void (*conversion_func_dmpart_float)(const struct engine*,
                                            const struct dmpart*, float*);
typedef void (*conversion_func_dmpart_int)(const struct engine*,
                                          const struct dmpart*, int*);
typedef void (*conversion_func_dmpart_double)(const struct engine*,
                                             const struct dmpart*, double*);
typedef void (*conversion_func_dmpart_long_long)(const struct engine*,
                                                const struct dmpart*,
                                                long long*);
>>>>>>> cb1e82d8

/**
 * @brief The properties of a given dataset for i/o
 */
struct io_props {

  /* Name */
  char name[FIELD_BUFFER_SIZE];

  /* Description of the variable to write to the field's meta-data */
  char description[DESCRIPTION_BUFFER_SIZE];

  /* Type of the field */
  enum IO_DATA_TYPE type;

  /* Dimension (1D, 3D, ...) */
  int dimension;

  /* Is it compulsory ? (input only) */
  enum DATA_IMPORTANCE importance;

  /* Units of the quantity */
  enum unit_conversion_factor units;

  /* Default value to apply for optional fields when not found in the ICs */
  float default_value;

  /* Scale-factor exponent to apply for unit conversion to physical */
  float scale_factor_exponent;

  /* Pointer to the field of the first particle in the array */
  char *field;

  /* Lossy compression scheme to use for this field */
  enum lossy_compression_schemes lossy_compression;

  /* Pointer to the start of the temporary buffer used in i/o */
  char *start_temp_c;
  int *start_temp_i;
  float *start_temp_f;
  double *start_temp_d;
  long long *start_temp_l;

  /* Pointer to the engine */
  const struct engine *e;

  /* The size of the particles */
  size_t partSize;

  /* The particle arrays */
<<<<<<< HEAD
  const struct part *parts;
  const struct xpart *xparts;
  const struct gpart *gparts;
  const struct spart *sparts;
  const struct bpart *bparts;
  const struct sink *sinks;
=======
  const struct part* parts;
  const struct xpart* xparts;
  const struct gpart* gparts;
  const struct spart* sparts;
  const struct bpart* bparts;
  const struct dmpart* dmparts;
  const struct sink* sinks;
>>>>>>> cb1e82d8

  /* Are we converting? */
  int conversion;

  /* Conversion function for part */
  conversion_func_part_float convert_part_f;
  conversion_func_part_int convert_part_i;
  conversion_func_part_double convert_part_d;
  conversion_func_part_long_long convert_part_l;

  /* Conversion function for gpart */
  conversion_func_gpart_float convert_gpart_f;
  conversion_func_gpart_int convert_gpart_i;
  conversion_func_gpart_double convert_gpart_d;
  conversion_func_gpart_long_long convert_gpart_l;

  /* Conversion function for spart */
  conversion_func_spart_float convert_spart_f;
  conversion_func_spart_int convert_spart_i;
  conversion_func_spart_double convert_spart_d;
  conversion_func_spart_long_long convert_spart_l;

  /* Conversion function for bpart */
  conversion_func_bpart_float convert_bpart_f;
  conversion_func_bpart_int convert_bpart_i;
  conversion_func_bpart_double convert_bpart_d;
  conversion_func_bpart_long_long convert_bpart_l;

  /* Conversion function for dmpart */
  conversion_func_dmpart_float convert_dmpart_f;
  conversion_func_dmpart_int convert_dmpart_i;
  conversion_func_dmpart_double convert_dmpart_d;
  conversion_func_dmpart_long_long convert_dmpart_l;

  /* Conversion function for sink */
  conversion_func_sink_float convert_sink_f;
  conversion_func_sink_int convert_sink_i;
  conversion_func_sink_double convert_sink_d;
  conversion_func_sink_long_long convert_sink_l;
};

/**
 * @brief Copies a string safely (avoids buffer overrun).
 *
 * @param dst Pointer to the destination array where the content is to be
 * copied.
 * @param src String to copy.
 * @param dst_len Length of the destination array.
 */
INLINE static void safe_strcpy(char *restrict dst, const char *restrict src,
                               size_t dst_len) {
  strncpy(dst, src, dst_len - 1);
  dst[dst_len - 1] = '\0';
}

/**
 * @brief Constructs an #io_props from its parameters
 *
 * @param name The name of the field in the ICs.
 * @param type The data type.
 * @param dim The dimensionality of the field.
 * @param importance Is this field compulsory or optional?
 * @param units The units used for this field.
 * @param part Pointer to the particle array where to write.
 * @param field Name of the field in the particle structure to write to.
 */
#define io_make_input_field(name, type, dim, importance, units, part, field) \
  io_make_input_field_(name, type, dim, importance, units,                   \
                       (char *)(&(part[0]).field), sizeof(part[0]), 0.)

/**
 * @brief Constructs an #io_props from its parameters with a user-defined
 * default value to use for optional fields.
 *
 * @param name The name of the field in the ICs.
 * @param type The data type.
 * @param dim The dimensionality of the field.
 * @param importance Is this field compulsory or optional?
 * @param units The units used for this field.
 * @param part Pointer to the particle array where to write.
 * @param field Name of the field in the particle structure to write to.
 * @param def The value to use as a default if the field is optional and not
 * found in the ICs.
 */
#define io_make_input_field_default(name, type, dim, importance, units, part, \
                                    field, def)                               \
  io_make_input_field_(name, type, dim, importance, units,                    \
                       (char *)(&(part[0]).field), sizeof(part[0]), def)

/**
 * @brief Construct an #io_props from its parameters
 *
 * @param name Name of the field to read
 * @param type The type of the data
 * @param dimension Dataset dimension (1D, 3D, ...)
 * @param importance Is this dataset compulsory ?
 * @param units The units of the dataset
 * @param field Pointer to the field of the first particle
 * @param partSize The size in byte of the particle
 *
 * Do not call this function directly. Use the macro defined above.
 */
INLINE static struct io_props io_make_input_field_(
    const char *name, enum IO_DATA_TYPE type, int dimension,
    enum DATA_IMPORTANCE importance, enum unit_conversion_factor units,
    char *field, size_t partSize, const float default_value) {
  struct io_props r;
  bzero(&r, sizeof(struct io_props));

  safe_strcpy(r.name, name, FIELD_BUFFER_SIZE);
  r.type = type;
  r.dimension = dimension;
  r.importance = importance;
  r.units = units;
  r.field = field;
  r.partSize = partSize;
  r.default_value = default_value;

  if (default_value != 0.f && importance != OPTIONAL)
    error("Cannot set a non-zero default value for a compulsory field!");
  if (default_value != 0.f && type != FLOAT)
    error(
        "Can only set non-zero default value for a field using a FLOAT type!");

  return r;
}

/**
 * @brief Constructs an #io_props from its parameters
 */
#define io_make_output_field(name, type, dim, units, a_exponent, part, field, \
                             desc)                                            \
  io_make_output_field_(name, type, dim, units, a_exponent,                   \
                        (char *)(&(part[0]).field), sizeof(part[0]), desc)

/**
 * @brief Construct an #io_props from its parameters
 *
 * @param name Name of the field to read
 * @param type The type of the data
 * @param dimension Dataset dimension (1D, 3D, ...)
 * @param units The units of the dataset
 * @param a_exponent Exponent of the scale-factor to convert to physical units.
 * @param field Pointer to the field of the first particle
 * @param partSize The size in byte of the particle
 * @param description Description of the field added to the meta-data.
 *
 * Do not call this function directly. Use the macro defined above.
 */
INLINE static struct io_props io_make_output_field_(
    const char *name, enum IO_DATA_TYPE type, int dimension,
    enum unit_conversion_factor units, float a_exponent, char *field,
    size_t partSize, const char *description) {

  struct io_props r;
  bzero(&r, sizeof(struct io_props));

  safe_strcpy(r.name, name, FIELD_BUFFER_SIZE);
  if (strlen(description) == 0) {
    sprintf(r.description, "No description given");
  } else {
    safe_strcpy(r.description, description, DESCRIPTION_BUFFER_SIZE);
  }
  r.type = type;
  r.dimension = dimension;
  r.importance = UNUSED;
  r.units = units;
  r.scale_factor_exponent = a_exponent;
  r.field = field;
  r.partSize = partSize;
  r.conversion = 0;

  return r;
}

/**
 * @brief Constructs an #io_props (with conversion) from its parameters
 */
#define io_make_output_field_convert_part(name, type, dim, units, a_exponent,  \
                                          part, xpart, convert, desc)          \
  io_make_output_field_convert_part_##type(name, type, dim, units, a_exponent, \
                                           sizeof(part[0]), part, xpart,       \
                                           convert, desc)

/**
 * @brief Construct an #io_props from its parameters
 *
 * @param name Name of the field to read
 * @param type The type of the data
 * @param dimension Dataset dimension (1D, 3D, ...)
 * @param units The units of the dataset
 * @param a_exponent Exponent of the scale-factor to convert to physical units.
 * @param partSize The size in byte of the particle
 * @param parts The particle array
 * @param xparts The xparticle array
 * @param functionPtr The function used to convert a particle to an int
 * @param description Description of the field added to the meta-data.
 *
 * Do not call this function directly. Use the macro defined above.
 */
INLINE static struct io_props io_make_output_field_convert_part_INT(
    const char *name, enum IO_DATA_TYPE type, int dimension,
    enum unit_conversion_factor units, float a_exponent, size_t partSize,
    const struct part *parts, const struct xpart *xparts,
    conversion_func_part_int functionPtr, const char *description) {

  struct io_props r;
  bzero(&r, sizeof(struct io_props));

  safe_strcpy(r.name, name, FIELD_BUFFER_SIZE);
  if (strlen(description) == 0) {
    sprintf(r.description, "No description given");
  } else {
    safe_strcpy(r.description, description, DESCRIPTION_BUFFER_SIZE);
  }
  r.type = type;
  r.dimension = dimension;
  r.importance = UNUSED;
  r.units = units;
  r.scale_factor_exponent = a_exponent;
  r.partSize = partSize;
  r.parts = parts;
  r.xparts = xparts;
  r.conversion = 1;
  r.convert_part_i = functionPtr;

  return r;
}

/**
 * @brief Construct an #io_props from its parameters
 *
 * @param name Name of the field to read
 * @param type The type of the data
 * @param dimension Dataset dimension (1D, 3D, ...)
 * @param units The units of the dataset
 * @param a_exponent Exponent of the scale-factor to convert to physical units.
 * @param partSize The size in byte of the particle
 * @param parts The particle array
 * @param xparts The xparticle array
 * @param functionPtr The function used to convert a particle to a float
 * @param description Description of the field added to the meta-data.
 *
 * Do not call this function directly. Use the macro defined above.
 */
INLINE static struct io_props io_make_output_field_convert_part_FLOAT(
    const char *name, enum IO_DATA_TYPE type, int dimension,
    enum unit_conversion_factor units, float a_exponent, size_t partSize,
    const struct part *parts, const struct xpart *xparts,
    conversion_func_part_float functionPtr, const char *description) {

  struct io_props r;
  bzero(&r, sizeof(struct io_props));

  safe_strcpy(r.name, name, FIELD_BUFFER_SIZE);
  if (strlen(description) == 0) {
    sprintf(r.description, "No description given");
  } else {
    safe_strcpy(r.description, description, DESCRIPTION_BUFFER_SIZE);
  }
  r.type = type;
  r.dimension = dimension;
  r.importance = UNUSED;
  r.units = units;
  r.scale_factor_exponent = a_exponent;
  r.partSize = partSize;
  r.parts = parts;
  r.xparts = xparts;
  r.conversion = 1;
  r.convert_part_f = functionPtr;

  return r;
}

/**
 * @brief Construct an #io_props from its parameters
 *
 * @param name Name of the field to read
 * @param type The type of the data
 * @param dimension Dataset dimension (1D, 3D, ...)
 * @param units The units of the dataset
 * @param a_exponent Exponent of the scale-factor to convert to physical units.
 * @param partSize The size in byte of the particle
 * @param parts The particle array
 * @param xparts The xparticle array
 * @param functionPtr The function used to convert a particle to a double
 * @param description Description of the field added to the meta-data.
 *
 * Do not call this function directly. Use the macro defined above.
 */
INLINE static struct io_props io_make_output_field_convert_part_DOUBLE(
    const char *name, enum IO_DATA_TYPE type, int dimension,
    enum unit_conversion_factor units, float a_exponent, size_t partSize,
    const struct part *parts, const struct xpart *xparts,
    conversion_func_part_double functionPtr, const char *description) {

  struct io_props r;
  bzero(&r, sizeof(struct io_props));

  safe_strcpy(r.name, name, FIELD_BUFFER_SIZE);
  if (strlen(description) == 0) {
    sprintf(r.description, "No description given");
  } else {
    safe_strcpy(r.description, description, DESCRIPTION_BUFFER_SIZE);
  }
  r.type = type;
  r.dimension = dimension;
  r.importance = UNUSED;
  r.units = units;
  r.scale_factor_exponent = a_exponent;
  r.partSize = partSize;
  r.parts = parts;
  r.xparts = xparts;
  r.conversion = 1;
  r.convert_part_d = functionPtr;

  return r;
}

/**
 * @brief Construct an #io_props from its parameters
 *
 * @param name Name of the field to read
 * @param type The type of the data
 * @param dimension Dataset dimension (1D, 3D, ...)
 * @param units The units of the dataset
 * @param a_exponent Exponent of the scale-factor to convert to physical units.
 * @param partSize The size in byte of the particle
 * @param parts The particle array
 * @param xparts The xparticle array
 * @param functionPtr The function used to convert a particle to a double
 * @param description Description of the field added to the meta-data.
 *
 * Do not call this function directly. Use the macro defined above.
 */
INLINE static struct io_props io_make_output_field_convert_part_LONGLONG(
    const char *name, enum IO_DATA_TYPE type, int dimension,
    enum unit_conversion_factor units, float a_exponent, size_t partSize,
    const struct part *parts, const struct xpart *xparts,
    conversion_func_part_long_long functionPtr, const char *description) {

  struct io_props r;
  bzero(&r, sizeof(struct io_props));

  safe_strcpy(r.name, name, FIELD_BUFFER_SIZE);
  if (strlen(description) == 0) {
    sprintf(r.description, "No description given");
  } else {
    safe_strcpy(r.description, description, DESCRIPTION_BUFFER_SIZE);
  }
  r.type = type;
  r.dimension = dimension;
  r.importance = UNUSED;
  r.units = units;
  r.scale_factor_exponent = a_exponent;
  r.partSize = partSize;
  r.parts = parts;
  r.xparts = xparts;
  r.conversion = 1;
  r.convert_part_l = functionPtr;

  return r;
}

/**
 * @brief Constructs an #io_props (with conversion) from its parameters
 */
#define io_make_output_field_convert_gpart(name, type, dim, units, a_exponent, \
                                           gpart, convert, desc)               \
  io_make_output_field_convert_gpart_##type(name, type, dim, units,            \
                                            a_exponent, sizeof(gpart[0]),      \
                                            gpart, convert, desc)

/**
 * @brief Construct an #io_props from its parameters
 *
 * @param name Name of the field to read
 * @param type The type of the data
 * @param dimension Dataset dimension (1D, 3D, ...)
 * @param units The units of the dataset
 * @param a_exponent Exponent of the scale-factor to convert to physical units.
 * @param gpartSize The size in byte of the particle
 * @param gparts The particle array
 * @param functionPtr The function used to convert a g-particle to a float
 * @param description Description of the field added to the meta-data.
 *
 * Do not call this function directly. Use the macro defined above.
 */
INLINE static struct io_props io_make_output_field_convert_gpart_INT(
    const char *name, enum IO_DATA_TYPE type, int dimension,
    enum unit_conversion_factor units, float a_exponent, size_t gpartSize,
    const struct gpart *gparts, conversion_func_gpart_int functionPtr,
    const char *description) {

  struct io_props r;
  bzero(&r, sizeof(struct io_props));

  safe_strcpy(r.name, name, FIELD_BUFFER_SIZE);
  if (strlen(description) == 0) {
    sprintf(r.description, "No description given");
  } else {
    safe_strcpy(r.description, description, DESCRIPTION_BUFFER_SIZE);
  }
  r.type = type;
  r.dimension = dimension;
  r.importance = UNUSED;
  r.units = units;
  r.scale_factor_exponent = a_exponent;
  r.partSize = gpartSize;
  r.gparts = gparts;
  r.conversion = 1;
  r.convert_gpart_i = functionPtr;

  return r;
}

/**
 * @brief Construct an #io_props from its parameters
 *
 * @param name Name of the field to read
 * @param type The type of the data
 * @param dimension Dataset dimension (1D, 3D, ...)
 * @param units The units of the dataset
 * @param a_exponent Exponent of the scale-factor to convert to physical units.
 * @param gpartSize The size in byte of the particle
 * @param gparts The particle array
 * @param functionPtr The function used to convert a g-particle to a float
 * @param description Description of the field added to the meta-data.
 *
 * Do not call this function directly. Use the macro defined above.
 */
INLINE static struct io_props io_make_output_field_convert_gpart_FLOAT(
    const char *name, enum IO_DATA_TYPE type, int dimension,
    enum unit_conversion_factor units, float a_exponent, size_t gpartSize,
    const struct gpart *gparts, conversion_func_gpart_float functionPtr,
    const char *description) {

  struct io_props r;
  bzero(&r, sizeof(struct io_props));

  safe_strcpy(r.name, name, FIELD_BUFFER_SIZE);
  if (strlen(description) == 0) {
    sprintf(r.description, "No description given");
  } else {
    safe_strcpy(r.description, description, DESCRIPTION_BUFFER_SIZE);
  }
  r.type = type;
  r.dimension = dimension;
  r.importance = UNUSED;
  r.units = units;
  r.scale_factor_exponent = a_exponent;
  r.partSize = gpartSize;
  r.gparts = gparts;
  r.conversion = 1;
  r.convert_gpart_f = functionPtr;

  return r;
}

/**
 * @brief Construct an #io_props from its parameters
 *
 * @param name Name of the field to read
 * @param type The type of the data
 * @param dimension Dataset dimension (1D, 3D, ...)
 * @param units The units of the dataset
 * @param a_exponent Exponent of the scale-factor to convert to physical units.
 * @param gpartSize The size in byte of the particle
 * @param gparts The particle array
 * @param functionPtr The function used to convert a g-particle to a double
 * @param description Description of the field added to the meta-data.
 *
 * Do not call this function directly. Use the macro defined above.
 */
INLINE static struct io_props io_make_output_field_convert_gpart_DOUBLE(
    const char *name, enum IO_DATA_TYPE type, int dimension,
    enum unit_conversion_factor units, float a_exponent, size_t gpartSize,
    const struct gpart *gparts, conversion_func_gpart_double functionPtr,
    const char *description) {

  struct io_props r;
  bzero(&r, sizeof(struct io_props));

  safe_strcpy(r.name, name, FIELD_BUFFER_SIZE);
  if (strlen(description) == 0) {
    sprintf(r.description, "No description given");
  } else {
    safe_strcpy(r.description, description, DESCRIPTION_BUFFER_SIZE);
  }
  r.type = type;
  r.dimension = dimension;
  r.importance = UNUSED;
  r.units = units;
  r.scale_factor_exponent = a_exponent;
  r.partSize = gpartSize;
  r.gparts = gparts;
  r.conversion = 1;
  r.convert_gpart_d = functionPtr;

  return r;
}

/**
 * @brief Construct an #io_props from its parameters
 *
 * @param name Name of the field to read
 * @param type The type of the data
 * @param dimension Dataset dimension (1D, 3D, ...)
 * @param units The units of the dataset
 * @param a_exponent Exponent of the scale-factor to convert to physical units.
 * @param gpartSize The size in byte of the particle
 * @param gparts The particle array
 * @param functionPtr The function used to convert a g-particle to a double
 * @param description Description of the field added to the meta-data.
 *
 * Do not call this function directly. Use the macro defined above.
 */
INLINE static struct io_props io_make_output_field_convert_gpart_LONGLONG(
    const char *name, enum IO_DATA_TYPE type, int dimension,
    enum unit_conversion_factor units, float a_exponent, size_t gpartSize,
    const struct gpart *gparts, conversion_func_gpart_long_long functionPtr,
    const char *description) {

  struct io_props r;
  bzero(&r, sizeof(struct io_props));

  safe_strcpy(r.name, name, FIELD_BUFFER_SIZE);
  if (strlen(description) == 0) {
    sprintf(r.description, "No description given");
  } else {
    safe_strcpy(r.description, description, DESCRIPTION_BUFFER_SIZE);
  }
  r.type = type;
  r.dimension = dimension;
  r.importance = UNUSED;
  r.units = units;
  r.scale_factor_exponent = a_exponent;
  r.partSize = gpartSize;
  r.gparts = gparts;
  r.conversion = 1;
  r.convert_gpart_l = functionPtr;

  return r;
}

/**
 * @brief Constructs an #io_props (with conversion) from its parameters
 */
#define io_make_output_field_convert_spart(name, type, dim, units, a_exponent, \
                                           spart, convert, desc)               \
  io_make_output_field_convert_spart_##type(name, type, dim, units,            \
                                            a_exponent, sizeof(spart[0]),      \
                                            spart, convert, desc)

/**
 * @brief Construct an #io_props from its parameters
 *
 * @param name Name of the field to read
 * @param type The type of the data
 * @param dimension Dataset dimension (1D, 3D, ...)
 * @param units The units of the dataset
 * @param a_exponent Exponent of the scale-factor to convert to physical units.
 * @param spartSize The size in byte of the particle
 * @param sparts The particle array
 * @param functionPtr The function used to convert a s-particle to a float
 * @param description Description of the field added to the meta-data.
 *
 * Do not call this function directly. Use the macro defined above.
 */
INLINE static struct io_props io_make_output_field_convert_spart_INT(
    const char *name, enum IO_DATA_TYPE type, int dimension,
    enum unit_conversion_factor units, float a_exponent, size_t spartSize,
    const struct spart *sparts, conversion_func_spart_int functionPtr,
    const char *description) {

  struct io_props r;
  bzero(&r, sizeof(struct io_props));

  safe_strcpy(r.name, name, FIELD_BUFFER_SIZE);
  if (strlen(description) == 0) {
    sprintf(r.description, "No description given");
  } else {
    safe_strcpy(r.description, description, DESCRIPTION_BUFFER_SIZE);
  }
  r.type = type;
  r.dimension = dimension;
  r.importance = UNUSED;
  r.units = units;
  r.scale_factor_exponent = a_exponent;
  r.partSize = spartSize;
  r.sparts = sparts;
  r.conversion = 1;
  r.convert_spart_i = functionPtr;

  return r;
}

/**
 * @brief Construct an #io_props from its parameters
 *
 * @param name Name of the field to read
 * @param type The type of the data
 * @param dimension Dataset dimension (1D, 3D, ...)
 * @param units The units of the dataset
 * @param a_exponent Exponent of the scale-factor to convert to physical units.
 * @param spartSize The size in byte of the particle
 * @param sparts The particle array
 * @param functionPtr The function used to convert a g-particle to a float
 * @param description Description of the field added to the meta-data.
 *
 * Do not call this function directly. Use the macro defined above.
 */
INLINE static struct io_props io_make_output_field_convert_spart_FLOAT(
    const char *name, enum IO_DATA_TYPE type, int dimension,
    enum unit_conversion_factor units, float a_exponent, size_t spartSize,
    const struct spart *sparts, conversion_func_spart_float functionPtr,
    const char *description) {

  struct io_props r;
  bzero(&r, sizeof(struct io_props));

  safe_strcpy(r.name, name, FIELD_BUFFER_SIZE);
  if (strlen(description) == 0) {
    sprintf(r.description, "No description given");
  } else {
    safe_strcpy(r.description, description, DESCRIPTION_BUFFER_SIZE);
  }
  r.type = type;
  r.dimension = dimension;
  r.importance = UNUSED;
  r.units = units;
  r.scale_factor_exponent = a_exponent;
  r.partSize = spartSize;
  r.sparts = sparts;
  r.conversion = 1;
  r.convert_spart_f = functionPtr;

  return r;
}

/**
 * @brief Construct an #io_props from its parameters
 *
 * @param name Name of the field to read
 * @param type The type of the data
 * @param dimension Dataset dimension (1D, 3D, ...)
 * @param units The units of the dataset
 * @param a_exponent Exponent of the scale-factor to convert to physical units.
 * @param spartSize The size in byte of the particle
 * @param sparts The particle array
 * @param functionPtr The function used to convert a s-particle to a double
 * @param description Description of the field added to the meta-data.
 *
 * Do not call this function directly. Use the macro defined above.
 */
INLINE static struct io_props io_make_output_field_convert_spart_DOUBLE(
    const char *name, enum IO_DATA_TYPE type, int dimension,
    enum unit_conversion_factor units, float a_exponent, size_t spartSize,
    const struct spart *sparts, conversion_func_spart_double functionPtr,
    const char *description) {

  struct io_props r;
  bzero(&r, sizeof(struct io_props));

  safe_strcpy(r.name, name, FIELD_BUFFER_SIZE);
  if (strlen(description) == 0) {
    sprintf(r.description, "No description given");
  } else {
    safe_strcpy(r.description, description, DESCRIPTION_BUFFER_SIZE);
  }
  r.type = type;
  r.dimension = dimension;
  r.importance = UNUSED;
  r.units = units;
  r.scale_factor_exponent = a_exponent;
  r.partSize = spartSize;
  r.sparts = sparts;
  r.conversion = 1;
  r.convert_spart_d = functionPtr;

  return r;
}

/**
 * @brief Construct an #io_props from its parameters
 *
 * @param name Name of the field to read
 * @param type The type of the data
 * @param dimension Dataset dimension (1D, 3D, ...)
 * @param units The units of the dataset
 * @param a_exponent Exponent of the scale-factor to convert to physical units.
 * @param spartSize The size in byte of the particle
 * @param sparts The particle array
 * @param functionPtr The function used to convert a s-particle to a double
 * @param description Description of the field added to the meta-data.
 *
 * Do not call this function directly. Use the macro defined above.
 */
INLINE static struct io_props io_make_output_field_convert_spart_LONGLONG(
    const char *name, enum IO_DATA_TYPE type, int dimension,
    enum unit_conversion_factor units, float a_exponent, size_t spartSize,
    const struct spart *sparts, conversion_func_spart_long_long functionPtr,
    const char *description) {

  struct io_props r;
  bzero(&r, sizeof(struct io_props));

  safe_strcpy(r.name, name, FIELD_BUFFER_SIZE);
  if (strlen(description) == 0) {
    sprintf(r.description, "No description given");
  } else {
    safe_strcpy(r.description, description, DESCRIPTION_BUFFER_SIZE);
  }
  r.type = type;
  r.dimension = dimension;
  r.importance = UNUSED;
  r.units = units;
  r.scale_factor_exponent = a_exponent;
  r.partSize = spartSize;
  r.sparts = sparts;
  r.conversion = 1;
  r.convert_spart_l = functionPtr;

  return r;
}

/**
 * @brief Constructs an #io_props (with conversion) from its parameters
 */
#define io_make_output_field_convert_dmpart(name, type, dim, units, a_exponent, \
                                            dmpart, convert, desc)               \
  io_make_output_field_convert_dmpart_##type(name, type, dim, units,            \
                                             a_exponent, sizeof(dmpart[0]),      \
                                             dmpart, convert, desc)

/**
 * @brief Construct an #io_props from its parameters
 *
 * @param name Name of the field to read
 * @param type The type of the data
 * @param dimension Dataset dimension (1D, 3D, ...)
 * @param units The units of the dataset
 * @param a_exponent Exponent of the scale-factor to convert to physical units.
 * @param spartSize The size in byte of the particle
 * @param sparts The particle array
 * @param functionPtr The function used to convert a s-particle to a float
 * @param description Description of the field added to the meta-data.
 *
 * Do not call this function directly. Use the macro defined above.
 */
INLINE static struct io_props io_make_output_field_convert_dmpart_INT(
 const char name[FIELD_BUFFER_SIZE], enum IO_DATA_TYPE type, int dimension,
 enum unit_conversion_factor units, float a_exponent, size_t dmpartSize,
 const struct dmpart* dmparts, conversion_func_dmpart_int functionPtr,
 const char description[DESCRIPTION_BUFFER_SIZE]) {
    
    struct io_props r;
    bzero(&r, sizeof(struct io_props));
    
    strcpy(r.name, name);
    if (strlen(description) == 0) {
        sprintf(r.description, "No description given");
    } else {
        strcpy(r.description, description);
    }
    r.type = type;
    r.dimension = dimension;
    r.importance = UNUSED;
    r.units = units;
    r.scale_factor_exponent = a_exponent;
    r.partSize = dmpartSize;
    r.dmparts = dmparts;
    r.conversion = 1;
    r.convert_dmpart_i = functionPtr;
    
    return r;
}

/**
 * @brief Construct an #io_props from its parameters
 *
 * @param name Name of the field to read
 * @param type The type of the data
 * @param dimension Dataset dimension (1D, 3D, ...)
 * @param units The units of the dataset
 * @param a_exponent Exponent of the scale-factor to convert to physical units.
 * @param spartSize The size in byte of the particle
 * @param sparts The particle array
 * @param functionPtr The function used to convert a g-particle to a float
 * @param description Description of the field added to the meta-data.
 *
 * Do not call this function directly. Use the macro defined above.
 */
INLINE static struct io_props io_make_output_field_convert_dmpart_FLOAT(
 const char name[FIELD_BUFFER_SIZE], enum IO_DATA_TYPE type, int dimension,
 enum unit_conversion_factor units, float a_exponent, size_t dmpartSize,
 const struct dmpart* dmparts, conversion_func_dmpart_float functionPtr,
 const char description[DESCRIPTION_BUFFER_SIZE]) {
    
    struct io_props r;
    bzero(&r, sizeof(struct io_props));
    
    strcpy(r.name, name);
    if (strlen(description) == 0) {
        sprintf(r.description, "No description given");
    } else {
        strcpy(r.description, description);
    }
    r.type = type;
    r.dimension = dimension;
    r.importance = UNUSED;
    r.units = units;
    r.scale_factor_exponent = a_exponent;
    r.partSize = dmpartSize;
    r.dmparts = dmparts;
    r.conversion = 1;
    r.convert_dmpart_f = functionPtr;
    
    return r;
}

/**
 * @brief Construct an #io_props from its parameters
 *
 * @param name Name of the field to read
 * @param type The type of the data
 * @param dimension Dataset dimension (1D, 3D, ...)
 * @param units The units of the dataset
 * @param a_exponent Exponent of the scale-factor to convert to physical units.
 * @param spartSize The size in byte of the particle
 * @param sparts The particle array
 * @param functionPtr The function used to convert a s-particle to a double
 * @param description Description of the field added to the meta-data.
 *
 * Do not call this function directly. Use the macro defined above.
 */
INLINE static struct io_props io_make_output_field_convert_dmpart_DOUBLE(
 const char name[FIELD_BUFFER_SIZE], enum IO_DATA_TYPE type, int dimension,
 enum unit_conversion_factor units, float a_exponent, size_t dmpartSize,
 const struct dmpart* dmparts, conversion_func_dmpart_double functionPtr,
 const char description[DESCRIPTION_BUFFER_SIZE]) {
    
    struct io_props r;
    bzero(&r, sizeof(struct io_props));
    
    strcpy(r.name, name);
    if (strlen(description) == 0) {
        sprintf(r.description, "No description given");
    } else {
        strcpy(r.description, description);
    }
    r.type = type;
    r.dimension = dimension;
    r.importance = UNUSED;
    r.units = units;
    r.scale_factor_exponent = a_exponent;
    r.partSize = dmpartSize;
    r.dmparts = dmparts;
    r.conversion = 1;
    r.convert_dmpart_d = functionPtr;
    
    return r;
}

/**
 * @brief Construct an #io_props from its parameters
 *
 * @param name Name of the field to read
 * @param type The type of the data
 * @param dimension Dataset dimension (1D, 3D, ...)
 * @param units The units of the dataset
 * @param a_exponent Exponent of the scale-factor to convert to physical units.
 * @param spartSize The size in byte of the particle
 * @param sparts The particle array
 * @param functionPtr The function used to convert a s-particle to a double
 * @param description Description of the field added to the meta-data.
 *
 * Do not call this function directly. Use the macro defined above.
 */
INLINE static struct io_props io_make_output_field_convert_dmpart_LONGLONG(
 const char name[FIELD_BUFFER_SIZE], enum IO_DATA_TYPE type, int dimension,
 enum unit_conversion_factor units, float a_exponent, size_t dmpartSize,
 const struct dmpart* dmparts, conversion_func_dmpart_long_long functionPtr,
 const char description[DESCRIPTION_BUFFER_SIZE]) {
    
    struct io_props r;
    bzero(&r, sizeof(struct io_props));
    
    strcpy(r.name, name);
    if (strlen(description) == 0) {
        sprintf(r.description, "No description given");
    } else {
        strcpy(r.description, description);
    }
    r.type = type;
    r.dimension = dimension;
    r.importance = UNUSED;
    r.units = units;
    r.scale_factor_exponent = a_exponent;
    r.partSize = dmpartSize;
    r.dmparts = dmparts;
    r.conversion = 1;
    r.convert_dmpart_l = functionPtr;
    
    return r;
}

/**
 * @brief Constructs an #io_props (with conversion) from its parameters
 */
#define io_make_output_field_convert_bpart(name, type, dim, units, a_exponent, \
                                           bpart, convert, desc)               \
  io_make_output_field_convert_bpart_##type(name, type, dim, units,            \
                                            a_exponent, sizeof(bpart[0]),      \
                                            bpart, convert, desc)

/**
 * @brief Construct an #io_props from its parameters
 *
 * @param name Name of the field to read
 * @param type The type of the data
 * @param dimension Dataset dimension (1D, 3D, ...)
 * @param units The units of the dataset
 * @param a_exponent Exponent of the scale-factor to convert to physical units.
 * @param bpartSize The size in byte of the particle
 * @param bparts The particle array
 * @param functionPtr The function used to convert a b-particle to a float
 * @param description Description of the field added to the meta-data.
 *
 * Do not call this function directly. Use the macro defined above.
 */
INLINE static struct io_props io_make_output_field_convert_bpart_INT(
    const char *name, enum IO_DATA_TYPE type, int dimension,
    enum unit_conversion_factor units, float a_exponent, size_t bpartSize,
    const struct bpart *bparts, conversion_func_bpart_int functionPtr,
    const char *description) {

  struct io_props r;
  bzero(&r, sizeof(struct io_props));

  safe_strcpy(r.name, name, FIELD_BUFFER_SIZE);
  if (strlen(description) == 0) {
    sprintf(r.description, "No description given");
  } else {
    safe_strcpy(r.description, description, DESCRIPTION_BUFFER_SIZE);
  }
  r.type = type;
  r.dimension = dimension;
  r.importance = UNUSED;
  r.units = units;
  r.scale_factor_exponent = a_exponent;
  r.partSize = bpartSize;
  r.bparts = bparts;
  r.conversion = 1;
  r.convert_bpart_i = functionPtr;

  return r;
}

/**
 * @brief Construct an #io_props from its parameters
 *
 * @param name Name of the field to read
 * @param type The type of the data
 * @param dimension Dataset dimension (1D, 3D, ...)
 * @param units The units of the dataset
 * @param a_exponent Exponent of the scale-factor to convert to physical units.
 * @param bpartSize The size in byte of the particle
 * @param bparts The particle array
 * @param functionPtr The function used to convert a g-particle to a float
 * @param description Description of the field added to the meta-data.
 *
 * Do not call this function directly. Use the macro defined above.
 */
INLINE static struct io_props io_make_output_field_convert_bpart_FLOAT(
    const char *name, enum IO_DATA_TYPE type, int dimension,
    enum unit_conversion_factor units, float a_exponent, size_t bpartSize,
    const struct bpart *bparts, conversion_func_bpart_float functionPtr,
    const char *description) {

  struct io_props r;
  bzero(&r, sizeof(struct io_props));

  safe_strcpy(r.name, name, FIELD_BUFFER_SIZE);
  if (strlen(description) == 0) {
    sprintf(r.description, "No description given");
  } else {
    safe_strcpy(r.description, description, DESCRIPTION_BUFFER_SIZE);
  }
  r.type = type;
  r.dimension = dimension;
  r.importance = UNUSED;
  r.units = units;
  r.scale_factor_exponent = a_exponent;
  r.partSize = bpartSize;
  r.bparts = bparts;
  r.conversion = 1;
  r.convert_bpart_f = functionPtr;

  return r;
}

/**
 * @brief Construct an #io_props from its parameters
 *
 * @param name Name of the field to read
 * @param type The type of the data
 * @param dimension Dataset dimension (1D, 3D, ...)
 * @param units The units of the dataset
 * @param a_exponent Exponent of the scale-factor to convert to physical units.
 * @param bpartSize The size in byte of the particle
 * @param bparts The particle array
 * @param functionPtr The function used to convert a s-particle to a double
 * @param description Description of the field added to the meta-data.
 *
 * Do not call this function directly. Use the macro defined above.
 */
INLINE static struct io_props io_make_output_field_convert_bpart_DOUBLE(
    const char *name, enum IO_DATA_TYPE type, int dimension,
    enum unit_conversion_factor units, float a_exponent, size_t bpartSize,
    const struct bpart *bparts, conversion_func_bpart_double functionPtr,
    const char *description) {

  struct io_props r;
  bzero(&r, sizeof(struct io_props));

  safe_strcpy(r.name, name, FIELD_BUFFER_SIZE);
  if (strlen(description) == 0) {
    sprintf(r.description, "No description given");
  } else {
    safe_strcpy(r.description, description, DESCRIPTION_BUFFER_SIZE);
  }
  r.type = type;
  r.dimension = dimension;
  r.importance = UNUSED;
  r.units = units;
  r.scale_factor_exponent = a_exponent;
  r.partSize = bpartSize;
  r.bparts = bparts;
  r.conversion = 1;
  r.convert_bpart_d = functionPtr;

  return r;
}

/**
 * @brief Construct an #io_props from its parameters
 *
 * @param name Name of the field to read
 * @param type The type of the data
 * @param dimension Dataset dimension (1D, 3D, ...)
 * @param units The units of the dataset
 * @param a_exponent Exponent of the scale-factor to convert to physical units.
 * @param bpartSize The size in byte of the particle
 * @param bparts The particle array
 * @param functionPtr The function used to convert a s-particle to a double
 * @param description Description of the field added to the meta-data.
 *
 * Do not call this function directly. Use the macro defined above.
 */
INLINE static struct io_props io_make_output_field_convert_bpart_LONGLONG(
    const char *name, enum IO_DATA_TYPE type, int dimension,
    enum unit_conversion_factor units, float a_exponent, size_t bpartSize,
    const struct bpart *bparts, conversion_func_bpart_long_long functionPtr,
    const char *description) {

  struct io_props r;
  bzero(&r, sizeof(struct io_props));

  safe_strcpy(r.name, name, FIELD_BUFFER_SIZE);
  if (strlen(description) == 0) {
    sprintf(r.description, "No description given");
  } else {
    safe_strcpy(r.description, description, DESCRIPTION_BUFFER_SIZE);
  }
  r.type = type;
  r.dimension = dimension;
  r.importance = UNUSED;
  r.units = units;
  r.scale_factor_exponent = a_exponent;
  r.partSize = bpartSize;
  r.bparts = bparts;
  r.conversion = 1;
  r.convert_bpart_l = functionPtr;

  return r;
}

/**
 * @brief Constructs an #io_props (with conversion) from its parameters
 */
#define io_make_output_field_convert_sink(name, type, dim, units, a_exponent,  \
                                          sink, convert, desc)                 \
  io_make_output_field_convert_sink_##type(name, type, dim, units, a_exponent, \
                                           sizeof(sink[0]), sink, convert,     \
                                           desc)

/**
 * @brief Construct an #io_props from its parameters
 *
 * @param name Name of the field to read
 * @param type The type of the data
 * @param dimension Dataset dimension (1D, 3D, ...)
 * @param units The units of the dataset
 * @param a_exponent Exponent of the scale-factor to convert to physical units.
 * @param sinkSize The size in byte of the particle
 * @param sinks The particle array
 * @param functionPtr The function used to convert a sink-particle to a float
 * @param description Description of the field added to the meta-data.
 *
 * Do not call this function directly. Use the macro defined above.
 */
INLINE static struct io_props io_make_output_field_convert_sink_INT(
    const char *name, enum IO_DATA_TYPE type, int dimension,
    enum unit_conversion_factor units, float a_exponent, size_t sinkSize,
    const struct sink *sinks, conversion_func_sink_int functionPtr,
    const char *description) {

  struct io_props r;
  bzero(&r, sizeof(struct io_props));

  safe_strcpy(r.name, name, FIELD_BUFFER_SIZE);
  if (strlen(description) == 0) {
    sprintf(r.description, "No description given");
  } else {
    safe_strcpy(r.description, description, DESCRIPTION_BUFFER_SIZE);
  }
  r.type = type;
  r.dimension = dimension;
  r.importance = UNUSED;
  r.units = units;
  r.scale_factor_exponent = a_exponent;
  r.partSize = sinkSize;
  r.sinks = sinks;
  r.conversion = 1;
  r.convert_sink_i = functionPtr;

  return r;
}

/**
 * @brief Construct an #io_props from its parameters
 *
 * @param name Name of the field to read
 * @param type The type of the data
 * @param dimension Dataset dimension (1D, 3D, ...)
 * @param units The units of the dataset
 * @param a_exponent Exponent of the scale-factor to convert to physical units.
 * @param sinkSize The size in byte of the particle
 * @param sinks The particle array
 * @param functionPtr The function used to convert a sink-particle to a float
 * @param description Description of the field added to the meta-data.
 *
 * Do not call this function directly. Use the macro defined above.
 */
INLINE static struct io_props io_make_output_field_convert_sink_FLOAT(
    const char *name, enum IO_DATA_TYPE type, int dimension,
    enum unit_conversion_factor units, float a_exponent, size_t sinkSize,
    const struct sink *sinks, conversion_func_sink_float functionPtr,
    const char *description) {

  struct io_props r;
  bzero(&r, sizeof(struct io_props));

  safe_strcpy(r.name, name, FIELD_BUFFER_SIZE);
  if (strlen(description) == 0) {
    sprintf(r.description, "No description given");
  } else {
    safe_strcpy(r.description, description, DESCRIPTION_BUFFER_SIZE);
  }
  r.type = type;
  r.dimension = dimension;
  r.importance = UNUSED;
  r.units = units;
  r.scale_factor_exponent = a_exponent;
  r.partSize = sinkSize;
  r.sinks = sinks;
  r.conversion = 1;
  r.convert_sink_f = functionPtr;

  return r;
}

/**
 * @brief Construct an #io_props from its parameters
 *
 * @param name Name of the field to read
 * @param type The type of the data
 * @param dimension Dataset dimension (1D, 3D, ...)
 * @param units The units of the dataset
 * @param a_exponent Exponent of the scale-factor to convert to physical units.
 * @param sinkSize The size in byte of the particle
 * @param sinks The particle array
 * @param functionPtr The function used to convert a sink-particle to a double
 * @param description Description of the field added to the meta-data.
 *
 * Do not call this function directly. Use the macro defined above.
 */
INLINE static struct io_props io_make_output_field_convert_sink_DOUBLE(
    const char *name, enum IO_DATA_TYPE type, int dimension,
    enum unit_conversion_factor units, float a_exponent, size_t sinkSize,
    const struct sink *sinks, conversion_func_sink_double functionPtr,
    const char *description) {

  struct io_props r;
  bzero(&r, sizeof(struct io_props));

  safe_strcpy(r.name, name, FIELD_BUFFER_SIZE);
  if (strlen(description) == 0) {
    sprintf(r.description, "No description given");
  } else {
    safe_strcpy(r.description, description, DESCRIPTION_BUFFER_SIZE);
  }
  r.type = type;
  r.dimension = dimension;
  r.importance = UNUSED;
  r.units = units;
  r.scale_factor_exponent = a_exponent;
  r.partSize = sinkSize;
  r.sinks = sinks;
  r.conversion = 1;
  r.convert_sink_d = functionPtr;

  return r;
}

/**
 * @brief Construct an #io_props from its parameters
 *
 * @param name Name of the field to read
 * @param type The type of the data
 * @param dimension Dataset dimension (1D, 3D, ...)
 * @param units The units of the dataset
 * @param a_exponent Exponent of the scale-factor to convert to physical units.
 * @param sinkSize The size in byte of the particle
 * @param sinks The particle array
 * @param functionPtr The function used to convert a sink-particle to a double
 * @param description Description of the field added to the meta-data.
 *
 * Do not call this function directly. Use the macro defined above.
 */
INLINE static struct io_props io_make_output_field_convert_sink_LONGLONG(
    const char *name, enum IO_DATA_TYPE type, int dimension,
    enum unit_conversion_factor units, float a_exponent, size_t sinkSize,
    const struct sink *sinks, conversion_func_sink_long_long functionPtr,
    const char *description) {

  struct io_props r;
  bzero(&r, sizeof(struct io_props));

  safe_strcpy(r.name, name, FIELD_BUFFER_SIZE);
  if (strlen(description) == 0) {
    sprintf(r.description, "No description given");
  } else {
    safe_strcpy(r.description, description, DESCRIPTION_BUFFER_SIZE);
  }
  r.type = type;
  r.dimension = dimension;
  r.importance = UNUSED;
  r.units = units;
  r.scale_factor_exponent = a_exponent;
  r.partSize = sinkSize;
  r.sinks = sinks;
  r.conversion = 1;
  r.convert_sink_l = functionPtr;

  return r;
}

#endif /* SWIFT_IO_PROPERTIES_H */<|MERGE_RESOLUTION|>--- conflicted
+++ resolved
@@ -40,7 +40,6 @@
 enum DATA_IMPORTANCE { COMPULSORY = 1, OPTIONAL = 0, UNUSED = -1 };
 
 /* Helper typedefs */
-<<<<<<< HEAD
 typedef void (*conversion_func_part_float)(const struct engine *,
                                            const struct part *,
                                            const struct xpart *, float *);
@@ -90,55 +89,6 @@
 typedef void (*conversion_func_sink_long_long)(const struct engine *,
                                                const struct sink *,
                                                long long *);
-=======
-typedef void (*conversion_func_part_float)(const struct engine*,
-                                           const struct part*,
-                                           const struct xpart*, float*);
-typedef void (*conversion_func_part_int)(const struct engine*,
-                                         const struct part*,
-                                         const struct xpart*, int*);
-typedef void (*conversion_func_part_double)(const struct engine*,
-                                            const struct part*,
-                                            const struct xpart*, double*);
-typedef void (*conversion_func_part_long_long)(const struct engine*,
-                                               const struct part*,
-                                               const struct xpart*, long long*);
-typedef void (*conversion_func_gpart_float)(const struct engine*,
-                                            const struct gpart*, float*);
-typedef void (*conversion_func_gpart_int)(const struct engine*,
-                                          const struct gpart*, int*);
-typedef void (*conversion_func_gpart_double)(const struct engine*,
-                                             const struct gpart*, double*);
-typedef void (*conversion_func_gpart_long_long)(const struct engine*,
-                                                const struct gpart*,
-                                                long long*);
-typedef void (*conversion_func_spart_float)(const struct engine*,
-                                            const struct spart*, float*);
-typedef void (*conversion_func_spart_int)(const struct engine*,
-                                          const struct spart*, int*);
-typedef void (*conversion_func_spart_double)(const struct engine*,
-                                             const struct spart*, double*);
-typedef void (*conversion_func_spart_long_long)(const struct engine*,
-                                                const struct spart*,
-                                                long long*);
-typedef void (*conversion_func_bpart_float)(const struct engine*,
-                                            const struct bpart*, float*);
-typedef void (*conversion_func_bpart_int)(const struct engine*,
-                                          const struct bpart*, int*);
-typedef void (*conversion_func_bpart_double)(const struct engine*,
-                                             const struct bpart*, double*);
-typedef void (*conversion_func_bpart_long_long)(const struct engine*,
-                                                const struct bpart*,
-                                                long long*);
-typedef void (*conversion_func_sink_float)(const struct engine*,
-                                           const struct sink*, float*);
-typedef void (*conversion_func_sink_int)(const struct engine*,
-                                         const struct sink*, int*);
-typedef void (*conversion_func_sink_double)(const struct engine*,
-                                            const struct sink*, double*);
-typedef void (*conversion_func_sink_long_long)(const struct engine*,
-                                               const struct sink*,
-                                               long long*);
 typedef void (*conversion_func_dmpart_float)(const struct engine*,
                                             const struct dmpart*, float*);
 typedef void (*conversion_func_dmpart_int)(const struct engine*,
@@ -148,7 +98,6 @@
 typedef void (*conversion_func_dmpart_long_long)(const struct engine*,
                                                 const struct dmpart*,
                                                 long long*);
->>>>>>> cb1e82d8
 
 /**
  * @brief The properties of a given dataset for i/o
@@ -199,22 +148,13 @@
   size_t partSize;
 
   /* The particle arrays */
-<<<<<<< HEAD
   const struct part *parts;
   const struct xpart *xparts;
   const struct gpart *gparts;
   const struct spart *sparts;
   const struct bpart *bparts;
   const struct sink *sinks;
-=======
-  const struct part* parts;
-  const struct xpart* xparts;
-  const struct gpart* gparts;
-  const struct spart* sparts;
-  const struct bpart* bparts;
   const struct dmpart* dmparts;
-  const struct sink* sinks;
->>>>>>> cb1e82d8
 
   /* Are we converting? */
   int conversion;
