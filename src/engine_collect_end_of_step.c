/*******************************************************************************
 * This file is part of SWIFT.
 * Copyright (c) 2012 Pedro Gonnet (pedro.gonnet@durham.ac.uk)
 *                    Matthieu Schaller (schaller@strw.leidenuniv.nl)
 *               2015 Peter W. Draper (p.w.draper@durham.ac.uk)
 *
 * This program is free software: you can redistribute it and/or modify
 * it under the terms of the GNU Lesser General Public License as published
 * by the Free Software Foundation, either version 3 of the License, or
 * (at your option) any later version.
 *
 * This program is distributed in the hope that it will be useful,
 * but WITHOUT ANY WARRANTY; without even the implied warranty of
 * MERCHANTABILITY or FITNESS FOR A PARTICULAR PURPOSE.  See the
 * GNU General Public License for more details.
 *
 * You should have received a copy of the GNU Lesser General Public License
 * along with this program.  If not, see <http://www.gnu.org/licenses/>.
 *
 ******************************************************************************/

/* Config parameters. */
#include <config.h>

/* This object's header. */
#include "engine.h"

/* Local headers. */
#include "active.h"
#include "lightcone/lightcone_array.h"
#include "star_formation_logger.h"
#include "dark_matter_logger.h"
#include "timeline.h"

/**
 * @brief Data collected from the cells at the end of a time-step
 */
struct end_of_step_data {

  size_t updated, g_updated, s_updated, sink_updated, b_updated, dm_updated;
  size_t inhibited, g_inhibited, s_inhibited, sink_inhibited, b_inhibited, dm_inhibited;
  integertime_t ti_hydro_end_min, ti_hydro_beg_max;
  integertime_t ti_rt_end_min, ti_rt_beg_max;
  integertime_t ti_gravity_end_min, ti_gravity_beg_max;
  integertime_t ti_stars_end_min, ti_stars_beg_max;
  integertime_t ti_sinks_end_min, ti_sinks_beg_max;
  integertime_t ti_black_holes_end_min, ti_black_holes_beg_max;
  integertime_t ti_dark_matter_end_min, ti_dark_matter_beg_max;
  struct engine *e;
  struct star_formation_history sfh;
  struct sidm_history dm;
  float runtime;
  int flush_lightcone_maps;
  double deadtime;
  float csds_file_size_gb;
};

/**
<<<<<<< HEAD
=======
 * @brief Recursive function gathering end-of-step data.
 *
 * We recurse until we encounter a timestep or time-step MPI recv task
 * as the values will have been set at that level. We then bring these
 * values upwards.
 *
 * @param c The #cell to recurse into.
 * @param e The #engine.
 */
void engine_collect_end_of_step_recurse_hydro(struct cell *c,
                                              const struct engine *e) {

  /* Skip super-cells (Their values are already set) */
  if (c->timestep != NULL) return;
#ifdef WITH_MPI
  if (cell_get_recv(c, task_subtype_tend_part) != NULL) return;
#endif /* WITH_MPI */

#ifdef SWIFT_DEBUG_CHECKS
    /* if (!c->split) error("Reached a leaf without finding a time-step task!
     * c->depth=%d c->maxdepth=%d c->count=%d c->node=%d", */
    /* 		       c->depth, c->maxdepth, c->hydro.count, c->nodeID); */
#endif

  /* Counters for the different quantities. */
  size_t updated = 0;
  integertime_t ti_hydro_end_min = max_nr_timesteps, ti_hydro_beg_max = 0;

  /* Collect the values from the progeny. */
  for (int k = 0; k < 8; k++) {
    struct cell *cp = c->progeny[k];
    if (cp != NULL && cp->hydro.count > 0) {

      /* Recurse */
      engine_collect_end_of_step_recurse_hydro(cp, e);

      /* And update */
      ti_hydro_end_min = min(ti_hydro_end_min, cp->hydro.ti_end_min);
      ti_hydro_beg_max = max(ti_hydro_beg_max, cp->hydro.ti_beg_max);

      updated += cp->hydro.updated;

      /* Collected, so clear for next time. */
      cp->hydro.updated = 0;
    }
  }

  /* Store the collected values in the cell. */
  c->hydro.ti_end_min = ti_hydro_end_min;
  c->hydro.ti_beg_max = ti_hydro_beg_max;
  c->hydro.updated = updated;
}

/**
 * @brief Recursive function gathering end-of-step data.
 *
 * We recurse until we encounter a timestep or time-step MPI recv task
 * as the values will have been set at that level. We then bring these
 * values upwards.
 *
 * @param c The #cell to recurse into.
 * @param e The #engine.
 */
void engine_collect_end_of_step_recurse_grav(struct cell *c,
                                             const struct engine *e) {

  /* Skip super-cells (Their values are already set) */
  if (c->timestep != NULL) return;
#ifdef WITH_MPI
  if (cell_get_recv(c, task_subtype_tend_gpart) != NULL) return;
#endif /* WITH_MPI */

#ifdef SWIFT_DEBUG_CHECKS
    //  if (!c->split) error("Reached a leaf without finding a time-step
    //  task!");
#endif

  /* Counters for the different quantities. */
  size_t updated = 0;
  integertime_t ti_grav_end_min = max_nr_timesteps, ti_grav_beg_max = 0;

  /* Collect the values from the progeny. */
  for (int k = 0; k < 8; k++) {
    struct cell *cp = c->progeny[k];
    if (cp != NULL && cp->grav.count > 0) {

      /* Recurse */
      engine_collect_end_of_step_recurse_grav(cp, e);

      /* And update */
      ti_grav_end_min = min(ti_grav_end_min, cp->grav.ti_end_min);
      ti_grav_beg_max = max(ti_grav_beg_max, cp->grav.ti_beg_max);

      updated += cp->grav.updated;

      /* Collected, so clear for next time. */
      cp->grav.updated = 0;
    }
  }

  /* Store the collected values in the cell. */
  c->grav.ti_end_min = ti_grav_end_min;
  c->grav.ti_beg_max = ti_grav_beg_max;
  c->grav.updated = updated;
}

/**
 * @brief Recursive function gathering end-of-step data.
 *
 * We recurse until we encounter a timestep or time-step MPI recv task
 * as the values will have been set at that level. We then bring these
 * values upwards.
 *
 * @param c The #cell to recurse into.
 * @param e The #engine.
 */
void engine_collect_end_of_step_recurse_stars(struct cell *c,
                                              const struct engine *e) {

  /* Skip super-cells (Their values are already set) */
  if (c->timestep != NULL) return;
#ifdef WITH_MPI
  if (cell_get_recv(c, task_subtype_tend_spart) != NULL) return;
#endif /* WITH_MPI */

#ifdef SWIFT_DEBUG_CHECKS
    // if (!c->split) error("Reached a leaf without finding a time-step task!");
#endif

  /* Counters for the different quantities. */
  size_t updated = 0;
  integertime_t ti_stars_end_min = max_nr_timesteps, ti_stars_beg_max = 0;

  /* Collect the values from the progeny. */
  for (int k = 0; k < 8; k++) {
    struct cell *cp = c->progeny[k];
    if (cp != NULL && cp->stars.count > 0) {

      /* Recurse */
      engine_collect_end_of_step_recurse_stars(cp, e);

      /* And update */
      ti_stars_end_min = min(ti_stars_end_min, cp->stars.ti_end_min);
      ti_stars_beg_max = max(ti_stars_beg_max, cp->stars.ti_beg_max);

      updated += cp->stars.updated;

      /* Collected, so clear for next time. */
      cp->stars.updated = 0;
    }
  }

  /* Store the collected values in the cell. */
  c->stars.ti_end_min = ti_stars_end_min;
  c->stars.ti_beg_max = ti_stars_beg_max;
  c->stars.updated = updated;
}

/**
 * @brief Recursive function gathering end-of-step data.
 *
 * We recurse until we encounter a timestep or time-step MPI recv task
 * as the values will have been set at that level. We then bring these
 * values upwards.
 *
 * @param c The #cell to recurse into.
 * @param e The #engine.
 */
void engine_collect_end_of_step_recurse_black_holes(struct cell *c,
                                                    const struct engine *e) {

  /* Skip super-cells (Their values are already set) */
  if (c->timestep != NULL) return;
#ifdef WITH_MPI
  if (cell_get_recv(c, task_subtype_tend_bpart) != NULL) return;
#endif /* WITH_MPI */

#ifdef SWIFT_DEBUG_CHECKS
    // if (!c->split) error("Reached a leaf without finding a time-step task!");
#endif

  /* Counters for the different quantities. */
  size_t updated = 0;
  integertime_t ti_black_holes_end_min = max_nr_timesteps,
                ti_black_holes_beg_max = 0;

  /* Collect the values from the progeny. */
  for (int k = 0; k < 8; k++) {
    struct cell *cp = c->progeny[k];
    if (cp != NULL && cp->black_holes.count > 0) {

      /* Recurse */
      engine_collect_end_of_step_recurse_black_holes(cp, e);

      /* And update */
      ti_black_holes_end_min =
          min(ti_black_holes_end_min, cp->black_holes.ti_end_min);
      ti_black_holes_beg_max =
          max(ti_black_holes_beg_max, cp->black_holes.ti_beg_max);

      updated += cp->black_holes.updated;

      /* Collected, so clear for next time. */
      cp->black_holes.updated = 0;
    }
  }

  /* Store the collected values in the cell. */
  c->black_holes.ti_end_min = ti_black_holes_end_min;
  c->black_holes.ti_beg_max = ti_black_holes_beg_max;
  c->black_holes.updated = updated;
}

/**
 * @brief Recursive function gathering end-of-step data.
 *
 * We recurse until we encounter a timestep or time-step MPI recv task
 * as the values will have been set at that level. We then bring these
 * values upwards.
 *
 * @param c The #cell to recurse into.
 * @param e The #engine.
 */
void engine_collect_end_of_step_recurse_sinks(struct cell *c,
                                              const struct engine *e) {

    /* Skip super-cells (Their values are already set) */
    if (c->timestep != NULL) return;
#ifdef WITH_MPI
    if (cell_get_recv(c, task_subtype_tend_sink) != NULL) return;
#endif /* WITH_MPI */

#ifdef SWIFT_DEBUG_CHECKS
    // if (!c->split) error("Reached a leaf without finding a time-step task!");
#endif

    /* Counters for the different quantities. */
    size_t updated = 0;
    integertime_t ti_sinks_end_min = max_nr_timesteps, ti_sinks_beg_max = 0;

    /* Collect the values from the progeny. */
    for (int k = 0; k < 8; k++) {
        struct cell *cp = c->progeny[k];
        if (cp != NULL && cp->sinks.count > 0) {

            /* Recurse */
            engine_collect_end_of_step_recurse_sinks(cp, e);

            /* And update */
            ti_sinks_end_min = min(ti_sinks_end_min, cp->sinks.ti_end_min);
            ti_sinks_beg_max = max(ti_sinks_beg_max, cp->sinks.ti_beg_max);

            updated += cp->sinks.updated;

            /* Collected, so clear for next time. */
            cp->sinks.updated = 0;
        }
    }

    /* Store the collected values in the cell. */
    c->sinks.ti_end_min = ti_sinks_end_min;
    c->sinks.ti_beg_max = ti_sinks_beg_max;
    c->sinks.updated = updated;
}

/**
 * @brief Recursive function gathering end-of-step data.
 *
 * We recurse until we encounter a timestep or time-step MPI recv task
 * as the values will have been set at that level. We then bring these
 * values upwards.
 *
 * @param c The #cell to recurse into.
 * @param e The #engine.
 */
void engine_collect_end_of_step_recurse_dark_matter(struct cell *c,
                                                    const struct engine *e) {
    
    /* Skip super-cells (Their values are already set) */
    if (c->timestep != NULL) return;
#ifdef WITH_MPI
    if (cell_get_recv(c, task_subtype_tend_dmpart) != NULL) return;
#endif /* WITH_MPI */
    
#ifdef SWIFT_DEBUG_CHECKS
    // if (!c->split) error("Reached a leaf without finding a time-step task!");
#endif
    
    /* Counters for the different quantities. */
    size_t updated = 0;
    integertime_t ti_dark_matter_end_min = max_nr_timesteps, ti_dark_matter_beg_max = 0;
    
    /* Collect the values from the progeny. */
    for (int k = 0; k < 8; k++) {
        struct cell *cp = c->progeny[k];
        if (cp != NULL && cp->dark_matter.count > 0) {
            
            /* Recurse */
            engine_collect_end_of_step_recurse_dark_matter(cp, e);
            
            /* And update */
            ti_dark_matter_end_min =
            min(ti_dark_matter_end_min, cp->dark_matter.ti_end_min);
            ti_dark_matter_beg_max =
            max(ti_dark_matter_beg_max, cp->dark_matter.ti_beg_max);
            
            updated += cp->dark_matter.updated;
            
            /* Collected, so clear for next time. */
            cp->dark_matter.updated = 0;
        }
    }
    
    /* Store the collected values in the cell. */
    c->dark_matter.ti_end_min = ti_dark_matter_end_min;
    c->dark_matter.ti_beg_max = ti_dark_matter_beg_max;
    c->dark_matter.updated = updated;
}

/**
>>>>>>> cb1e82d8
 * @brief Mapping function to collect the data from the end of the step
 *
 * This function will call a recursive function on all the top-level cells
 * to collect the information we are after.
 *
 * @param map_data The list of cells with tasks on this node.
 * @param num_elements The number of elements in the list this thread will work
 * on.
 * @param extra_data The #engine.
 */
void engine_collect_end_of_step_mapper(void *map_data, int num_elements,
                                       void *extra_data) {

  struct end_of_step_data *data = (struct end_of_step_data *)extra_data;
  const struct engine *e = data->e;
<<<<<<< HEAD
=======
  const int with_hydro = (e->policy & engine_policy_hydro);
  const int with_self_grav = (e->policy & engine_policy_self_gravity);
  const int with_ext_grav = (e->policy & engine_policy_external_gravity);
  const int with_grav = (with_self_grav || with_ext_grav);
  const int with_stars = (e->policy & engine_policy_stars);
  const int with_sinks = (e->policy & engine_policy_sinks);
  const int with_black_holes = (e->policy & engine_policy_black_holes);
  const int with_sidm = (e->policy & engine_policy_sidm);
>>>>>>> cb1e82d8
  struct space *s = e->s;
  int *local_cells = (int *)map_data;
  struct star_formation_history *sfh_top = &data->sfh;
  struct sidm_history *dm_top = &data->dm;

  /* Local collectible */
  size_t updated = 0, g_updated = 0, s_updated = 0, sink_updated = 0,
         b_updated = 0, dm_updated = 0;
  integertime_t ti_hydro_end_min = max_nr_timesteps, ti_hydro_beg_max = 0;
  integertime_t ti_rt_end_min = max_nr_timesteps, ti_rt_beg_max = 0;
  integertime_t ti_gravity_end_min = max_nr_timesteps, ti_gravity_beg_max = 0;
  integertime_t ti_stars_end_min = max_nr_timesteps, ti_stars_beg_max = 0;
  integertime_t ti_sinks_end_min = max_nr_timesteps, ti_sinks_beg_max = 0;
  integertime_t ti_black_holes_end_min = max_nr_timesteps,
                ti_black_holes_beg_max = 0;
    integertime_t ti_dark_matter_end_min = max_nr_timesteps, ti_dark_matter_beg_max = 0;

  /* Local Star formation history properties */
  struct star_formation_history sfh_updated;

  /* Initialize the star formation structs for this engine to zero */
  star_formation_logger_init(&sfh_updated);

  /* Local Star formation history properties */
  struct sidm_history sh_updated;
    
  /* Initialize the star formation structs for this engine to zero */
  dark_matter_logger_init(&sh_updated);

  for (int ind = 0; ind < num_elements; ind++) {
    struct cell *c = &s->cells_top[local_cells[ind]];

    if (c->hydro.count > 0 || c->grav.count > 0 || c->stars.count > 0 ||
        c->black_holes.count > 0 || c->sinks.count > 0 || c->dark_matter.count > 0) {

<<<<<<< HEAD
      /* Aggregate data */
=======
      /* Make the top-cells recurse */
      if (with_hydro) {
        engine_collect_end_of_step_recurse_hydro(c, e);
      }
      if (with_grav) {
        engine_collect_end_of_step_recurse_grav(c, e);
      }
      if (with_stars) {
        engine_collect_end_of_step_recurse_stars(c, e);
      }
      if (with_sinks) {
        engine_collect_end_of_step_recurse_sinks(c, e);
      }
      if (with_black_holes) {
        engine_collect_end_of_step_recurse_black_holes(c, e);
      }
      if (with_sidm) {
          engine_collect_end_of_step_recurse_dark_matter(c, e);
      }

      /* And aggregate */
>>>>>>> cb1e82d8
      if (c->hydro.ti_end_min > e->ti_current)
        ti_hydro_end_min = min(ti_hydro_end_min, c->hydro.ti_end_min);
      ti_hydro_beg_max = max(ti_hydro_beg_max, c->hydro.ti_beg_max);

      if (c->rt.ti_rt_end_min > e->ti_current)
        ti_rt_end_min = min(c->rt.ti_rt_end_min, ti_rt_end_min);
      ti_rt_beg_max = max(c->rt.ti_rt_beg_max, ti_rt_beg_max);

      if (c->grav.ti_end_min > e->ti_current)
        ti_gravity_end_min = min(ti_gravity_end_min, c->grav.ti_end_min);
      ti_gravity_beg_max = max(ti_gravity_beg_max, c->grav.ti_beg_max);

      if (c->stars.ti_end_min > e->ti_current)
        ti_stars_end_min = min(ti_stars_end_min, c->stars.ti_end_min);
      ti_stars_beg_max = max(ti_stars_beg_max, c->stars.ti_beg_max);

      if (c->sinks.ti_end_min > e->ti_current)
        ti_sinks_end_min = min(ti_sinks_end_min, c->sinks.ti_end_min);
      ti_sinks_beg_max = max(ti_sinks_beg_max, c->sinks.ti_beg_max);

      if (c->black_holes.ti_end_min > e->ti_current)
        ti_black_holes_end_min =
            min(ti_black_holes_end_min, c->black_holes.ti_end_min);
      ti_black_holes_beg_max =
          max(ti_black_holes_beg_max, c->black_holes.ti_beg_max);

      if (c->dark_matter.ti_end_min > e->ti_current)
        ti_dark_matter_end_min =
            min(ti_dark_matter_end_min, c->dark_matter.ti_end_min);
      ti_dark_matter_beg_max =
        max(ti_dark_matter_beg_max, c->dark_matter.ti_beg_max);

        
      updated += c->hydro.updated;
      g_updated += c->grav.updated;
      s_updated += c->stars.updated;
      sink_updated += c->sinks.updated;
      b_updated += c->black_holes.updated;
      dm_updated += c->dark_matter.updated;

      /* Check if the cell was inactive and in that case reorder the SFH */
      if (!cell_is_starting_hydro(c, e)) {
        star_formation_logger_log_inactive_cell(&c->stars.sfh);
      }

      /* Get the star formation history from the current cell and store it in
       * the star formation history struct */
      star_formation_logger_add(&sfh_updated, &c->stars.sfh);

      /* Get the SIDM history from the current cell and store it in
       * the SIDM history struct */
      dark_matter_logger_add(&sh_updated, &c->dark_matter.sh);

      /* Collected, so clear for next time. */
      c->hydro.updated = 0;
      c->grav.updated = 0;
      c->stars.updated = 0;
      c->sinks.updated = 0;
      c->black_holes.updated = 0;
      c->dark_matter.updated = 0;
    }
  }

  /* Let's write back to the global data.
   * We use the space lock to garanty single access*/
  if (lock_lock(&s->lock) == 0) {
    data->updated += updated;
    data->g_updated += g_updated;
    data->s_updated += s_updated;
    data->sink_updated += sink_updated;
    data->b_updated += b_updated;
    data->dm_updated += dm_updated;

    /* Add the SFH information from this engine to the global data */
    star_formation_logger_add(sfh_top, &sfh_updated);

    /* Add the SIDM history information from this engine to the global data */
    dark_matter_logger_add(dm_top, &sh_updated);

    if (ti_hydro_end_min > e->ti_current)
      data->ti_hydro_end_min = min(ti_hydro_end_min, data->ti_hydro_end_min);
    data->ti_hydro_beg_max = max(ti_hydro_beg_max, data->ti_hydro_beg_max);

    if (ti_rt_end_min > e->ti_current)
      data->ti_rt_end_min = min(ti_rt_end_min, data->ti_rt_end_min);
    data->ti_rt_beg_max = max(ti_rt_beg_max, data->ti_rt_beg_max);

    if (ti_gravity_end_min > e->ti_current)
      data->ti_gravity_end_min =
          min(ti_gravity_end_min, data->ti_gravity_end_min);
    data->ti_gravity_beg_max =
        max(ti_gravity_beg_max, data->ti_gravity_beg_max);

    if (ti_stars_end_min > e->ti_current)
      data->ti_stars_end_min = min(ti_stars_end_min, data->ti_stars_end_min);
    data->ti_stars_beg_max = max(ti_stars_beg_max, data->ti_stars_beg_max);

    if (ti_sinks_end_min > e->ti_current)
      data->ti_sinks_end_min = min(ti_sinks_end_min, data->ti_sinks_end_min);
    data->ti_sinks_beg_max = max(ti_sinks_beg_max, data->ti_sinks_beg_max);

    if (ti_black_holes_end_min > e->ti_current)
      data->ti_black_holes_end_min =
          min(ti_black_holes_end_min, data->ti_black_holes_end_min);
    data->ti_black_holes_beg_max =
        max(ti_black_holes_beg_max, data->ti_black_holes_beg_max);

    if (ti_dark_matter_end_min > e->ti_current)
      data->ti_dark_matter_end_min =
          min(ti_dark_matter_end_min, data->ti_dark_matter_end_min);
    data->ti_dark_matter_beg_max =
      max(ti_dark_matter_beg_max, data->ti_dark_matter_beg_max);

  }

  if (lock_unlock(&s->lock) != 0) error("Failed to unlock the space");
}

/**
 * @brief Collects the next time-step and rebuild flag.
 *
 * The next time-step is determined by making each super-cell recurse to
 * collect the minimal of ti_end and the number of updated particles.  When in
 * MPI mode this routines reduces these across all nodes and also collects the
 * forcerebuild flag -- this is so that we only use a single collective MPI
 * call per step for all these values.
 *
 * Note that the results are stored in e->collect_group1 struct not in the
 * engine fields, unless apply is true. These can be applied field-by-field
 * or all at once using collectgroup1_copy();
 *
 * @param e The #engine.
 * @param apply whether to apply the results to the engine or just keep in the
 *              group1 struct.
 */
void engine_collect_end_of_step(struct engine *e, int apply) {

  const ticks tic = getticks();
  struct space *s = e->s;
  struct end_of_step_data data;
  data.updated = 0, data.g_updated = 0, data.s_updated = 0, data.b_updated = 0;
  data.sink_updated = 0, data.dm_updated = 0;
  data.ti_hydro_end_min = max_nr_timesteps, data.ti_hydro_beg_max = 0;
  data.ti_rt_end_min = max_nr_timesteps, data.ti_rt_beg_max = 0;
  data.ti_gravity_end_min = max_nr_timesteps, data.ti_gravity_beg_max = 0;
  data.ti_stars_end_min = max_nr_timesteps, data.ti_stars_beg_max = 0;
  data.ti_sinks_end_min = max_nr_timesteps, data.ti_sinks_beg_max = 0;
  data.ti_dark_matter_end_min = max_nr_timesteps,
  data.ti_dark_matter_beg_max = 0;
  data.ti_black_holes_end_min = max_nr_timesteps,
  data.ti_black_holes_beg_max = 0, data.e = e, data.csds_file_size_gb = 0;

#ifdef WITH_CSDS
  /* Get the file size from the CSDS. */
  if (e->policy & engine_policy_csds)
    data.csds_file_size_gb =
        csds_logfile_writer_get_current_filesize_used_gb(&e->csds->logfile);
#endif

  /* Need to use a consistent check of the hours since we started. */
  data.runtime = clocks_get_hours_since_start();

  /* Get flag to determine if lightcone maps buffers should be flushed on this
   * step */
  data.flush_lightcone_maps =
      lightcone_array_trigger_map_update(e->lightcone_array_properties);

  data.deadtime = e->local_deadtime;

  /* Initialize the total SFH of the simulation to zero */
  star_formation_logger_init(&data.sfh);

  /* Initialize the total SIDM history of the simulation to zero */
  dark_matter_logger_init(&data.dm);

  /* Collect information from the local top-level cells */
  threadpool_map(&e->threadpool, engine_collect_end_of_step_mapper,
                 s->local_cells_top, s->nr_local_cells, sizeof(int),
                 threadpool_auto_chunk_size, &data);

  /* Get the number of inhibited particles from the space-wide counters
   * since these have been updated atomically during the time-steps. */
  data.inhibited = s->nr_inhibited_parts;
  data.g_inhibited = s->nr_inhibited_gparts;
  data.s_inhibited = s->nr_inhibited_sparts;
  data.sink_inhibited = s->nr_inhibited_sinks;
  data.b_inhibited = s->nr_inhibited_bparts;
  data.dm_inhibited = s->nr_inhibited_dmparts;

  /* Store these in the temporary collection group. */
  collectgroup1_init(
      &e->collect_group1, data.updated, data.g_updated, data.s_updated,
<<<<<<< HEAD
      data.sink_updated, data.b_updated, data.inhibited, data.g_inhibited,
      data.s_inhibited, data.sink_inhibited, data.b_inhibited,
      data.ti_hydro_end_min, data.ti_hydro_beg_max, data.ti_rt_end_min,
      data.ti_rt_beg_max, data.ti_gravity_end_min, data.ti_gravity_beg_max,
      data.ti_stars_end_min, data.ti_stars_beg_max, data.ti_sinks_end_min,
      data.ti_sinks_beg_max, data.ti_black_holes_end_min,
      data.ti_black_holes_beg_max, e->forcerebuild, e->s->tot_cells,
      e->sched.nr_tasks, (float)e->sched.nr_tasks / (float)e->s->tot_cells,
      data.sfh, data.runtime, data.flush_lightcone_maps, data.deadtime,
      data.csds_file_size_gb);
=======
      data.sink_updated, data.b_updated, data.dm_updated, data.inhibited, data.g_inhibited,
      data.s_inhibited, data.sink_inhibited, data.b_inhibited, data.dm_inhibited,
      data.ti_hydro_end_min, data.ti_hydro_beg_max, data.ti_gravity_end_min,
      data.ti_gravity_beg_max, data.ti_stars_end_min, data.ti_stars_beg_max,
      data.ti_sinks_end_min, data.ti_sinks_beg_max, data.ti_black_holes_end_min,
      data.ti_black_holes_beg_max, data.ti_dark_matter_end_min,
      data.ti_dark_matter_beg_max, e->forcerebuild, e->s->tot_cells,
      e->sched.nr_tasks, (float)e->sched.nr_tasks / (float)e->s->tot_cells,
      data.sfh, data.dm, data.runtime, data.csds_file_size_gb);
>>>>>>> cb1e82d8

/* Aggregate collective data from the different nodes for this step. */
#ifdef WITH_MPI
  collectgroup1_reduce(&e->collect_group1);

#ifdef SWIFT_DEBUG_CHECKS
  {
    /* Check the above using the original MPI calls. */
    integertime_t in_i[2], out_i[2];
    in_i[0] = 0;
    in_i[1] = 0;
    out_i[0] = data.ti_hydro_end_min;
    out_i[1] = data.ti_gravity_end_min;
    if (MPI_Allreduce(out_i, in_i, 2, MPI_LONG_LONG_INT, MPI_MIN,
                      MPI_COMM_WORLD) != MPI_SUCCESS)
      error("Failed to aggregate ti_end_min.");
    if (in_i[0] != (long long)e->collect_group1.ti_hydro_end_min)
      error("Failed to get same ti_hydro_end_min, is %lld, should be %lld",
            in_i[0], e->collect_group1.ti_hydro_end_min);
    if (in_i[1] != (long long)e->collect_group1.ti_gravity_end_min)
      error("Failed to get same ti_gravity_end_min, is %lld, should be %lld",
            in_i[1], e->collect_group1.ti_gravity_end_min);

    long long in_ll[5], out_ll[5];
    out_ll[0] = data.updated;
    out_ll[1] = data.g_updated;
    out_ll[2] = data.s_updated;
    out_ll[3] = data.b_updated;
    out_ll[4] = data.dm_updated;
    if (MPI_Allreduce(out_ll, in_ll, 5, MPI_LONG_LONG_INT, MPI_SUM,
                      MPI_COMM_WORLD) != MPI_SUCCESS)
      error("Failed to aggregate particle counts.");
    if (in_ll[0] != (long long)e->collect_group1.updated)
      error("Failed to get same updated, is %lld, should be %lld", in_ll[0],
            e->collect_group1.updated);
    if (in_ll[1] != (long long)e->collect_group1.g_updated)
      error("Failed to get same g_updated, is %lld, should be %lld", in_ll[1],
            e->collect_group1.g_updated);
    if (in_ll[2] != (long long)e->collect_group1.s_updated)
      error("Failed to get same s_updated, is %lld, should be %lld", in_ll[2],
            e->collect_group1.s_updated);
    if (in_ll[3] != (long long)e->collect_group1.b_updated)
      error("Failed to get same b_updated, is %lld, should be %lld", in_ll[3],
            e->collect_group1.b_updated);
    if (in_ll[4] != (long long)e->collect_group1.dm_updated)
      error("Failed to get same dm_updated, is %lld, should be %lld", in_ll[3],
            e->collect_group1.dm_updated);

    out_ll[0] = data.inhibited;
    out_ll[1] = data.g_inhibited;
    out_ll[2] = data.s_inhibited;
    out_ll[3] = data.b_inhibited;
    out_ll[4] = data.dm_inhibited;
    if (MPI_Allreduce(out_ll, in_ll, 5, MPI_LONG_LONG_INT, MPI_SUM,
                      MPI_COMM_WORLD) != MPI_SUCCESS)
      error("Failed to aggregate particle counts.");
    if (in_ll[0] != (long long)e->collect_group1.inhibited)
      error("Failed to get same inhibited, is %lld, should be %lld", in_ll[0],
            e->collect_group1.inhibited);
    if (in_ll[1] != (long long)e->collect_group1.g_inhibited)
      error("Failed to get same g_inhibited, is %lld, should be %lld", in_ll[1],
            e->collect_group1.g_inhibited);
    if (in_ll[2] != (long long)e->collect_group1.s_inhibited)
      error("Failed to get same s_inhibited, is %lld, should be %lld", in_ll[2],
            e->collect_group1.s_inhibited);
    if (in_ll[3] != (long long)e->collect_group1.b_inhibited)
      error("Failed to get same b_inhibited, is %lld, should be %lld", in_ll[3],
            e->collect_group1.b_inhibited);
    if (in_ll[4] != (long long)e->collect_group1.dm_inhibited)
      error("Failed to get same dm_inhibited, is %lld, should be %lld", in_ll[3],
            e->collect_group1.dm_inhibited);

    int buff = 0;
    if (MPI_Allreduce(&e->forcerebuild, &buff, 1, MPI_INT, MPI_MAX,
                      MPI_COMM_WORLD) != MPI_SUCCESS)
      error("Failed to aggregate the rebuild flag across nodes.");
    if (!!buff != !!e->collect_group1.forcerebuild)
      error(
          "Failed to get same rebuild flag from all nodes, is %d,"
          "should be %d",
          buff, e->collect_group1.forcerebuild);
  }
#endif
#endif

  /* Apply to the engine, if requested. */
  if (apply) collectgroup1_apply(&e->collect_group1, e);

  if (e->verbose)
    message("took %.3f %s.", clocks_from_ticks(getticks() - tic),
            clocks_getunit());
}

/**
 * @brief Mapping function to collect the data from the end of the sub-cycle
 *
 * @param map_data The list of cells with tasks on this node.
 * @param num_elements The number of elements in the list this thread will work
 * on.
 * @param extra_data The #engine.
 */
void engine_collect_end_of_sub_cycle_mapper(void *map_data, int num_elements,
                                            void *extra_data) {

  struct engine *e = (struct engine *)extra_data;
  struct space *s = e->s;
  int *local_cells = (int *)map_data;

  /* Local collectible */
  long long rt_updated = 0LL;

  for (int ind = 0; ind < num_elements; ind++) {
    struct cell *c = &s->cells_top[local_cells[ind]];

    if (c->hydro.count > 0) {

      /* Aggregate data */
      rt_updated += c->rt.updated;

      /* Collected, so clear for next time. */
      c->rt.updated = 0;
    }
  }

  /* write back to the global data. */
  atomic_add(&e->rt_updates, rt_updated);
}

/**
 * @brief Collects additional data at the end of a subcycle.
 * This function does not collect any data relevant to the
 * time-steps or time integration.
 *
 * @param e The #engine.
 */
void engine_collect_end_of_sub_cycle(struct engine *e) {

  const ticks tic = getticks();
  struct space *s = e->s;

  /* Collect information from the local top-level cells */
  threadpool_map(&e->threadpool, engine_collect_end_of_sub_cycle_mapper,
                 s->local_cells_top, s->nr_local_cells, sizeof(int),
                 threadpool_auto_chunk_size, e);

#ifdef WITH_MPI

  /* Aggregate collective data from the different nodes for this step. */
  int test;
  long long rt_updates_tot = 0ll;
  test = MPI_Reduce(&e->rt_updates, &rt_updates_tot, 1, MPI_LONG_LONG, MPI_SUM,
                    0, MPI_COMM_WORLD);
  if (test != MPI_SUCCESS) error("MPI reduce failed");

  double global_deadtime = 0.;
  test = MPI_Reduce(&e->local_deadtime, &global_deadtime, 1, MPI_DOUBLE,
                    MPI_SUM, 0, MPI_COMM_WORLD);
  if (test != MPI_SUCCESS) error("MPI reduce failed");

  /* Overwrite only on rank 0. */
  if (e->nodeID == 0) {
    e->rt_updates = rt_updates_tot;
    e->global_deadtime = global_deadtime;
  }

#else

  e->global_deadtime = e->local_deadtime;

#endif

  if (e->verbose)
    message("took %.3f %s.", clocks_from_ticks(getticks() - tic),
            clocks_getunit());
}<|MERGE_RESOLUTION|>--- conflicted
+++ resolved
@@ -56,329 +56,6 @@
 };
 
 /**
-<<<<<<< HEAD
-=======
- * @brief Recursive function gathering end-of-step data.
- *
- * We recurse until we encounter a timestep or time-step MPI recv task
- * as the values will have been set at that level. We then bring these
- * values upwards.
- *
- * @param c The #cell to recurse into.
- * @param e The #engine.
- */
-void engine_collect_end_of_step_recurse_hydro(struct cell *c,
-                                              const struct engine *e) {
-
-  /* Skip super-cells (Their values are already set) */
-  if (c->timestep != NULL) return;
-#ifdef WITH_MPI
-  if (cell_get_recv(c, task_subtype_tend_part) != NULL) return;
-#endif /* WITH_MPI */
-
-#ifdef SWIFT_DEBUG_CHECKS
-    /* if (!c->split) error("Reached a leaf without finding a time-step task!
-     * c->depth=%d c->maxdepth=%d c->count=%d c->node=%d", */
-    /* 		       c->depth, c->maxdepth, c->hydro.count, c->nodeID); */
-#endif
-
-  /* Counters for the different quantities. */
-  size_t updated = 0;
-  integertime_t ti_hydro_end_min = max_nr_timesteps, ti_hydro_beg_max = 0;
-
-  /* Collect the values from the progeny. */
-  for (int k = 0; k < 8; k++) {
-    struct cell *cp = c->progeny[k];
-    if (cp != NULL && cp->hydro.count > 0) {
-
-      /* Recurse */
-      engine_collect_end_of_step_recurse_hydro(cp, e);
-
-      /* And update */
-      ti_hydro_end_min = min(ti_hydro_end_min, cp->hydro.ti_end_min);
-      ti_hydro_beg_max = max(ti_hydro_beg_max, cp->hydro.ti_beg_max);
-
-      updated += cp->hydro.updated;
-
-      /* Collected, so clear for next time. */
-      cp->hydro.updated = 0;
-    }
-  }
-
-  /* Store the collected values in the cell. */
-  c->hydro.ti_end_min = ti_hydro_end_min;
-  c->hydro.ti_beg_max = ti_hydro_beg_max;
-  c->hydro.updated = updated;
-}
-
-/**
- * @brief Recursive function gathering end-of-step data.
- *
- * We recurse until we encounter a timestep or time-step MPI recv task
- * as the values will have been set at that level. We then bring these
- * values upwards.
- *
- * @param c The #cell to recurse into.
- * @param e The #engine.
- */
-void engine_collect_end_of_step_recurse_grav(struct cell *c,
-                                             const struct engine *e) {
-
-  /* Skip super-cells (Their values are already set) */
-  if (c->timestep != NULL) return;
-#ifdef WITH_MPI
-  if (cell_get_recv(c, task_subtype_tend_gpart) != NULL) return;
-#endif /* WITH_MPI */
-
-#ifdef SWIFT_DEBUG_CHECKS
-    //  if (!c->split) error("Reached a leaf without finding a time-step
-    //  task!");
-#endif
-
-  /* Counters for the different quantities. */
-  size_t updated = 0;
-  integertime_t ti_grav_end_min = max_nr_timesteps, ti_grav_beg_max = 0;
-
-  /* Collect the values from the progeny. */
-  for (int k = 0; k < 8; k++) {
-    struct cell *cp = c->progeny[k];
-    if (cp != NULL && cp->grav.count > 0) {
-
-      /* Recurse */
-      engine_collect_end_of_step_recurse_grav(cp, e);
-
-      /* And update */
-      ti_grav_end_min = min(ti_grav_end_min, cp->grav.ti_end_min);
-      ti_grav_beg_max = max(ti_grav_beg_max, cp->grav.ti_beg_max);
-
-      updated += cp->grav.updated;
-
-      /* Collected, so clear for next time. */
-      cp->grav.updated = 0;
-    }
-  }
-
-  /* Store the collected values in the cell. */
-  c->grav.ti_end_min = ti_grav_end_min;
-  c->grav.ti_beg_max = ti_grav_beg_max;
-  c->grav.updated = updated;
-}
-
-/**
- * @brief Recursive function gathering end-of-step data.
- *
- * We recurse until we encounter a timestep or time-step MPI recv task
- * as the values will have been set at that level. We then bring these
- * values upwards.
- *
- * @param c The #cell to recurse into.
- * @param e The #engine.
- */
-void engine_collect_end_of_step_recurse_stars(struct cell *c,
-                                              const struct engine *e) {
-
-  /* Skip super-cells (Their values are already set) */
-  if (c->timestep != NULL) return;
-#ifdef WITH_MPI
-  if (cell_get_recv(c, task_subtype_tend_spart) != NULL) return;
-#endif /* WITH_MPI */
-
-#ifdef SWIFT_DEBUG_CHECKS
-    // if (!c->split) error("Reached a leaf without finding a time-step task!");
-#endif
-
-  /* Counters for the different quantities. */
-  size_t updated = 0;
-  integertime_t ti_stars_end_min = max_nr_timesteps, ti_stars_beg_max = 0;
-
-  /* Collect the values from the progeny. */
-  for (int k = 0; k < 8; k++) {
-    struct cell *cp = c->progeny[k];
-    if (cp != NULL && cp->stars.count > 0) {
-
-      /* Recurse */
-      engine_collect_end_of_step_recurse_stars(cp, e);
-
-      /* And update */
-      ti_stars_end_min = min(ti_stars_end_min, cp->stars.ti_end_min);
-      ti_stars_beg_max = max(ti_stars_beg_max, cp->stars.ti_beg_max);
-
-      updated += cp->stars.updated;
-
-      /* Collected, so clear for next time. */
-      cp->stars.updated = 0;
-    }
-  }
-
-  /* Store the collected values in the cell. */
-  c->stars.ti_end_min = ti_stars_end_min;
-  c->stars.ti_beg_max = ti_stars_beg_max;
-  c->stars.updated = updated;
-}
-
-/**
- * @brief Recursive function gathering end-of-step data.
- *
- * We recurse until we encounter a timestep or time-step MPI recv task
- * as the values will have been set at that level. We then bring these
- * values upwards.
- *
- * @param c The #cell to recurse into.
- * @param e The #engine.
- */
-void engine_collect_end_of_step_recurse_black_holes(struct cell *c,
-                                                    const struct engine *e) {
-
-  /* Skip super-cells (Their values are already set) */
-  if (c->timestep != NULL) return;
-#ifdef WITH_MPI
-  if (cell_get_recv(c, task_subtype_tend_bpart) != NULL) return;
-#endif /* WITH_MPI */
-
-#ifdef SWIFT_DEBUG_CHECKS
-    // if (!c->split) error("Reached a leaf without finding a time-step task!");
-#endif
-
-  /* Counters for the different quantities. */
-  size_t updated = 0;
-  integertime_t ti_black_holes_end_min = max_nr_timesteps,
-                ti_black_holes_beg_max = 0;
-
-  /* Collect the values from the progeny. */
-  for (int k = 0; k < 8; k++) {
-    struct cell *cp = c->progeny[k];
-    if (cp != NULL && cp->black_holes.count > 0) {
-
-      /* Recurse */
-      engine_collect_end_of_step_recurse_black_holes(cp, e);
-
-      /* And update */
-      ti_black_holes_end_min =
-          min(ti_black_holes_end_min, cp->black_holes.ti_end_min);
-      ti_black_holes_beg_max =
-          max(ti_black_holes_beg_max, cp->black_holes.ti_beg_max);
-
-      updated += cp->black_holes.updated;
-
-      /* Collected, so clear for next time. */
-      cp->black_holes.updated = 0;
-    }
-  }
-
-  /* Store the collected values in the cell. */
-  c->black_holes.ti_end_min = ti_black_holes_end_min;
-  c->black_holes.ti_beg_max = ti_black_holes_beg_max;
-  c->black_holes.updated = updated;
-}
-
-/**
- * @brief Recursive function gathering end-of-step data.
- *
- * We recurse until we encounter a timestep or time-step MPI recv task
- * as the values will have been set at that level. We then bring these
- * values upwards.
- *
- * @param c The #cell to recurse into.
- * @param e The #engine.
- */
-void engine_collect_end_of_step_recurse_sinks(struct cell *c,
-                                              const struct engine *e) {
-
-    /* Skip super-cells (Their values are already set) */
-    if (c->timestep != NULL) return;
-#ifdef WITH_MPI
-    if (cell_get_recv(c, task_subtype_tend_sink) != NULL) return;
-#endif /* WITH_MPI */
-
-#ifdef SWIFT_DEBUG_CHECKS
-    // if (!c->split) error("Reached a leaf without finding a time-step task!");
-#endif
-
-    /* Counters for the different quantities. */
-    size_t updated = 0;
-    integertime_t ti_sinks_end_min = max_nr_timesteps, ti_sinks_beg_max = 0;
-
-    /* Collect the values from the progeny. */
-    for (int k = 0; k < 8; k++) {
-        struct cell *cp = c->progeny[k];
-        if (cp != NULL && cp->sinks.count > 0) {
-
-            /* Recurse */
-            engine_collect_end_of_step_recurse_sinks(cp, e);
-
-            /* And update */
-            ti_sinks_end_min = min(ti_sinks_end_min, cp->sinks.ti_end_min);
-            ti_sinks_beg_max = max(ti_sinks_beg_max, cp->sinks.ti_beg_max);
-
-            updated += cp->sinks.updated;
-
-            /* Collected, so clear for next time. */
-            cp->sinks.updated = 0;
-        }
-    }
-
-    /* Store the collected values in the cell. */
-    c->sinks.ti_end_min = ti_sinks_end_min;
-    c->sinks.ti_beg_max = ti_sinks_beg_max;
-    c->sinks.updated = updated;
-}
-
-/**
- * @brief Recursive function gathering end-of-step data.
- *
- * We recurse until we encounter a timestep or time-step MPI recv task
- * as the values will have been set at that level. We then bring these
- * values upwards.
- *
- * @param c The #cell to recurse into.
- * @param e The #engine.
- */
-void engine_collect_end_of_step_recurse_dark_matter(struct cell *c,
-                                                    const struct engine *e) {
-    
-    /* Skip super-cells (Their values are already set) */
-    if (c->timestep != NULL) return;
-#ifdef WITH_MPI
-    if (cell_get_recv(c, task_subtype_tend_dmpart) != NULL) return;
-#endif /* WITH_MPI */
-    
-#ifdef SWIFT_DEBUG_CHECKS
-    // if (!c->split) error("Reached a leaf without finding a time-step task!");
-#endif
-    
-    /* Counters for the different quantities. */
-    size_t updated = 0;
-    integertime_t ti_dark_matter_end_min = max_nr_timesteps, ti_dark_matter_beg_max = 0;
-    
-    /* Collect the values from the progeny. */
-    for (int k = 0; k < 8; k++) {
-        struct cell *cp = c->progeny[k];
-        if (cp != NULL && cp->dark_matter.count > 0) {
-            
-            /* Recurse */
-            engine_collect_end_of_step_recurse_dark_matter(cp, e);
-            
-            /* And update */
-            ti_dark_matter_end_min =
-            min(ti_dark_matter_end_min, cp->dark_matter.ti_end_min);
-            ti_dark_matter_beg_max =
-            max(ti_dark_matter_beg_max, cp->dark_matter.ti_beg_max);
-            
-            updated += cp->dark_matter.updated;
-            
-            /* Collected, so clear for next time. */
-            cp->dark_matter.updated = 0;
-        }
-    }
-    
-    /* Store the collected values in the cell. */
-    c->dark_matter.ti_end_min = ti_dark_matter_end_min;
-    c->dark_matter.ti_beg_max = ti_dark_matter_beg_max;
-    c->dark_matter.updated = updated;
-}
-
-/**
->>>>>>> cb1e82d8
  * @brief Mapping function to collect the data from the end of the step
  *
  * This function will call a recursive function on all the top-level cells
@@ -394,17 +71,6 @@
 
   struct end_of_step_data *data = (struct end_of_step_data *)extra_data;
   const struct engine *e = data->e;
-<<<<<<< HEAD
-=======
-  const int with_hydro = (e->policy & engine_policy_hydro);
-  const int with_self_grav = (e->policy & engine_policy_self_gravity);
-  const int with_ext_grav = (e->policy & engine_policy_external_gravity);
-  const int with_grav = (with_self_grav || with_ext_grav);
-  const int with_stars = (e->policy & engine_policy_stars);
-  const int with_sinks = (e->policy & engine_policy_sinks);
-  const int with_black_holes = (e->policy & engine_policy_black_holes);
-  const int with_sidm = (e->policy & engine_policy_sidm);
->>>>>>> cb1e82d8
   struct space *s = e->s;
   int *local_cells = (int *)map_data;
   struct star_formation_history *sfh_top = &data->sfh;
@@ -440,31 +106,7 @@
     if (c->hydro.count > 0 || c->grav.count > 0 || c->stars.count > 0 ||
         c->black_holes.count > 0 || c->sinks.count > 0 || c->dark_matter.count > 0) {
 
-<<<<<<< HEAD
       /* Aggregate data */
-=======
-      /* Make the top-cells recurse */
-      if (with_hydro) {
-        engine_collect_end_of_step_recurse_hydro(c, e);
-      }
-      if (with_grav) {
-        engine_collect_end_of_step_recurse_grav(c, e);
-      }
-      if (with_stars) {
-        engine_collect_end_of_step_recurse_stars(c, e);
-      }
-      if (with_sinks) {
-        engine_collect_end_of_step_recurse_sinks(c, e);
-      }
-      if (with_black_holes) {
-        engine_collect_end_of_step_recurse_black_holes(c, e);
-      }
-      if (with_sidm) {
-          engine_collect_end_of_step_recurse_dark_matter(c, e);
-      }
-
-      /* And aggregate */
->>>>>>> cb1e82d8
       if (c->hydro.ti_end_min > e->ti_current)
         ti_hydro_end_min = min(ti_hydro_end_min, c->hydro.ti_end_min);
       ti_hydro_beg_max = max(ti_hydro_beg_max, c->hydro.ti_beg_max);
@@ -497,7 +139,6 @@
       ti_dark_matter_beg_max =
         max(ti_dark_matter_beg_max, c->dark_matter.ti_beg_max);
 
-        
       updated += c->hydro.updated;
       g_updated += c->grav.updated;
       s_updated += c->stars.updated;
@@ -657,28 +298,17 @@
   /* Store these in the temporary collection group. */
   collectgroup1_init(
       &e->collect_group1, data.updated, data.g_updated, data.s_updated,
-<<<<<<< HEAD
-      data.sink_updated, data.b_updated, data.inhibited, data.g_inhibited,
-      data.s_inhibited, data.sink_inhibited, data.b_inhibited,
+      data.sink_updated, data.b_updated, data.dm_updated, data.inhibited, data.g_inhibited,
+      data.s_inhibited, data.sink_inhibited, data.b_inhibited, data.dm_inhibited,
       data.ti_hydro_end_min, data.ti_hydro_beg_max, data.ti_rt_end_min,
       data.ti_rt_beg_max, data.ti_gravity_end_min, data.ti_gravity_beg_max,
       data.ti_stars_end_min, data.ti_stars_beg_max, data.ti_sinks_end_min,
       data.ti_sinks_beg_max, data.ti_black_holes_end_min,
-      data.ti_black_holes_beg_max, e->forcerebuild, e->s->tot_cells,
-      e->sched.nr_tasks, (float)e->sched.nr_tasks / (float)e->s->tot_cells,
-      data.sfh, data.runtime, data.flush_lightcone_maps, data.deadtime,
-      data.csds_file_size_gb);
-=======
-      data.sink_updated, data.b_updated, data.dm_updated, data.inhibited, data.g_inhibited,
-      data.s_inhibited, data.sink_inhibited, data.b_inhibited, data.dm_inhibited,
-      data.ti_hydro_end_min, data.ti_hydro_beg_max, data.ti_gravity_end_min,
-      data.ti_gravity_beg_max, data.ti_stars_end_min, data.ti_stars_beg_max,
-      data.ti_sinks_end_min, data.ti_sinks_beg_max, data.ti_black_holes_end_min,
       data.ti_black_holes_beg_max, data.ti_dark_matter_end_min,
       data.ti_dark_matter_beg_max, e->forcerebuild, e->s->tot_cells,
       e->sched.nr_tasks, (float)e->sched.nr_tasks / (float)e->s->tot_cells,
-      data.sfh, data.dm, data.runtime, data.csds_file_size_gb);
->>>>>>> cb1e82d8
+      data.sfh, data.dm, data.runtime, data.flush_lightcone_maps, data.deadtime,
+      data.csds_file_size_gb);
 
 /* Aggregate collective data from the different nodes for this step. */
 #ifdef WITH_MPI
