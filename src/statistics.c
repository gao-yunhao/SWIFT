/*******************************************************************************
 * This file is part of SWIFT.
 * Copyright (c) 2016 Matthieu Schaller (schaller@strw.leidenuniv.nl)
 *
 * This program is free software: you can redistribute it and/or modify
 * it under the terms of the GNU Lesser General Public License as published
 * by the Free Software Foundation, either version 3 of the License, or
 * (at your option) any later version.
 *
 * This program is distributed in the hope that it will be useful,
 * but WITHOUT ANY WARRANTY; without even the implied warranty of
 * MERCHANTABILITY or FITNESS FOR A PARTICULAR PURPOSE.  See the
 * GNU General Public License for more details.
 *
 * You should have received a copy of the GNU Lesser General Public License
 * along with this program.  If not, see <http://www.gnu.org/licenses/>.
 *
 ******************************************************************************/

/* Config parameters. */
#include "../config.h"

/* Some standard headers. */
#include <math.h>
#include <string.h>

/* MPI headers. */
#ifdef WITH_MPI
#include <mpi.h>
#endif

/* This object's header. */
#include "statistics.h"

/* Local headers. */
#include "black_holes.h"
#include "black_holes_io.h"
#include "chemistry.h"
#include "cooling.h"
#include "engine.h"
#include "error.h"
#include "gravity_io.h"
#include "hydro_io.h"
#include "mhd_io.h"
#include "potential.h"
#include "sink_io.h"
#include "stars_io.h"
#include "threadpool.h"

/**
 * @brief Information required to compute the statistics in the mapper
 */
struct space_index_data {
  /*! The space we play with */
  const struct space *s;

  /*! The #statistics aggregator to fill */
  struct statistics *stats;
};

/**
 * @brief Adds the content of one #statistics aggregator to another one.
 *
 * Performs a += b;
 *
 * @param a The #statistics structure to update.
 * @param b The #statistics structure to add to a.
 */
void stats_add(struct statistics *a, const struct statistics *b) {

  /* Add everything */
  a->E_kin += b->E_kin;
  a->E_int += b->E_int;
  a->E_pot_self += b->E_pot_self;
  a->E_pot_ext += b->E_pot_ext;
  a->E_rad += b->E_rad;
  a->entropy += b->entropy;
  a->gas_mass += b->gas_mass;
  a->dm_mass += b->dm_mass;
  a->sink_mass += b->sink_mass;
  a->star_mass += b->star_mass;
  a->bh_mass += b->bh_mass;
  a->bh_subgrid_mass += b->bh_subgrid_mass;
  a->gas_Z_mass += b->gas_Z_mass;
  a->star_Z_mass += b->star_Z_mass;
  a->bh_Z_mass += b->bh_Z_mass;
  a->bh_accretion_rate += b->bh_accretion_rate;
  a->bh_accreted_mass += b->bh_accreted_mass;
  a->mom[0] += b->mom[0];
  a->mom[1] += b->mom[1];
  a->mom[2] += b->mom[2];
  a->ang_mom[0] += b->ang_mom[0];
  a->ang_mom[1] += b->ang_mom[1];
  a->ang_mom[2] += b->ang_mom[2];
  a->centre_of_mass[0] += b->centre_of_mass[0];
  a->centre_of_mass[1] += b->centre_of_mass[1];
  a->centre_of_mass[2] += b->centre_of_mass[2];
  a->gas_H_mass += b->gas_H_mass;
  a->gas_H2_mass += b->gas_H2_mass;
  a->gas_HI_mass += b->gas_HI_mass;
  a->gas_He_mass += b->gas_He_mass;
  a->E_mag += b->E_mag;
  a->divB_error += b->divB_error;
  a->H_cross += b->H_cross;
  a->H_mag += b->H_mag;
}

/**
 * @brief Initialises a statistics aggregator to a valid state.
 *
 * @param s The #statistics aggregator to initialise
 */
void stats_init(struct statistics *s) {

  /* Zero everything */
  bzero(s, sizeof(struct statistics));

  /* Set the lock */
  lock_init(&s->lock);
}

/**
 * @brief The #threadpool mapper function used to collect statistics for #part.
 *
 * @param map_data Pointer to the particles.
 * @param nr_parts The number of particles in this chunk
 * @param extra_data The #statistics aggregator.
 */
void stats_collect_part_mapper(void *map_data, int nr_parts, void *extra_data) {

  /* Unpack the data */
  const struct space_index_data *data = (struct space_index_data *)extra_data;
  const struct space *s = data->s;
  const struct engine *e = s->e;
  const int with_ext_grav = (e->policy & engine_policy_external_gravity);
  const int with_self_grav = (e->policy & engine_policy_self_gravity);
  const double time = e->time;
  const struct part *const parts = (struct part *)map_data;
  const struct xpart *const xparts = s->xparts + (ptrdiff_t)(parts - s->parts);
  struct statistics *const global_stats = data->stats;

  /* Some information about the physical model */
  const struct external_potential *potential = e->external_potential;
  const struct phys_const *phys_const = e->physical_constants;
  const struct cosmology *cosmo = e->cosmology;

  /* Some constants from cosmology */
  const float a_inv = cosmo->a_inv;
  const float a_inv2 = a_inv * a_inv;

  /* Local accumulator */
  struct statistics stats;
  stats_init(&stats);

  /* Loop over particles */
  for (int k = 0; k < nr_parts; k++) {

    /* Get the particle */
    const struct part *p = &parts[k];
    const struct xpart *xp = &xparts[k];
    const struct gpart *gp = p->gpart;

    /* Ignore non-existing particles */
    if (p->time_bin == time_bin_inhibited ||
        p->time_bin == time_bin_not_created)
      continue;

    /* Get position and velocity */
    double x[3];
    float v[3];
    convert_part_pos(e, p, xp, x);
    convert_part_vel(e, p, xp, v);

    const float m = hydro_get_mass(p);
    const float entropy = hydro_get_drifted_physical_entropy(p, cosmo);
    const float u_inter = hydro_get_drifted_physical_internal_energy(p, cosmo);

    /* Collect mass */
    stats.gas_mass += m;

    /* Collect metal mass */
    stats.gas_Z_mass += chemistry_get_total_metal_mass_for_stats(p);

#if defined(CHEMISTRY_EAGLE) || defined(CHEMISTRY_COLIBRE)
#if defined(COOLING_EAGLE) || defined(COOLING_COLIBRE) || \
    defined(COOLING_CHIMES) || defined(COOLING_CHIMES_HYBRID)

    const struct unit_system *us = e->internal_units;
    const struct hydro_props *hydro_props = e->hydro_properties;
    const struct entropy_floor_properties *floor_props = e->entropy_floor;
    const struct cooling_function_data *cooling = e->cooling_func;

    /* Collect H and He species */
    const float H_mass_frac =
        p->chemistry_data.metal_mass_fraction[chemistry_element_H];
    const float He_mass_frac =
        p->chemistry_data.metal_mass_fraction[chemistry_element_He];
    const float H_mass = m * H_mass_frac;
    const float He_mass = m * He_mass_frac;
    const float HI_frac = cooling_get_particle_subgrid_HI_fraction(
        us, phys_const, cosmo, hydro_props, floor_props, cooling, p, xp);
    const float H2_frac = cooling_get_particle_subgrid_H2_fraction(
        us, phys_const, cosmo, hydro_props, floor_props, cooling, p, xp);

    const float HI_mass = H_mass * HI_frac;
    const float H2_mass = H_mass * H2_frac * 2.;

    stats.gas_H_mass += H_mass;
    stats.gas_HI_mass += HI_mass;
    stats.gas_H2_mass += H2_mass;
    stats.gas_He_mass += He_mass;

#endif
#endif
<<<<<<< HEAD
=======
    mhd_stats(p, &stats);
>>>>>>> 0221deb8

    /* Collect centre of mass */
    stats.centre_of_mass[0] += m * x[0];
    stats.centre_of_mass[1] += m * x[1];
    stats.centre_of_mass[2] += m * x[2];

    /* Collect momentum */
    stats.mom[0] += m * v[0];
    stats.mom[1] += m * v[1];
    stats.mom[2] += m * v[2];

    /* Collect angular momentum */
    stats.ang_mom[0] += m * (x[1] * v[2] - x[2] * v[1]);
    stats.ang_mom[1] += m * (x[2] * v[0] - x[0] * v[2]);
    stats.ang_mom[2] += m * (x[0] * v[1] - x[1] * v[0]);

    /* Collect energies. */
    stats.E_kin += 0.5f * m * (v[0] * v[0] + v[1] * v[1] + v[2] * v[2]) *
                   a_inv2; /* 1/2 m a^2 \dot{r}^2 */
    stats.E_int += m * u_inter;
    stats.E_rad += cooling_get_radiated_energy(xp);
    if (gp != NULL && with_self_grav)
      stats.E_pot_self += 0.5f * m * gravity_get_physical_potential(gp, cosmo);
    if (gp != NULL && with_ext_grav)
      stats.E_pot_ext += m * external_gravity_get_potential_energy(
                                 time, potential, phys_const, gp);

    /* Collect entropy */
    stats.entropy += m * entropy;

    /* Collect magnetic energy */
    stats.E_mag += mhd_get_magnetic_energy(p, xp);

    /* Collect helicity */
    stats.H_mag += mhd_get_magnetic_helicity(p, xp);
    stats.H_cross += mhd_get_cross_helicity(p, xp);

    /* Collect div B error */
    stats.divB_error += mhd_get_divB_error(p, xp);
  }

  /* Now write back to memory */
  if (lock_lock(&global_stats->lock) == 0) stats_add(global_stats, &stats);
  if (lock_unlock(&global_stats->lock) != 0) error("Failed to unlock stats.");
}

/**
 * @brief The #threadpool mapper function used to collect statistics for #spart.
 *
 * @param map_data Pointer to the particles.
 * @param nr_sparts The number of particles in this chunk
 * @param extra_data The #statistics aggregator.
 */
void stats_collect_spart_mapper(void *map_data, int nr_sparts,
                                void *extra_data) {

  /* Unpack the data */
  const struct space_index_data *data = (struct space_index_data *)extra_data;
  const struct space *s = data->s;
  const struct engine *e = s->e;
  const int with_ext_grav = (e->policy & engine_policy_external_gravity);
  const int with_self_grav = (e->policy & engine_policy_self_gravity);
  const double time = e->time;
  const struct spart *const sparts = (struct spart *)map_data;
  struct statistics *const global_stats = data->stats;

  /* Some information about the physical model */
  const struct external_potential *potential = e->external_potential;
  const struct phys_const *phys_const = e->physical_constants;
  const struct cosmology *cosmo = e->cosmology;

  /* Some constants from cosmology */
  const float a_inv = cosmo->a_inv;
  const float a_inv2 = a_inv * a_inv;

  /* Local accumulator */
  struct statistics stats;
  stats_init(&stats);

  /* Loop over particles */
  for (int k = 0; k < nr_sparts; k++) {

    /* Get the particle */
    const struct spart *sp = &sparts[k];
    const struct gpart *gp = sp->gpart;

    /* Ignore non-existing particles */
    if (sp->time_bin == time_bin_inhibited ||
        sp->time_bin == time_bin_not_created)
      continue;

    /* Get position and velocity */
    double x[3];
    float v[3];
    convert_spart_pos(e, sp, x);
    convert_spart_vel(e, sp, v);

    const float m = sp->mass;

    /* Collect mass */
    stats.star_mass += m;

    /* Collect metal mass */
    stats.star_Z_mass += chemistry_get_star_total_metal_mass_for_stats(sp);

    /* Collect centre of mass */
    stats.centre_of_mass[0] += m * x[0];
    stats.centre_of_mass[1] += m * x[1];
    stats.centre_of_mass[2] += m * x[2];

    /* Collect momentum */
    stats.mom[0] += m * v[0];
    stats.mom[1] += m * v[1];
    stats.mom[2] += m * v[2];

    /* Collect angular momentum */
    stats.ang_mom[0] += m * (x[1] * v[2] - x[2] * v[1]);
    stats.ang_mom[1] += m * (x[2] * v[0] - x[0] * v[2]);
    stats.ang_mom[2] += m * (x[0] * v[1] - x[1] * v[0]);

    /* Collect energies. */
    stats.E_kin += 0.5f * m * (v[0] * v[0] + v[1] * v[1] + v[2] * v[2]) *
                   a_inv2; /* 1/2 m a^2 \dot{r}^2 */
    if (gp != NULL && with_self_grav)
      stats.E_pot_self += 0.5f * m * gravity_get_physical_potential(gp, cosmo);
    if (gp != NULL && with_ext_grav)
      stats.E_pot_ext += m * external_gravity_get_potential_energy(
                                 time, potential, phys_const, gp);
  }

  /* Now write back to memory */
  if (lock_lock(&global_stats->lock) == 0) stats_add(global_stats, &stats);
  if (lock_unlock(&global_stats->lock) != 0) error("Failed to unlock stats.");
}

/**
 * @brief The #threadpool mapper function used to collect statistics for #sink.
 *
 * @param map_data Pointer to the particles.
 * @param nr_sinks The number of particles in this chunk
 * @param extra_data The #statistics aggregator.
 */
void stats_collect_sink_mapper(void *map_data, int nr_sinks, void *extra_data) {

  /* Unpack the data */
  const struct space_index_data *data = (struct space_index_data *)extra_data;
  const struct space *s = data->s;
  const struct engine *e = s->e;
  const int with_ext_grav = (e->policy & engine_policy_external_gravity);
  const int with_self_grav = (e->policy & engine_policy_self_gravity);
  const double time = e->time;
  const struct sink *const sinks = (struct sink *)map_data;
  struct statistics *const global_stats = data->stats;

  /* Some information about the physical model */
  const struct external_potential *potential = e->external_potential;
  const struct phys_const *phys_const = e->physical_constants;
  const struct cosmology *cosmo = e->cosmology;

  /* Some constants from cosmology */
  const float a_inv = cosmo->a_inv;
  const float a_inv2 = a_inv * a_inv;

  /* Local accumulator */
  struct statistics stats;
  stats_init(&stats);

  /* Loop over particles */
  for (int k = 0; k < nr_sinks; k++) {

    /* Get the particle */
    const struct sink *sp = &sinks[k];
    const struct gpart *gp = sp->gpart;

    /* Ignore non-existing particles */
    if (sp->time_bin == time_bin_inhibited ||
        sp->time_bin == time_bin_not_created)
      continue;

    /* Get position and velocity */
    double x[3];
    float v[3];
    convert_sink_pos(e, sp, x);
    convert_sink_vel(e, sp, v);

    const float m = sp->mass;

    /* Collect mass */
    stats.star_mass += m;

    /* Collect centre of mass */
    stats.centre_of_mass[0] += m * x[0];
    stats.centre_of_mass[1] += m * x[1];
    stats.centre_of_mass[2] += m * x[2];

    /* Collect momentum */
    stats.mom[0] += m * v[0];
    stats.mom[1] += m * v[1];
    stats.mom[2] += m * v[2];

    /* Collect angular momentum */
    stats.ang_mom[0] += m * (x[1] * v[2] - x[2] * v[1]);
    stats.ang_mom[1] += m * (x[2] * v[0] - x[0] * v[2]);
    stats.ang_mom[2] += m * (x[0] * v[1] - x[1] * v[0]);

    /* Collect energies. */
    stats.E_kin += 0.5f * m * (v[0] * v[0] + v[1] * v[1] + v[2] * v[2]) *
                   a_inv2; /* 1/2 m a^2 \dot{r}^2 */
    if (gp != NULL && with_self_grav)
      stats.E_pot_self += 0.5f * m * gravity_get_physical_potential(gp, cosmo);
    if (gp != NULL && with_ext_grav)
      stats.E_pot_ext += m * external_gravity_get_potential_energy(
                                 time, potential, phys_const, gp);
  }

  /* Now write back to memory */
  if (lock_lock(&global_stats->lock) == 0) stats_add(global_stats, &stats);
  if (lock_unlock(&global_stats->lock) != 0) error("Failed to unlock stats.");
}

/**
 * @brief The #threadpool mapper function used to collect statistics for #bpart.
 *
 * @param map_data Pointer to the particles.
 * @param nr_bparts The number of particles in this chunk
 * @param extra_data The #statistics aggregator.
 */
void stats_collect_bpart_mapper(void *map_data, int nr_bparts,
                                void *extra_data) {

  /* Unpack the data */
  const struct space_index_data *data = (struct space_index_data *)extra_data;
  const struct space *s = data->s;
  const struct engine *e = s->e;
  const int with_ext_grav = (e->policy & engine_policy_external_gravity);
  const int with_self_grav = (e->policy & engine_policy_self_gravity);
  const double time = e->time;
  const struct bpart *const bparts = (struct bpart *)map_data;
  struct statistics *const global_stats = data->stats;

  /* Some information about the physical model */
  const struct external_potential *potential = e->external_potential;
  const struct phys_const *phys_const = e->physical_constants;
  const struct cosmology *cosmo = e->cosmology;

  /* Some constants from cosmology */
  const float a_inv = cosmo->a_inv;
  const float a_inv2 = a_inv * a_inv;

  /* Local accumulator */
  struct statistics stats;
  stats_init(&stats);

  /* Loop over particles */
  for (int k = 0; k < nr_bparts; k++) {

    /* Get the particle */
    const struct bpart *bp = &bparts[k];
    const struct gpart *gp = bp->gpart;

    /* Ignore non-existing particles */
    if (bp->time_bin == time_bin_inhibited ||
        bp->time_bin == time_bin_not_created)
      continue;

    /* Get position and velocity */
    double x[3];
    float v[3];
    convert_bpart_pos(e, bp, x);
    convert_bpart_vel(e, bp, v);

    const float m = bp->mass;

    /* Collect mass */
    stats.bh_mass += m;

    /* Collect subgrid mass */
    stats.bh_subgrid_mass += black_holes_get_subgrid_mass(bp);

    /* Collect metal mass */
    stats.bh_Z_mass += chemistry_get_bh_total_metal_mass_for_stats(bp);

    /* Collect centre of mass */
    stats.centre_of_mass[0] += m * x[0];
    stats.centre_of_mass[1] += m * x[1];
    stats.centre_of_mass[2] += m * x[2];

    /* Collect momentum */
    stats.mom[0] += m * v[0];
    stats.mom[1] += m * v[1];
    stats.mom[2] += m * v[2];

    /* Collect angular momentum */
    stats.ang_mom[0] += m * (x[1] * v[2] - x[2] * v[1]);
    stats.ang_mom[1] += m * (x[2] * v[0] - x[0] * v[2]);
    stats.ang_mom[2] += m * (x[0] * v[1] - x[1] * v[0]);

    /* Collect energies. */
    stats.E_kin += 0.5f * m * (v[0] * v[0] + v[1] * v[1] + v[2] * v[2]) *
                   a_inv2; /* 1/2 m a^2 \dot{r}^2 */
    if (gp != NULL && with_self_grav)
      stats.E_pot_self += 0.5f * m * gravity_get_physical_potential(gp, cosmo);
    if (gp != NULL && with_ext_grav)
      stats.E_pot_ext += m * external_gravity_get_potential_energy(
                                 time, potential, phys_const, gp);

    /* Collect accretion data. */
    stats.bh_accretion_rate += black_holes_get_accretion_rate(bp);
    stats.bh_accreted_mass += black_holes_get_accreted_mass(bp);
  }

  /* Now write back to memory */
  if (lock_lock(&global_stats->lock) == 0) stats_add(global_stats, &stats);
  if (lock_unlock(&global_stats->lock) != 0) error("Failed to unlock stats.");
}

/**
 * @brief The #threadpool mapper function used to collect statistics for #gpart.
 *
 * @param map_data Pointer to the g-particles.
 * @param nr_gparts The number of g-particles in this chunk
 * @param extra_data The #statistics aggregator.
 */
void stats_collect_gpart_mapper(void *map_data, int nr_gparts,
                                void *extra_data) {

  /* Unpack the data */
  const struct space_index_data *data = (struct space_index_data *)extra_data;
  const struct space *s = data->s;
  const struct engine *e = s->e;
  const int with_ext_grav = (e->policy & engine_policy_external_gravity);
  const int with_self_grav = (e->policy & engine_policy_self_gravity);
  const double time = e->time;
  const struct gpart *restrict gparts = (struct gpart *)map_data;
  struct statistics *const global_stats = data->stats;

  /* Some information about the physical model */
  const struct external_potential *potential = e->external_potential;
  const struct phys_const *phys_const = e->physical_constants;
  const struct cosmology *cosmo = e->cosmology;

  /* Some constants from cosmology */
  const float a_inv = cosmo->a_inv;
  const float a_inv2 = a_inv * a_inv;

  /* Local accumulator */
  struct statistics stats;
  stats_init(&stats);

  /* Loop over particles */
  for (int k = 0; k < nr_gparts; k++) {

    /* Get the particle */
    const struct gpart *gp = &gparts[k];

    /* Ignore the hydro particles as they are already computed and skip
     * neutrinos */
    if (gp->type != swift_type_dark_matter &&
        gp->type != swift_type_dark_matter_background)
      continue;

    /* Ignore non-existing particles */
    if (gp->time_bin == time_bin_inhibited ||
        gp->time_bin == time_bin_not_created)
      continue;

    /* Get position and velocity */
    double x[3];
    float v[3];
    convert_gpart_pos(e, gp, x);
    convert_gpart_vel(e, gp, v);

    const float m = gravity_get_mass(gp);

    /* Collect mass */
    stats.dm_mass += m;

    /* Collect centre of mass */
    stats.centre_of_mass[0] += m * x[0];
    stats.centre_of_mass[1] += m * x[1];
    stats.centre_of_mass[2] += m * x[2];

    /* Collect momentum */
    stats.mom[0] += m * v[0];
    stats.mom[1] += m * v[1];
    stats.mom[2] += m * v[2];

    /* Collect angular momentum */
    stats.ang_mom[0] += m * (x[1] * v[2] - x[2] * v[1]);
    stats.ang_mom[1] += m * (x[2] * v[0] - x[0] * v[2]);
    stats.ang_mom[2] += m * (x[0] * v[1] - x[1] * v[0]);

    /* Collect energies. */
    stats.E_kin += 0.5f * m * (v[0] * v[0] + v[1] * v[1] + v[2] * v[2]) *
                   a_inv2; /* 1/2 m a^2 \dot{r}^2 */
    if (with_self_grav)
      stats.E_pot_self += 0.5f * m * gravity_get_physical_potential(gp, cosmo);
    if (with_ext_grav)
      stats.E_pot_ext += m * external_gravity_get_potential_energy(
                                 time, potential, phys_const, gp);
  }

  /* Now write back to memory */
  if (lock_lock(&global_stats->lock) == 0) stats_add(global_stats, &stats);
  if (lock_unlock(&global_stats->lock) != 0) error("Failed to unlock stats.");
}

/**
 * @brief Collect physical statistics over all particles in a #space.
 *
 * @param s The #space to collect from.
 * @param stats The #statistics aggregator to fill.
 */
void stats_collect(const struct space *s, struct statistics *stats) {

  /* Prepare the data */
  struct space_index_data extra_data;
  extra_data.s = s;
  extra_data.stats = stats;

  /* Run parallel collection of statistics for parts */
  if (s->nr_parts > 0)
    threadpool_map(&s->e->threadpool, stats_collect_part_mapper, s->parts,
                   s->nr_parts, sizeof(struct part), threadpool_auto_chunk_size,
                   &extra_data);

  /* Run parallel collection of statistics for sparts */
  if (s->nr_sparts > 0)
    threadpool_map(&s->e->threadpool, stats_collect_spart_mapper, s->sparts,
                   s->nr_sparts, sizeof(struct spart),
                   threadpool_auto_chunk_size, &extra_data);

  /* Run parallel collection of statistics for sparts */
  if (s->nr_sinks > 0)
    threadpool_map(&s->e->threadpool, stats_collect_sink_mapper, s->sinks,
                   s->nr_sinks, sizeof(struct sink), threadpool_auto_chunk_size,
                   &extra_data);

  /* Run parallel collection of statistics for sparts */
  if (s->nr_bparts > 0)
    threadpool_map(&s->e->threadpool, stats_collect_bpart_mapper, s->bparts,
                   s->nr_bparts, sizeof(struct bpart),
                   threadpool_auto_chunk_size, &extra_data);

  /* Run parallel collection of statistics for gparts */
  if (s->nr_gparts > 0)
    threadpool_map(&s->e->threadpool, stats_collect_gpart_mapper, s->gparts,
                   s->nr_gparts, sizeof(struct gpart),
                   threadpool_auto_chunk_size, &extra_data);
}

/**
 * @brief Apply final opetations on the #statistics.
 *
 * @param stats The #statistics to work on.
 */
void stats_finalize(struct statistics *stats) {

  stats->total_mass = stats->gas_mass + stats->dm_mass + stats->sink_mass +
                      stats->star_mass + stats->bh_mass;

  if (stats->total_mass > 0.) {
    stats->centre_of_mass[0] /= stats->total_mass;
    stats->centre_of_mass[1] /= stats->total_mass;
    stats->centre_of_mass[2] /= stats->total_mass;
  }
}

void stats_write_file_header(FILE *file, const struct unit_system *restrict us,
                             const struct phys_const *phys_const) {

  fprintf(file, "# Global statistics file\n");
  fprintf(file, "######################################################\n");
  fprintf(file, "# The quantities are all given in internal units!\n");
  fprintf(file, "#\n");
  fprintf(file, "# (0)  Simulation step\n");
  fprintf(file, "#      Unit = dimensionless\n");
  fprintf(file,
          "# (1)  Time since Big Bang (cosmological run), Time since start of "
          "the simulation (non-cosmological run).\n");
  fprintf(file, "#      Unit = %e s\n", us->UnitTime_in_cgs);
  fprintf(file, "#      Unit = %e yr \n", 1.f / phys_const->const_year);
  fprintf(file, "#      Unit = %e Myr \n", 1.f / phys_const->const_year / 1e6);
  fprintf(file, "# (2)  Scale factor\n");
  fprintf(file, "#      Unit = dimensionless\n");
  fprintf(file, "# (3)  Redshift\n");
  fprintf(file, "#      Unit = dimensionless\n");
  fprintf(file, "# (4)  Total mass in the simulation. \n");
  fprintf(file, "#      Unit = %e gram\n", us->UnitMass_in_cgs);
  fprintf(file, "#      Unit = %e Msun\n", 1. / phys_const->const_solar_mass);
  fprintf(file,
          "# (5)  Total gas mass in the simulation (Particle type %d). \n",
          swift_type_gas);
  fprintf(file, "#      Unit = %e gram\n", us->UnitMass_in_cgs);
  fprintf(file, "#      Unit = %e Msun\n", 1. / phys_const->const_solar_mass);
  fprintf(file,
          "# (6)  Total dark matter mass in the simulation (Particle type %d & "
          "%d). \n",
          swift_type_dark_matter, swift_type_dark_matter_background);
  fprintf(file, "#      Unit = %e gram\n", us->UnitMass_in_cgs);
  fprintf(file, "#      Unit = %e Msun\n", 1. / phys_const->const_solar_mass);
  fprintf(file,
          "# (7)  Total sink mass in the simulation (Particle type %d). \n",
          swift_type_sink);
  fprintf(file, "#      Unit = %e gram\n", us->UnitMass_in_cgs);
  fprintf(file, "#      Unit = %e Msun\n", 1. / phys_const->const_solar_mass);
  fprintf(file,
          "# (8)  Total stellar mass in the simulation (Particle type %d). \n",
          swift_type_stars);
  fprintf(file, "#      Unit = %e gram\n", us->UnitMass_in_cgs);
  fprintf(file, "#      Unit = %e Msun\n", 1. / phys_const->const_solar_mass);
  fprintf(
      file,
      "# (9)  Total black hole mass in the simulation (Particle type %d). \n",
      swift_type_black_hole);
  fprintf(file, "#      Unit = %e gram\n", us->UnitMass_in_cgs);
  fprintf(file, "#      Unit = %e Msun\n", 1. / phys_const->const_solar_mass);
  fprintf(file, "# (10) Total metal mass in the gas phase. \n");
  fprintf(file, "#      Unit = %e gram\n", us->UnitMass_in_cgs);
  fprintf(file, "#      Unit = %e Msun\n", 1. / phys_const->const_solar_mass);
  fprintf(file, "# (11) Total metal mass locked in stars. \n");
  fprintf(file, "#      Unit = %e gram\n", us->UnitMass_in_cgs);
  fprintf(file, "#      Unit = %e Msun\n", 1. / phys_const->const_solar_mass);
  fprintf(file, "# (12) Total metal mass locked in black holes. \n");
  fprintf(file, "#      Unit = %e gram\n", us->UnitMass_in_cgs);
  fprintf(file, "#      Unit = %e Msun\n", 1. / phys_const->const_solar_mass);
  fprintf(file, "# (13) Total kinetic energy (physical). \n");
  fprintf(file, "#      Unit = %e erg\n",
          units_cgs_conversion_factor(us, UNIT_CONV_ENERGY));
  fprintf(file,
          "# (14) Total internal (thermal) energy of the gas (physical). \n");
  fprintf(file, "#      Unit = %e erg\n",
          units_cgs_conversion_factor(us, UNIT_CONV_ENERGY));
  fprintf(file, "# (15) Total potential energy (physical). \n");
  fprintf(file, "#      Unit = %e erg\n",
          units_cgs_conversion_factor(us, UNIT_CONV_ENERGY));
  fprintf(file, "# (16) Total radiated energy of the gas (physical). \n");
  fprintf(file, "#      Unit = %e erg\n",
          units_cgs_conversion_factor(us, UNIT_CONV_ENERGY));
  fprintf(file, "# (17) Total gas entropy (physical). \n");
  fprintf(file, "#      Unit = %e gram**(%.3f) * cm**(%.3f) * s**(%.3f)\n",
          units_cgs_conversion_factor(us, UNIT_CONV_ENTROPY), 2.f - hydro_gamma,
          3.f * hydro_gamma - 1.f, -2.f);
  fprintf(
      file,
      "# (18) Comoving centre of mass of the simulation (x coordinate). \n");
  fprintf(file, "#      Unit = %e cm\n", us->UnitLength_in_cgs);
  fprintf(file, "#      Unit = %e pc\n", 1. / phys_const->const_parsec);
  fprintf(file, "#      Unit = %e Mpc\n", 1. / phys_const->const_parsec / 1e6);
  fprintf(
      file,
      "# (19) Comoving centre of mass of the simulation (y coordinate). \n");
  fprintf(file, "#      Unit = %e cm\n", us->UnitLength_in_cgs);
  fprintf(file, "#      Unit = %e pc\n", 1. / phys_const->const_parsec);
  fprintf(file, "#      Unit = %e Mpc\n", 1. / phys_const->const_parsec / 1e6);
  fprintf(
      file,
      "# (20) Comoving centre of mass of the simulation (z coordinate). \n");
  fprintf(file, "#      Unit = %e cm\n", us->UnitLength_in_cgs);
  fprintf(file, "#      Unit = %e pc\n", 1. / phys_const->const_parsec);
  fprintf(file, "#      Unit = %e Mpc\n", 1. / phys_const->const_parsec / 1e6);
  fprintf(file,
          "# (21) Comoving momentum of the simulation (x coordinate). \n");
  fprintf(file, "#      Unit = %e gram * cm * s**-1\n",
          units_cgs_conversion_factor(us, UNIT_CONV_MOMENTUM));
  fprintf(file,
          "# (22) Comoving momentum of the simulation (y coordinate). \n");
  fprintf(file, "#      Unit = %e gram * cm * s**-1\n",
          units_cgs_conversion_factor(us, UNIT_CONV_MOMENTUM));
  fprintf(file,
          "# (23) Comoving momentum of the simulation (z coordinate). \n");
  fprintf(file, "#      Unit = %e gram * cm * s**-1\n",
          units_cgs_conversion_factor(us, UNIT_CONV_MOMENTUM));
  fprintf(
      file,
      "# (24) Comoving angular momentum of the simulation (x coordinate). \n");
  fprintf(file, "#      Unit = %e gram * cm**2 * s**-1\n",
          units_cgs_conversion_factor(us, UNIT_CONV_ANGULAR_MOMENTUM));
  fprintf(
      file,
      "# (25) Comoving angular momentum of the simulation (y coordinate). \n");
  fprintf(file, "#      Unit = %e gram * cm**2 * s**-1\n",
          units_cgs_conversion_factor(us, UNIT_CONV_ANGULAR_MOMENTUM));
  fprintf(
      file,
      "# (26) Comoving angular momentum of the simulation (z coordinate). \n");
  fprintf(file, "#      Unit = %e gram * cm**2 * s**-1\n",
          units_cgs_conversion_factor(us, UNIT_CONV_ANGULAR_MOMENTUM));
  fprintf(file,
          "# (27) Sum of instantaneous accretion rate of all black holes in "
          "the simulation. \n");
  fprintf(file, "#      Unit = %e gram * s**-1\n",
          units_cgs_conversion_factor(us, UNIT_CONV_MASS_PER_UNIT_TIME));
  fprintf(file, "#      Unit = %e Msun/yr\n",
          phys_const->const_year / phys_const->const_solar_mass);
  fprintf(file,
          "# (28)  Total mass accreted by black holes in the simulation (not "
          "including mass accreted by progenitors that have merged in the "
          "current BHs). \n");
  fprintf(file, "#      Unit = %e gram\n", us->UnitMass_in_cgs);
  fprintf(file, "#      Unit = %e Msun\n", 1. / phys_const->const_solar_mass);
  fprintf(file, "# (29)  Total black hole subgrid mass in the simulation. \n");
  fprintf(file, "#      Unit = %e gram\n", us->UnitMass_in_cgs);
  fprintf(file, "#      Unit = %e Msun\n", 1. / phys_const->const_solar_mass);
  fprintf(file,
          "# (30) Total Hydrogen (all species) mass in the gas phase of the "
          "simulation. \n");
  fprintf(file, "#      Unit = %e gram\n", us->UnitMass_in_cgs);
  fprintf(file, "#      Unit = %e Msun\n", 1. / phys_const->const_solar_mass);
  fprintf(file,
          "# (31) Total Molecular Hydrogen mass in the gas phase of the "
          "simulation. \n");
  fprintf(file, "#      Unit = %e gram\n", us->UnitMass_in_cgs);
  fprintf(file, "#      Unit = %e Msun\n", 1. / phys_const->const_solar_mass);
  fprintf(file,
          "# (32) Total Atomic Hydrogen mass in the gas phase of the "
          "simulation. \n");
  fprintf(file, "#      Unit = %e gram\n", us->UnitMass_in_cgs);
  fprintf(file, "#      Unit = %e Msun\n", 1. / phys_const->const_solar_mass);
  fprintf(file,
          "# (33) Total Helium (all species) mass in the gas phase of the "
          "simulation. \n");
  fprintf(file, "#      Unit = %e gram\n", us->UnitMass_in_cgs);
  fprintf(file, "#      Unit = %e Msun\n", 1. / phys_const->const_solar_mass);
  fprintf(file,
          "# (34) Total Magnetic Energy B2/(2*mu0) in the"
          "simulation. \n");
  fprintf(file, "#      Unit = %e erg\n",
          units_cgs_conversion_factor(us, UNIT_CONV_ENERGY));
  fprintf(file,
          "# (35) Total DivB error in the"
          "simulation. \n");
  fprintf(file, "#      Unit = dimensionless\n");
  fprintf(file,
          "# (36) Total Cross Helicity :: sum(V.B) in the"
          "simulation. \n");
  fprintf(file, "#      Unit = %e gram * cm * s**-3 * A**-1 \n",
          units_cgs_conversion_factor(us, UNIT_CONV_MAGNETIC_CROSS_HELICITY));
  fprintf(file,
          "# (37) Total Magnetic Helicity :: sum(A.B) in the"
          "simulation. \n");
  fprintf(file, "#      Unit = %e gram**2 * cm * s**-4 * A**-2\n",
          1. / units_cgs_conversion_factor(us, UNIT_CONV_MAGNETIC_HELICITY));

  fprintf(file, "#\n");
  fprintf(
      file,
      "#%14s %14s %14s %14s %14s %14s %14s %14s %14s %14s %14s %14s %14s %14s "
      "%14s %14s %14s %14s %14s %14s %14s %14s %14s %14s %14s %14s %14s %14s "
      "%14s %14s %14s %14s %14s %14s %14s  %14s  %14s  %14s \n",
      "(0)", "(1)", "(2)", "(3)", "(4)", "(5)", "(6)", "(7)", "(8)", "(9)",
      "(10)", "(11)", "(12)", "(13)", "(14)", "(15)", "(16)", "(17)", "(18)",
      "(19)", "(20)", "(21)", "(22)", "(23)", "(24)", "(25)", "(26)", "(27)",
      "(28)", "(29)", "(30)", "(31)", "(32)", "(33)", "(34)", "(35)", "(36)",
      "(37)");
  fprintf(
      file,
      "#%14s %14s %14s %14s %14s %14s %14s %14s %14s %14s %14s %14s %14s %14s "
      "%14s %14s %14s %14s %14s %14s %14s %14s %14s %14s %14s %14s %14s %14s "
      "%14s %14s %14s %14s %14s %14s %14s  %14s  %14s  %14s \n",
      "Step", "Time", "a", "z", "Total mass", "Gas mass", "DM mass",
      "Sink mass", "Star mass", "BH mass", "Gas Z mass", "Star Z mass",
      "BH Z mass", "Kin. Energy", "Int. Energy", "Pot. energy", "Rad. energy",
      "Gas Entropy", "CoM x", "CoM y", "CoM z", "Mom. x", "Mom. y", "Mom. z",
      "Ang. mom. x", "Ang. mom. y", "Ang. mom. z", "BH acc. rate",
      "BH acc. mass", "BH sub. mass", "Gas H mass", "Gas H2 mass",
      "Gas HI mass", "Gas He mass", "Mag. Energy", "DivB err", "Cross Helicity",
      "Mag. Helicity");

  fflush(file);
}

/**
 * @brief Prints the content of a #statistics aggregator to a file
 *
 * @param file File to write to.
 * @param stats The #statistics object to write to the file
 * @param time The current physical time.
 * @param a The current scale-factor.
 * @param z The current redshift.
 * @param step The current time-step.
 */
void stats_write_to_file(FILE *file, const struct statistics *stats,
                         const double time, const double a, const double z,
                         const int step) {

  /* Compute the total potential */
  double E_pot = stats->E_pot_ext + stats->E_pot_self;

  /* Write to the file */
  fprintf(
      file,
      " %14d %14e %14.7f %14.7f %14e %14e %14e %14e %14e %14e %14e %14e %14e "
      "%14e %14e %14e %14e %14e %14e %14e %14e %14e %14e %14e %14e %14e %14e "
      "%14e %14e %14e %14e %14e %14e %14e %14e %14e %14e %14e\n",
      step, time, a, z, stats->total_mass, stats->gas_mass, stats->dm_mass,
      stats->sink_mass, stats->star_mass, stats->bh_mass, stats->gas_Z_mass,
      stats->star_Z_mass, stats->bh_Z_mass, stats->E_kin, stats->E_int, E_pot,
      stats->E_rad, stats->entropy, stats->centre_of_mass[0],
      stats->centre_of_mass[1], stats->centre_of_mass[2], stats->mom[0],
      stats->mom[1], stats->mom[2], stats->ang_mom[0], stats->ang_mom[1],
      stats->ang_mom[2], stats->bh_accretion_rate, stats->bh_accreted_mass,
      stats->bh_subgrid_mass, stats->gas_H_mass, stats->gas_H2_mass,
      stats->gas_HI_mass, stats->gas_He_mass, stats->E_mag, stats->divB_error,
      stats->H_cross, stats->H_mag);

  fflush(file);
}

/* Extra stuff in MPI-land */
#ifdef WITH_MPI

/**
 * @brief MPI datatype corresponding to the #statistics structure.
 */
MPI_Datatype statistics_mpi_type;

/**
 * @brief MPI operator used for the reduction of #statistics structure.
 */
MPI_Op statistics_mpi_reduce_op;

/**
 * @brief MPI reduce operator for #statistics structures.
 */
void stats_add_mpi(void *in, void *inout, int *len, MPI_Datatype *datatype) {

  for (int i = 0; i < *len; ++i)
    stats_add(&((struct statistics *)inout)[0],
              &((const struct statistics *)in)[i]);
}

/**
 * @brief Registers MPI #statistics type and reduction function.
 */
void stats_create_mpi_type(void) {

  /* This is not the recommended way of doing this.
     One should define the structure field by field
     But as long as we don't do serialization via MPI-IO
     we don't really care.
     Also we would have to modify this function everytime something
     is added to the statistics structure. */
  if (MPI_Type_contiguous(sizeof(struct statistics) / sizeof(unsigned char),
                          MPI_BYTE, &statistics_mpi_type) != MPI_SUCCESS ||
      MPI_Type_commit(&statistics_mpi_type) != MPI_SUCCESS) {
    error("Failed to create MPI type for statistics.");
  }

  /* Create the reduction operation */
  MPI_Op_create(stats_add_mpi, 1, &statistics_mpi_reduce_op);
}

void stats_free_mpi_type(void) {
  MPI_Type_free(&statistics_mpi_type);
  MPI_Op_free(&statistics_mpi_reduce_op);
}
#endif<|MERGE_RESOLUTION|>--- conflicted
+++ resolved
@@ -212,10 +212,7 @@
 
 #endif
 #endif
-<<<<<<< HEAD
-=======
     mhd_stats(p, &stats);
->>>>>>> 0221deb8
 
     /* Collect centre of mass */
     stats.centre_of_mass[0] += m * x[0];
