/*******************************************************************************
 * This file is part of SWIFT.
 * Copyright (c) 2012 Pedro Gonnet (pedro.gonnet@durham.ac.uk)
 *                    Matthieu Schaller (schaller@strw.leidenuniv.nl)
 *               2015 Peter W. Draper (p.w.draper@durham.ac.uk)
 *               2016 John A. Regan (john.a.regan@durham.ac.uk)
 *                    Tom Theuns (tom.theuns@durham.ac.uk)
 *
 * This program is free software: you can redistribute it and/or modify
 * it under the terms of the GNU Lesser General Public License as published
 * by the Free Software Foundation, either version 3 of the License, or
 * (at your option) any later version.
 *
 * This program is distributed in the hope that it will be useful,
 * but WITHOUT ANY WARRANTY; without even the implied warranty of
 * MERCHANTABILITY or FITNESS FOR A PARTICULAR PURPOSE.  See the
 * GNU General Public License for more details.
 *
 * You should have received a copy of the GNU Lesser General Public License
 * along with this program.  If not, see <http://www.gnu.org/licenses/>.
 *
 ******************************************************************************/

/* Config parameters. */
#include <config.h>

/* Some standard headers. */
#include <float.h>
#include <limits.h>
#include <math.h>
#include <pthread.h>
#include <stdio.h>
#include <stdlib.h>
#include <string.h>

/* MPI headers. */
#ifdef WITH_MPI
#include <mpi.h>
#endif

/* Switch off timers. */
#ifdef TIMER
#undef TIMER
#endif

/* This object's header. */
#include "cell.h"

/* Local headers. */
#include "engine.h"
#include "error.h"
#include "multipole.h"
#include "space.h"
#include "tools.h"

/* Global variables. */
int cell_next_tag = 0;

/** List of cell pairs for sub-cell recursion. For any sid, the entries in
 * this array contain the number of sub-cell pairs and the indices and sid
 * of the sub-cell pairs themselves. */
struct cell_split_pair cell_split_pairs[13] = {
    {1, /* (  1 ,  1 ,  1 ) */
     {{7, 0, 0}}},

    {4, /* (  1 ,  1 ,  0 ) */
     {{6, 0, 1}, {7, 1, 1}, {6, 1, 0}, {7, 0, 2}}},

    {1, /* (  1 ,  1 , -1 ) */
     {{6, 1, 2}}},

    {4, /* (  1 ,  0 ,  1 ) */
     {{5, 0, 3}, {7, 2, 3}, {5, 2, 0}, {7, 0, 6}}},

    {16, /* (  1 ,  0 ,  0 ) */
     {{4, 0, 4},
      {5, 0, 5},
      {6, 0, 7},
      {7, 0, 8},
      {4, 1, 3},
      {5, 1, 4},
      {6, 1, 6},
      {7, 1, 7},
      {4, 2, 1},
      {5, 2, 2},
      {6, 2, 4},
      {7, 2, 5},
      {4, 3, 0},
      {5, 3, 1},
      {6, 3, 3},
      {7, 3, 4}}},

    {4, /* (  1 ,  0 , -1 ) */
     {{4, 1, 5}, {6, 3, 5}, {4, 3, 2}, {6, 1, 8}}},

    {1, /* (  1 , -1 ,  1 ) */
     {{5, 2, 6}}},

    {4, /* (  1 , -1 ,  0 ) */
     {{4, 3, 6}, {5, 2, 8}, {4, 2, 7}, {5, 3, 7}}},

    {1, /* (  1 , -1 , -1 ) */
     {{4, 3, 8}}},

    {4, /* (  0 ,  1 ,  1 ) */
     {{3, 0, 9}, {7, 4, 9}, {3, 4, 0}, {7, 0, 8}}},

    {16, /* (  0 ,  1 ,  0 ) */
     {{2, 0, 10},
      {3, 0, 11},
      {6, 0, 7},
      {7, 0, 6},
      {2, 1, 9},
      {3, 1, 10},
      {6, 1, 8},
      {7, 1, 7},
      {2, 4, 1},
      {3, 4, 2},
      {6, 4, 10},
      {7, 4, 11},
      {2, 5, 0},
      {3, 5, 1},
      {6, 5, 9},
      {7, 5, 10}}},

    {4, /* (  0 ,  1 , -1 ) */
     {{2, 1, 11}, {6, 5, 11}, {2, 5, 2}, {6, 1, 6}}},

    {16, /* (  0 ,  0 ,  1 ) */
     {{1, 0, 12},
      {3, 0, 11},
      {5, 0, 5},
      {7, 0, 2},
      {1, 2, 9},
      {3, 2, 12},
      {5, 2, 8},
      {7, 2, 5},
      {1, 4, 3},
      {3, 4, 6},
      {5, 4, 12},
      {7, 4, 11},
      {1, 6, 0},
      {3, 6, 3},
      {5, 6, 9},
      {7, 6, 12}}}};

/* Cell names. */
const char *cellID_names[4] = {
    "Regular",
    "Zoom",
    "Buffer",
    "Background",
};

/* Sub-cell names. */
const char *subcellID_names[4] = {
    "Regular",
    "Neighbour",
    "Void",
    "Empty",
};

/**
 * @brief Get the size of the cell subtree.
 *
 * @param c The #cell.
 */
int cell_get_tree_size(struct cell *c) {
  /* Number of cells in this subtree. */
  int count = 1;

  /* Sum up the progeny if split. */
  if (c->split)
    for (int k = 0; k < 8; k++)
      if (c->progeny[k] != NULL) count += cell_get_tree_size(c->progeny[k]);

  /* Return the final count. */
  return count;
}

/**
 * @brief Link the cells recursively to the given #part array.
 *
 * @param c The #cell.
 * @param parts The #part array.
 *
 * @return The number of particles linked.
 */
int cell_link_parts(struct cell *c, struct part *parts) {
#ifdef SWIFT_DEBUG_CHECKS
  if (c->nodeID == engine_rank)
    error("Linking foreign particles in a local cell!");

  if (c->hydro.parts != NULL)
    error("Linking parts into a cell that was already linked");
#endif

  c->hydro.parts = parts;

  /* Fill the progeny recursively, depth-first. */
  if (c->split) {
    int offset = 0;
    for (int k = 0; k < 8; k++) {
      if (c->progeny[k] != NULL)
        offset += cell_link_parts(c->progeny[k], &parts[offset]);
    }
  }

  /* Return the total number of linked particles. */
  return c->hydro.count;
}

/**
 * @brief Link the cells recursively to the given #gpart array.
 *
 * @param c The #cell.
 * @param gparts The #gpart array.
 *
 * @return The number of particles linked.
 */
int cell_link_gparts(struct cell *c, struct gpart *gparts) {
#ifdef SWIFT_DEBUG_CHECKS
  if (c->nodeID == engine_rank)
    error("Linking foreign particles in a local cell!");

  if (c->grav.parts != NULL)
    error("Linking gparts into a cell that was already linked");
#endif

  c->grav.parts = gparts;
  c->grav.parts_rebuild = gparts;

  /* Fill the progeny recursively, depth-first. */
  if (c->split) {
    int offset = 0;
    for (int k = 0; k < 8; k++) {
      if (c->progeny[k] != NULL)
        offset += cell_link_gparts(c->progeny[k], &gparts[offset]);
    }
  }

  /* Return the total number of linked particles. */
  return c->grav.count;
}

/**
 * @brief Link the cells recursively to the given #spart array.
 *
 * @param c The #cell.
 * @param sparts The #spart array.
 *
 * @return The number of particles linked.
 */
int cell_link_sparts(struct cell *c, struct spart *sparts) {
#ifdef SWIFT_DEBUG_CHECKS
  if (c->nodeID == engine_rank)
    error("Linking foreign particles in a local cell!");

  if (c->stars.parts != NULL)
    error("Linking sparts into a cell that was already linked");
#endif

  c->stars.parts = sparts;
  c->stars.parts_rebuild = sparts;

  /* Fill the progeny recursively, depth-first. */
  if (c->split) {
    int offset = 0;
    for (int k = 0; k < 8; k++) {
      if (c->progeny[k] != NULL)
        offset += cell_link_sparts(c->progeny[k], &sparts[offset]);
    }
  }

  /* Return the total number of linked particles. */
  return c->stars.count;
}

/**
 * @brief Link the cells recursively to the given #bpart array.
 *
 * @param c The #cell.
 * @param bparts The #bpart array.
 *
 * @return The number of particles linked.
 */
int cell_link_bparts(struct cell *c, struct bpart *bparts) {

#ifdef SWIFT_DEBUG_CHECKS
  if (c->nodeID == engine_rank)
    error("Linking foreign particles in a local cell!");

  if (c->black_holes.parts != NULL)
    error("Linking bparts into a cell that was already linked");
#endif

  c->black_holes.parts = bparts;

  /* Fill the progeny recursively, depth-first. */
  if (c->split) {
    int offset = 0;
    for (int k = 0; k < 8; k++) {
      if (c->progeny[k] != NULL)
        offset += cell_link_bparts(c->progeny[k], &bparts[offset]);
    }
  }

  /* Return the total number of linked particles. */
  return c->black_holes.count;
}

/**
 * @brief Recurse down foreign cells until reaching one with hydro
 * tasks; then trigger the linking of the #part array from that
 * level.
 *
 * @param c The #cell.
 * @param parts The #part array.
 *
 * @return The number of particles linked.
 */
int cell_link_foreign_parts(struct cell *c, struct part *parts) {
#ifdef WITH_MPI

#ifdef SWIFT_DEBUG_CHECKS
  if (c->nodeID == engine_rank)
    error("Linking foreign particles in a local cell!");
#endif

  /* Do we have a hydro task at this level? */
  if (cell_get_recv(c, task_subtype_xv) != NULL) {

    /* Recursively attach the parts */
    const int counts = cell_link_parts(c, parts);
#ifdef SWIFT_DEBUG_CHECKS
    if (counts != c->hydro.count)
      error("Something is wrong with the foreign counts");
#endif
    return counts;
  }

  /* Go deeper to find the level where the tasks are */
  if (c->split) {
    int count = 0;
    for (int k = 0; k < 8; k++) {
      if (c->progeny[k] != NULL) {
        count += cell_link_foreign_parts(c->progeny[k], &parts[count]);
      }
    }
    return count;
  } else {
    return 0;
  }

#else
  error("Calling linking of foregin particles in non-MPI mode.");
#endif
}

/**
 * @brief Recurse down foreign cells until reaching one with gravity
 * tasks; then trigger the linking of the #gpart array from that
 * level.
 *
 * @param c The #cell.
 * @param gparts The #gpart array.
 *
 * @return The number of particles linked.
 */
int cell_link_foreign_gparts(struct cell *c, struct gpart *gparts) {
#ifdef WITH_MPI

#ifdef SWIFT_DEBUG_CHECKS
  if (c->nodeID == engine_rank)
    error("Linking foreign particles in a local cell!");
#endif

  /* Do we have a gravity task at this level? */
  if (cell_get_recv(c, task_subtype_gpart) != NULL) {

    /* Recursively attach the gparts */
    const int counts = cell_link_gparts(c, gparts);
#ifdef SWIFT_DEBUG_CHECKS
    if (counts != c->grav.count)
      error("Something is wrong with the foreign counts");
#endif
    return counts;
  } else {
    c->grav.parts = gparts;
    c->grav.parts_rebuild = gparts;
  }

  /* Go deeper to find the level where the tasks are */
  if (c->split) {
    int count = 0;
    for (int k = 0; k < 8; k++) {
      if (c->progeny[k] != NULL) {
        count += cell_link_foreign_gparts(c->progeny[k], &gparts[count]);
      }
    }
    return count;
  } else {
    return 0;
  }

#else
  error("Calling linking of foregin particles in non-MPI mode.");
#endif
}

/**
 * @brief Recursively nullify all the particle pointers in a cell hierarchy.
 *
 * Should only be used on foreign cells!
 *
 * This will make any task or action running on these cells likely crash.
 * Recreating the foreign links will be necessary.
 *
 * @param c The #cell to act on.
 */
void cell_unlink_foreign_particles(struct cell *c) {

#ifdef SWIFT_DEBUG_CHECKS
  if (c->nodeID == engine_rank)
    error("Unlinking foreign particles in a local cell!");
#endif

  c->grav.parts = NULL;
  c->hydro.parts = NULL;
  c->stars.parts = NULL;
  c->black_holes.parts = NULL;

  if (c->split) {
    for (int k = 0; k < 8; k++) {
      if (c->progeny[k] != NULL) {
        cell_unlink_foreign_particles(c->progeny[k]);
      }
    }
  }
}

/**
 * @brief Recursively count the number of #part in foreign cells that
 * are in cells with hydro-related tasks.
 *
 * @param c The #cell.
 *
 * @return The number of particles linked.
 */
int cell_count_parts_for_tasks(const struct cell *c) {
#ifdef WITH_MPI

#ifdef SWIFT_DEBUG_CHECKS
  if (c->nodeID == engine_rank)
    error("Counting foreign particles in a local cell!");
#endif

  /* Do we have a hydro task at this level? */
  if (cell_get_recv(c, task_subtype_xv) != NULL) {
    return c->hydro.count;
  }

  if (c->split) {
    int count = 0;
    for (int k = 0; k < 8; ++k) {
      if (c->progeny[k] != NULL) {
        count += cell_count_parts_for_tasks(c->progeny[k]);
      }
    }
    return count;
  } else {
    return 0;
  }

#else
  error("Calling linking of foregin particles in non-MPI mode.");
#endif
}

/**
 * @brief Recursively count the number of #gpart in foreign cells that
 * are in cells with gravity-related tasks.
 *
 * @param c The #cell.
 *
 * @return The number of particles linked.
 */
int cell_count_gparts_for_tasks(const struct cell *c) {
#ifdef WITH_MPI

#ifdef SWIFT_DEBUG_CHECKS
  if (c->nodeID == engine_rank)
    error("Counting foreign particles in a local cell!");
#endif

  /* Do we have a gravity task at this level? */
  if (cell_get_recv(c, task_subtype_gpart) != NULL) {
    return c->grav.count;
  }

  if (c->split) {
    int count = 0;
    for (int k = 0; k < 8; ++k) {
      if (c->progeny[k] != NULL) {
        count += cell_count_gparts_for_tasks(c->progeny[k]);
      }
    }
    return count;
  } else {
    return 0;
  }

#else
  error("Calling linking of foregin particles in non-MPI mode.");
#endif
}

/**
 * @brief Sanitizes the smoothing length values of cells by setting large
 * outliers to more sensible values.
 *
 * Each cell with <1000 part will be processed. We limit h to be the size of
 * the cell and replace 0s with a good estimate.
 *
 * @param c The cell.
 * @param treated Has the cell already been sanitized at this level ?
 */
void cell_sanitize(struct cell *c, int treated) {
  const int count = c->hydro.count;
  const int scount = c->stars.count;
  struct part *parts = c->hydro.parts;
  struct spart *sparts = c->stars.parts;
  float h_max = 0.f;
  float h_max_active = 0.f;
  float stars_h_max = 0.f;
  float stars_h_max_active = 0.f;

  /* Treat cells will <1000 particles */
  if (count < 1000 && !treated) {
    /* Get an upper bound on h */
    const float upper_h_max = c->dmin / (1.2f * kernel_gamma);

    /* Apply it */
    for (int i = 0; i < count; ++i) {
      if (parts[i].h == 0.f || parts[i].h > upper_h_max)
        parts[i].h = upper_h_max;
    }
    for (int i = 0; i < scount; ++i) {
      if (sparts[i].h == 0.f || sparts[i].h > upper_h_max)
        sparts[i].h = upper_h_max;
    }
  }

  /* Recurse and gather the new h_max values */
  if (c->split) {
    for (int k = 0; k < 8; ++k) {
      if (c->progeny[k] != NULL) {
        /* Recurse */
        cell_sanitize(c->progeny[k], (count < 1000));

        /* And collect */
        h_max = max(h_max, c->progeny[k]->hydro.h_max);
        h_max_active = max(h_max_active, c->progeny[k]->hydro.h_max_active);
        stars_h_max = max(stars_h_max, c->progeny[k]->stars.h_max);
        stars_h_max_active =
            max(stars_h_max_active, c->progeny[k]->stars.h_max_active);
      }
    }
  } else {
    /* Get the new value of h_max (note all particles are active) */
    for (int i = 0; i < count; ++i) h_max = max(h_max, parts[i].h);
    for (int i = 0; i < count; ++i)
      h_max_active = max(h_max_active, parts[i].h);
    for (int i = 0; i < scount; ++i)
      stars_h_max = max(stars_h_max, sparts[i].h);
    for (int i = 0; i < scount; ++i)
      stars_h_max_active = max(stars_h_max_active, sparts[i].h);
  }

  /* Record the change */
  c->hydro.h_max = h_max;
  c->hydro.h_max_active = h_max_active;
  c->stars.h_max = stars_h_max;
  c->stars.h_max_active = stars_h_max_active;
}

/**
 * @brief Cleans the links in a given cell.
 *
 * @param c Cell to act upon
 * @param data Unused parameter
 */
void cell_clean_links(struct cell *c, void *data) {
  c->hydro.density = NULL;
  c->hydro.gradient = NULL;
  c->hydro.force = NULL;
  c->hydro.limiter = NULL;
  c->rt.rt_gradient = NULL;
  c->rt.rt_transport = NULL;
  c->grav.grav = NULL;
  c->grav.mm = NULL;
  c->stars.density = NULL;
  c->stars.prepare1 = NULL;
  c->stars.prepare2 = NULL;
  c->stars.feedback = NULL;
  c->sinks.swallow = NULL;
  c->sinks.do_sink_swallow = NULL;
  c->sinks.do_gas_swallow = NULL;
  c->black_holes.density = NULL;
  c->black_holes.swallow = NULL;
  c->black_holes.do_gas_swallow = NULL;
  c->black_holes.do_bh_swallow = NULL;
  c->black_holes.feedback = NULL;
}

/**
 * @brief Checks that the #part in a cell are at the
 * current point in time
 *
 * Calls error() if the cell is not at the current time.
 *
 * @param c Cell to act upon
 * @param data The current time on the integer time-line
 */
void cell_check_part_drift_point(struct cell *c, void *data) {
#ifdef SWIFT_DEBUG_CHECKS

  const integertime_t ti_drift = *(integertime_t *)data;

  /* Only check local cells */
  if (c->nodeID != engine_rank) return;

  /* Only check cells with content */
  if (c->hydro.count == 0) return;

  if (c->hydro.ti_old_part != ti_drift)
    error("Cell in an incorrect time-zone! c->hydro.ti_old=%lld ti_drift=%lld",
          c->hydro.ti_old_part, ti_drift);

  for (int i = 0; i < c->hydro.count; ++i)
    if (c->hydro.parts[i].ti_drift != ti_drift &&
        c->hydro.parts[i].time_bin != time_bin_inhibited)
      error("part in an incorrect time-zone! p->ti_drift=%lld ti_drift=%lld",
            c->hydro.parts[i].ti_drift, ti_drift);
#else
  error("Calling debugging code without debugging flag activated.");
#endif
}

/**
 * @brief Checks that the #gpart in a cell are at the
 * current point in time
 *
 * Calls error() if the cell is not at the current time.
 *
 * @param c Cell to act upon
 * @param data The current time on the integer time-line
 */
void cell_check_gpart_drift_point(struct cell *c, void *data) {
#ifdef SWIFT_DEBUG_CHECKS

  const integertime_t ti_drift = *(integertime_t *)data;

  /* Only check local cells */
  if (c->nodeID != engine_rank) return;

  /* Only check cells with content */
  if (c->grav.count == 0) return;

  if (c->grav.ti_old_part != ti_drift)
    error(
        "Cell in an incorrect time-zone! c->grav.ti_old_part=%lld "
        "ti_drift=%lld",
        c->grav.ti_old_part, ti_drift);

  for (int i = 0; i < c->grav.count; ++i)
    if (c->grav.parts[i].ti_drift != ti_drift &&
        c->grav.parts[i].time_bin != time_bin_inhibited)
      error("g-part in an incorrect time-zone! gp->ti_drift=%lld ti_drift=%lld",
            c->grav.parts[i].ti_drift, ti_drift);
#else
  error("Calling debugging code without debugging flag activated.");
#endif
}

/**
 * @brief Checks that the #sink in a cell are at the
 * current point in time
 *
 * Calls error() if the cell is not at the current time.
 *
 * @param c Cell to act upon
 * @param data The current time on the integer time-line
 */
void cell_check_sink_drift_point(struct cell *c, void *data) {
#ifdef SWIFT_DEBUG_CHECKS

  const integertime_t ti_drift = *(integertime_t *)data;

  /* Only check local cells */
  if (c->nodeID != engine_rank) return;

  /* Only check cells with content */
  if (c->sinks.count == 0) return;

  if (c->sinks.ti_old_part != ti_drift)
    error(
        "Cell in an incorrect time-zone! c->sinks.ti_old_part=%lld "
        "ti_drift=%lld",
        c->sinks.ti_old_part, ti_drift);

  for (int i = 0; i < c->sinks.count; ++i)
    if (c->sinks.parts[i].ti_drift != ti_drift &&
        c->sinks.parts[i].time_bin != time_bin_inhibited)
      error(
          "sink-part in an incorrect time-zone! sink->ti_drift=%lld "
          "ti_drift=%lld",
          c->sinks.parts[i].ti_drift, ti_drift);
#else
  error("Calling debugging code without debugging flag activated.");
#endif
}

/**
 * @brief Checks that the #spart in a cell are at the
 * current point in time
 *
 * Calls error() if the cell is not at the current time.
 *
 * @param c Cell to act upon
 * @param data The current time on the integer time-line
 */
void cell_check_spart_drift_point(struct cell *c, void *data) {
#ifdef SWIFT_DEBUG_CHECKS

  const integertime_t ti_drift = *(integertime_t *)data;

  /* Only check local cells */
  if (c->nodeID != engine_rank) return;

  /* Only check cells with content */
  if (c->stars.count == 0) return;

  if (c->stars.ti_old_part != ti_drift)
    error(
        "Cell in an incorrect time-zone! c->stars.ti_old_part=%lld "
        "ti_drift=%lld",
        c->stars.ti_old_part, ti_drift);

  for (int i = 0; i < c->stars.count; ++i)
    if (c->stars.parts[i].ti_drift != ti_drift &&
        c->stars.parts[i].time_bin != time_bin_inhibited)
      error("g-part in an incorrect time-zone! gp->ti_drift=%lld ti_drift=%lld",
            c->stars.parts[i].ti_drift, ti_drift);
#else
  error("Calling debugging code without debugging flag activated.");
#endif
}

/**
 * @brief Checks that the multipole of a cell is at the current point in time
 *
 * Calls error() if the cell is not at the current time.
 *
 * @param c Cell to act upon
 * @param data The current time on the integer time-line
 */
void cell_check_multipole_drift_point(struct cell *c, void *data) {
#ifdef SWIFT_DEBUG_CHECKS

  const integertime_t ti_drift = *(integertime_t *)data;

  /* Only check local cells */
  if (c->nodeID != engine_rank) return;

  /* Only check cells with content */
  if (c->grav.count == 0) return;

  if (c->grav.ti_old_multipole != ti_drift)
    error(
        "Cell multipole in an incorrect time-zone! "
        "c->grav.ti_old_multipole=%lld "
        "ti_drift=%lld (depth=%d, node=%d)",
        c->grav.ti_old_multipole, ti_drift, c->depth, c->nodeID);

#else
  error("Calling debugging code without debugging flag activated.");
#endif
}

/**
 * @brief Resets all the individual cell task counters to 0.
 *
 * Should only be used for debugging purposes.
 *
 * @param c The #cell to reset.
 */
void cell_reset_task_counters(struct cell *c) {
#ifdef SWIFT_DEBUG_CHECKS
  for (int t = 0; t < task_type_count; ++t) c->tasks_executed[t] = 0;
  for (int t = 0; t < task_subtype_count; ++t) c->subtasks_executed[t] = 0;
  for (int k = 0; k < 8; ++k)
    if (c->progeny[k] != NULL) cell_reset_task_counters(c->progeny[k]);
#else
  error("Calling debugging code without debugging flag activated.");
#endif
}

/**
 * @brief Recursively construct all the multipoles in a cell hierarchy.
 *
 * @param c The #cell.
 * @param ti_current The current integer time.
 * @param grav_props The properties of the gravity scheme.
 */
void cell_make_multipoles(struct cell *c, integertime_t ti_current,
                          const struct gravity_props *const grav_props) {

  /* Reset everything */
  gravity_reset(c->grav.multipole);

  if (c->split) {

    /* Start by recursing */
    for (int k = 0; k < 8; ++k) {
      if (c->progeny[k] != NULL)
        cell_make_multipoles(c->progeny[k], ti_current, grav_props);
    }

    /* Compute CoM of all progenies */
    double CoM[3] = {0., 0., 0.};
    double vel[3] = {0., 0., 0.};
    float max_delta_vel[3] = {0.f, 0.f, 0.f};
    float min_delta_vel[3] = {0.f, 0.f, 0.f};
    double mass = 0.;

    for (int k = 0; k < 8; ++k) {
      if (c->progeny[k] != NULL) {
        const struct gravity_tensors *m = c->progeny[k]->grav.multipole;

        mass += m->m_pole.M_000;

        CoM[0] += m->CoM[0] * m->m_pole.M_000;
        CoM[1] += m->CoM[1] * m->m_pole.M_000;
        CoM[2] += m->CoM[2] * m->m_pole.M_000;

        vel[0] += m->m_pole.vel[0] * m->m_pole.M_000;
        vel[1] += m->m_pole.vel[1] * m->m_pole.M_000;
        vel[2] += m->m_pole.vel[2] * m->m_pole.M_000;

        max_delta_vel[0] = max(m->m_pole.max_delta_vel[0], max_delta_vel[0]);
        max_delta_vel[1] = max(m->m_pole.max_delta_vel[1], max_delta_vel[1]);
        max_delta_vel[2] = max(m->m_pole.max_delta_vel[2], max_delta_vel[2]);

        min_delta_vel[0] = min(m->m_pole.min_delta_vel[0], min_delta_vel[0]);
        min_delta_vel[1] = min(m->m_pole.min_delta_vel[1], min_delta_vel[1]);
        min_delta_vel[2] = min(m->m_pole.min_delta_vel[2], min_delta_vel[2]);
      }
    }

    /* Final operation on the CoM and bulk velocity */
    const double mass_inv = 1. / mass;
    c->grav.multipole->CoM[0] = CoM[0] * mass_inv;
    c->grav.multipole->CoM[1] = CoM[1] * mass_inv;
    c->grav.multipole->CoM[2] = CoM[2] * mass_inv;
    c->grav.multipole->m_pole.vel[0] = vel[0] * mass_inv;
    c->grav.multipole->m_pole.vel[1] = vel[1] * mass_inv;
    c->grav.multipole->m_pole.vel[2] = vel[2] * mass_inv;

    /* Min max velocity along each axis */
    c->grav.multipole->m_pole.max_delta_vel[0] = max_delta_vel[0];
    c->grav.multipole->m_pole.max_delta_vel[1] = max_delta_vel[1];
    c->grav.multipole->m_pole.max_delta_vel[2] = max_delta_vel[2];
    c->grav.multipole->m_pole.min_delta_vel[0] = min_delta_vel[0];
    c->grav.multipole->m_pole.min_delta_vel[1] = min_delta_vel[1];
    c->grav.multipole->m_pole.min_delta_vel[2] = min_delta_vel[2];

    /* Now shift progeny multipoles and add them up */
    struct multipole temp;
    double r_max = 0.;
    for (int k = 0; k < 8; ++k) {
      if (c->progeny[k] != NULL) {
        const struct cell *cp = c->progeny[k];
        const struct multipole *m = &cp->grav.multipole->m_pole;

        /* Contribution to multipole */
        gravity_M2M(&temp, m, c->grav.multipole->CoM, cp->grav.multipole->CoM);
        gravity_multipole_add(&c->grav.multipole->m_pole, &temp);

        /* Upper limit of max CoM<->gpart distance */
        const double dx =
            c->grav.multipole->CoM[0] - cp->grav.multipole->CoM[0];
        const double dy =
            c->grav.multipole->CoM[1] - cp->grav.multipole->CoM[1];
        const double dz =
            c->grav.multipole->CoM[2] - cp->grav.multipole->CoM[2];
        const double r2 = dx * dx + dy * dy + dz * dz;
        r_max = max(r_max, cp->grav.multipole->r_max + sqrt(r2));
      }
    }
    /* Alternative upper limit of max CoM<->gpart distance */
    const double dx = c->grav.multipole->CoM[0] > c->loc[0] + c->width[0] * 0.5
                          ? c->grav.multipole->CoM[0] - c->loc[0]
                          : c->loc[0] + c->width[0] - c->grav.multipole->CoM[0];
    const double dy = c->grav.multipole->CoM[1] > c->loc[1] + c->width[1] * 0.5
                          ? c->grav.multipole->CoM[1] - c->loc[1]
                          : c->loc[1] + c->width[1] - c->grav.multipole->CoM[1];
    const double dz = c->grav.multipole->CoM[2] > c->loc[2] + c->width[2] * 0.5
                          ? c->grav.multipole->CoM[2] - c->loc[2]
                          : c->loc[2] + c->width[2] - c->grav.multipole->CoM[2];

    /* Take minimum of both limits */
    c->grav.multipole->r_max = min(r_max, sqrt(dx * dx + dy * dy + dz * dz));

    /* Compute the multipole power */
    gravity_multipole_compute_power(&c->grav.multipole->m_pole);

  } else {
    if (c->grav.count > 0) {

      gravity_P2M(c->grav.multipole, c->grav.parts, c->grav.count, grav_props);

      /* Compute the multipole power */
      gravity_multipole_compute_power(&c->grav.multipole->m_pole);

    } else {

      /* No gparts in that leaf cell */

      /* Set the values to something sensible */
      gravity_multipole_init(&c->grav.multipole->m_pole);
      c->grav.multipole->CoM[0] = c->loc[0] + c->width[0] * 0.5;
      c->grav.multipole->CoM[1] = c->loc[1] + c->width[1] * 0.5;
      c->grav.multipole->CoM[2] = c->loc[2] + c->width[2] * 0.5;
      c->grav.multipole->r_max = 0.;
    }
  }

  /* Also update the values at rebuild time */
  c->grav.multipole->r_max_rebuild = c->grav.multipole->r_max;
  c->grav.multipole->CoM_rebuild[0] = c->grav.multipole->CoM[0];
  c->grav.multipole->CoM_rebuild[1] = c->grav.multipole->CoM[1];
  c->grav.multipole->CoM_rebuild[2] = c->grav.multipole->CoM[2];

  c->grav.ti_old_multipole = ti_current;
}

/**
 * @brief Recursively verify that the multipoles are the sum of their progenies.
 *
 * This function does not check whether the multipoles match the particle
 * content as we may not have received the particles.
 *
 * @param c The #cell to recursively search and verify.
 */
void cell_check_foreign_multipole(const struct cell *c) {
#ifdef SWIFT_DEBUG_CHECKS

  if (c->split) {
    double M_000 = 0.;
    long long num_gpart = 0;

    for (int k = 0; k < 8; k++) {
      const struct cell *cp = c->progeny[k];

      if (cp != NULL) {
        /* Check the mass */
        M_000 += cp->grav.multipole->m_pole.M_000;

        /* Check the number of particles */
        num_gpart += cp->grav.multipole->m_pole.num_gpart;

        /* Now recurse */
        cell_check_foreign_multipole(cp);
      }
    }

    if (num_gpart != c->grav.multipole->m_pole.num_gpart)
      error("Sum of particles in progenies does not match");

    if (fabs(M_000 / c->grav.multipole->m_pole.M_000 - 1.) > 1e-2)
      error("Mass in progenies does not match!");
  }

#else
  error("Calling debugging code without debugging flag activated.");
#endif
}

/**
 * @brief Computes the multi-pole brutally and compare to the
 * recursively computed one.
 *
 * @param c Cell to act upon
 * @param grav_props The properties of the gravity scheme.
 */
void cell_check_multipole(struct cell *c,
                          const struct gravity_props *const grav_props) {

#ifdef SWIFT_DEBUG_CHECKS
  struct gravity_tensors ma;
  const double tolerance = 1e-3; /* Relative */

  /* If the cell is a void, exit immediately. We don't want
   * to double count particles in the zoom region which are also in the void
   * cell multipoles. This is because the void cell multipoles are populated
   * bottom up from the zoom cells. The void cell tree itself is tested
   * elsewhere (NOTE: This issue and these cell types only appear when running
   * with a zoom region). */
  if (c->subtype == cell_subtype_void) return;

  /* First recurse */
  if (c->split)
    for (int k = 0; k < 8; k++)
      if (c->progeny[k] != NULL)
        cell_check_multipole(c->progeny[k], grav_props);

  if (c->grav.count > 0) {
    /* Brute-force calculation */
    gravity_P2M(&ma, c->grav.parts, c->grav.count, grav_props);
    gravity_multipole_compute_power(&ma.m_pole);

    /* Now  compare the multipole expansion */
    if (!gravity_multipole_equal(&ma, c->grav.multipole, tolerance)) {
      message("Multipoles are not equal at depth=%d! tol=%f", c->depth,
              tolerance);
      message("Correct answer:");
      gravity_multipole_print(&ma.m_pole);
      message("Recursive multipole:");
      gravity_multipole_print(&c->grav.multipole->m_pole);
      error("Aborting");
    }

    /* Check that the upper limit of r_max is good enough */
    if (!(1.1 * c->grav.multipole->r_max >= ma.r_max)) {
      error("Upper-limit r_max=%e too small. Should be >=%e.",
            c->grav.multipole->r_max, ma.r_max);
    } else if (c->grav.multipole->r_max * c->grav.multipole->r_max >
               3. * c->width[0] * c->width[0]) {
      error("r_max=%e larger than cell diagonal %e.", c->grav.multipole->r_max,
            sqrt(3. * c->width[0] * c->width[0]));
    }
  }
#else
  error("Calling debugging code without debugging flag activated.");
#endif
}

/**
 * @brief Frees up the memory allocated for this #cell.
 *
 * @param c The #cell.
 */
void cell_clean(struct cell *c) {
  /* Hydro */
  cell_free_hydro_sorts(c);

  /* Stars */
  cell_free_stars_sorts(c);

  /* Recurse */
  for (int k = 0; k < 8; k++)
    if (c->progeny[k]) cell_clean(c->progeny[k]);
}

/**
 * @brief Clear the drift flags on the given cell.
 */
void cell_clear_drift_flags(struct cell *c, void *data) {
  cell_clear_flag(c, cell_flag_do_hydro_drift | cell_flag_do_hydro_sub_drift |
                         cell_flag_do_grav_drift | cell_flag_do_grav_sub_drift |
                         cell_flag_do_bh_drift | cell_flag_do_bh_sub_drift |
                         cell_flag_do_stars_drift |
                         cell_flag_do_stars_sub_drift |
                         cell_flag_do_sink_drift | cell_flag_do_sink_sub_drift);
}

/**
 * @brief Clear the limiter flags on the given cell.
 */
void cell_clear_limiter_flags(struct cell *c, void *data) {
  cell_clear_flag(c,
                  cell_flag_do_hydro_limiter | cell_flag_do_hydro_sub_limiter);
}

/**
 * @brief Set the super-cell pointers for all cells in a hierarchy.
 *
 * @param c The top-level #cell to play with.
 * @param super Pointer to the deepest cell with tasks in this part of the
 * tree.
 * @param with_hydro Are we running with hydrodynamics on?
 * @param with_grav Are we running with gravity on?
 */
void cell_set_super(struct cell *c, struct cell *super, const int with_hydro,
                    const int with_grav) {
  /* Are we in a cell which is either the hydro or gravity super? */
  if (super == NULL && ((with_hydro && c->hydro.super != NULL) ||
                        (with_grav && c->grav.super != NULL)))
    super = c;

  /* Set the super-cell */
  c->super = super;

  /* Recurse */
  if (c->split)
    for (int k = 0; k < 8; k++)
      if (c->progeny[k] != NULL)
        cell_set_super(c->progeny[k], super, with_hydro, with_grav);
}

/**
 * @brief Set the super-cell pointers for all cells in a hierarchy.
 *
 * @param c The top-level #cell to play with.
 * @param super_hydro Pointer to the deepest cell with tasks in this part of
 * the tree.
 */
void cell_set_super_hydro(struct cell *c, struct cell *super_hydro) {
  /* Are we in a cell with some kind of self/pair task ? */
  if (super_hydro == NULL && c->hydro.density != NULL) super_hydro = c;

  /* Set the super-cell */
  c->hydro.super = super_hydro;

  /* Recurse */
  if (c->split)
    for (int k = 0; k < 8; k++)
      if (c->progeny[k] != NULL)
        cell_set_super_hydro(c->progeny[k], super_hydro);
}

/**
 * @brief Set the super-cell pointers for all cells in a hierarchy.
 *
 * @param c The top-level #cell to play with.
 * @param super_gravity Pointer to the deepest cell with tasks in this part of
 * the tree.
 */
void cell_set_super_gravity(struct cell *c, struct cell *super_gravity) {
  /* Are we in a cell with some kind of self/pair task ? */
  if (super_gravity == NULL && (c->grav.grav != NULL || c->grav.mm != NULL))
    super_gravity = c;

  /* Set the super-cell */
  c->grav.super = super_gravity;

  /* Recurse */
  if (c->split)
    for (int k = 0; k < 8; k++)
      if (c->progeny[k] != NULL)
        cell_set_super_gravity(c->progeny[k], super_gravity);
}

/**
 * @brief Mapper function to set the super pointer of the cells.
 *
 * @param map_data The top-level cells.
 * @param num_elements The number of top-level cells.
 * @param extra_data Unused parameter.
 */
void cell_set_super_mapper(void *map_data, int num_elements, void *extra_data) {
  const struct engine *e = (const struct engine *)extra_data;

  const int with_hydro = (e->policy & engine_policy_hydro);
  const int with_grav = (e->policy & engine_policy_self_gravity) ||
                        (e->policy & engine_policy_external_gravity);

  for (int ind = 0; ind < num_elements; ind++) {
    struct cell *c = &((struct cell *)map_data)[ind];

    /* All top-level cells get an MPI tag. */
#ifdef WITH_MPI
    cell_ensure_tagged(c);
#endif

    /* Super-pointer for hydro */
    if (with_hydro) cell_set_super_hydro(c, NULL);

    /* Super-pointer for gravity */
    if (with_grav) cell_set_super_gravity(c, NULL);

    /* Super-pointer for common operations */
    cell_set_super(c, NULL, with_hydro, with_grav);
  }
}

/**
 * @brief Does this cell or any of its children have any task ?
 *
 * We use the timestep-related tasks to probe this as these always
 * exist in a cell hierarchy that has any kind of task.
 *
 * @param c The #cell to probe.
 */
int cell_has_tasks(struct cell *c) {
#ifdef WITH_MPI
  return (c->timestep_collect != NULL || c->mpi.recv != NULL);
#else
  return (c->timestep_collect != NULL);
#endif
}

/**
 * @brief Resets all the sorting properties for the stars in a given cell
 * hierarchy.
 *
 * The clear_unused_flags argument can be used to additionally clean up all
 * the flags demanding a sort for the given cell. This should be used with
 * caution as it will prevent the sort tasks from doing anything on that cell
 * until these flags are reset.
 *
 * @param c The #cell to clean.
 * @param clear_unused_flags Do we also clean the flags demanding a sort?
 */
void cell_clear_stars_sort_flags(struct cell *c, const int clear_unused_flags) {

  /* Clear the flags that have not been reset by the sort task? */
  if (clear_unused_flags) {
    c->stars.requires_sorts = 0;
    c->stars.do_sort = 0;
    cell_clear_flag(c, cell_flag_do_stars_sub_sort);
  }

  /* Indicate that the cell is not sorted and cancel the pointer sorting
   * arrays.
   */
  c->stars.sorted = 0;
  cell_free_stars_sorts(c);

  /* Recurse if possible */
  if (c->split) {
    for (int k = 0; k < 8; k++)
      if (c->progeny[k] != NULL)
        cell_clear_stars_sort_flags(c->progeny[k], clear_unused_flags);
  }
}

/**
 * @brief Resets all the sorting properties for the hydro in a given cell
 * hierarchy.
 *
 * The clear_unused_flags argument can be used to additionally clean up all
 * the flags demanding a sort for the given cell. This should be used with
 * caution as it will prevent the sort tasks from doing anything on that cell
 * until these flags are reset.
 *
 * @param c The #cell to clean.
 * @param clear_unused_flags Do we also clean the flags demanding a sort?
 */
void cell_clear_hydro_sort_flags(struct cell *c, const int clear_unused_flags) {

  /* Clear the flags that have not been reset by the sort task? */
  if (clear_unused_flags) {
    c->hydro.do_sort = 0;
    c->hydro.requires_sorts = 0;
    cell_clear_flag(c, cell_flag_do_hydro_sub_sort);
  }

  /* Indicate that the cell is not sorted and cancel the pointer sorting
   * arrays.
   */
  c->hydro.sorted = 0;
  cell_free_hydro_sorts(c);

  /* Recurse if possible */
  if (c->split) {
    for (int k = 0; k < 8; k++)
      if (c->progeny[k] != NULL)
        cell_clear_hydro_sort_flags(c->progeny[k], clear_unused_flags);
  }
}

/**
 * @brief Recursively checks that all particles in a cell have a time-step
 */
void cell_check_timesteps(const struct cell *c, const integertime_t ti_current,
                          const timebin_t max_bin) {
#ifdef SWIFT_DEBUG_CHECKS

  if (c->hydro.ti_end_min == 0 && c->grav.ti_end_min == 0 &&
      c->stars.ti_end_min == 0 && c->black_holes.ti_end_min == 0 &&
      c->sinks.ti_end_min == 0 && c->rt.ti_rt_end_min == 0 && c->nr_tasks > 0)
    error("Cell without assigned time-step");

  if (c->split) {
    for (int k = 0; k < 8; ++k)
      if (c->progeny[k] != NULL)
        cell_check_timesteps(c->progeny[k], ti_current, max_bin);
  } else {
    if (c->nodeID == engine_rank)
      for (int i = 0; i < c->hydro.count; ++i)
        if (c->hydro.parts[i].time_bin == 0)
          error("Particle without assigned time-bin");
  }

  /* Other checks not relevent when starting-up */
  if (ti_current == 0) return;

  integertime_t ti_end_min = max_nr_timesteps;
  integertime_t ti_beg_max = 0;

  int count = 0;

  for (int i = 0; i < c->hydro.count; ++i) {

    const struct part *p = &c->hydro.parts[i];
    if (p->time_bin == time_bin_inhibited) continue;
    if (p->time_bin == time_bin_not_created) continue;

    ++count;

    integertime_t ti_end, ti_beg;

    if (p->time_bin <= max_bin) {
      integertime_t time_step = get_integer_timestep(p->time_bin);
      ti_end = get_integer_time_end(ti_current, p->time_bin) + time_step;
      ti_beg = get_integer_time_begin(ti_current + 1, p->time_bin);
    } else {
      ti_end = get_integer_time_end(ti_current, p->time_bin);
      ti_beg = get_integer_time_begin(ti_current + 1, p->time_bin);
    }

    ti_end_min = min(ti_end, ti_end_min);
    ti_beg_max = max(ti_beg, ti_beg_max);
  }

  /* Only check cells that have at least one non-inhibited particle */
  if (count > 0) {

    if (count != c->hydro.count) {

      /* Note that we use a < as the particle with the smallest time-bin
         might have been swallowed. This means we will run this cell with
         0 active particles but that's not wrong */
      if (ti_end_min < c->hydro.ti_end_min)
        error(
            "Non-matching ti_end_min. Cell=%lld true=%lld ti_current=%lld "
            "depth=%d",
            c->hydro.ti_end_min, ti_end_min, ti_current, c->depth);

    } else /* Normal case: nothing was swallowed/converted */ {
      if (ti_end_min != c->hydro.ti_end_min)
        error(
            "Non-matching ti_end_min. Cell=%lld true=%lld ti_current=%lld "
            "depth=%d",
            c->hydro.ti_end_min, ti_end_min, ti_current, c->depth);
    }

    if (ti_beg_max != c->hydro.ti_beg_max)
      error(
          "Non-matching ti_beg_max. Cell=%lld true=%lld ti_current=%lld "
          "depth=%d",
          c->hydro.ti_beg_max, ti_beg_max, ti_current, c->depth);
  }

#else
  error("Calling debugging code without debugging flag activated.");
#endif
}

void cell_check_spart_pos(const struct cell *c,
                          const struct spart *global_sparts) {
#ifdef SWIFT_DEBUG_CHECKS

  /* Recurse */
  if (c->split) {
    for (int k = 0; k < 8; ++k)
      if (c->progeny[k] != NULL)
        cell_check_spart_pos(c->progeny[k], global_sparts);
  }

  struct spart *sparts = c->stars.parts;
  const int count = c->stars.count;
  for (int i = 0; i < count; ++i) {
    const struct spart *sp = &sparts[i];
    if ((sp->x[0] < c->loc[0] / space_stretch) ||
        (sp->x[1] < c->loc[1] / space_stretch) ||
        (sp->x[2] < c->loc[2] / space_stretch) ||
        (sp->x[0] >= (c->loc[0] + c->width[0]) * space_stretch) ||
        (sp->x[1] >= (c->loc[1] + c->width[1]) * space_stretch) ||
        (sp->x[2] >= (c->loc[2] + c->width[2]) * space_stretch))
      error("spart not in its cell!");

    if (sp->time_bin != time_bin_not_created &&
        sp->time_bin != time_bin_inhibited) {
      const struct gpart *gp = sp->gpart;
      if (gp == NULL && sp->time_bin != time_bin_not_created)
        error("Unlinked spart!");

      if (&global_sparts[-gp->id_or_neg_offset] != sp)
        error("Incorrectly linked spart!");
    }
  }

#else
  error("Calling a degugging function outside debugging mode.");
#endif
}

/**
 * @brief Checks that a cell and all its progenies have cleared their sort
 * flags.
 *
 * Should only be used for debugging purposes.
 *
 * @param c The #cell to check.
 */
void cell_check_sort_flags(const struct cell *c) {

#ifdef SWIFT_DEBUG_CHECKS
  const int do_hydro_sub_sort = cell_get_flag(c, cell_flag_do_hydro_sub_sort);
  const int do_stars_sub_sort = cell_get_flag(c, cell_flag_do_stars_sub_sort);

  if (do_hydro_sub_sort)
    error(
        "cell %lld has a hydro sub_sort flag set. Node=%d depth=%d maxdepth=%d",
        c->cellID, c->nodeID, c->depth, c->maxdepth);

  if (do_stars_sub_sort)
    error(
        "cell %lld has a stars sub_sort flag set. Node=%d depth=%d maxdepth=%d",
        c->cellID, c->nodeID, c->depth, c->maxdepth);

  if (c->split) {
    for (int k = 0; k < 8; ++k) {
      if (c->progeny[k] != NULL) cell_check_sort_flags(c->progeny[k]);
    }
  }
#endif
}

/**
 * @brief Can we use the MM interactions fo a given pair of cells?
 *
 * The two cells have to be different!
 *
 * @param ci The first #cell.
 * @param cj The second #cell.
 * @param e The #engine.
 * @param s The #space.
 * @param use_rebuild_data Are we considering the data at the last tree-build
 * (1) or current data (0)?
 * @param is_tree_walk Are we calling this in the tree walk (1) or for the
 * top-level task construction (0)?
 */
int cell_can_use_pair_mm(const struct cell *restrict ci,
                         const struct cell *restrict cj, const struct engine *e,
                         const struct space *s, const int use_rebuild_data,
                         const int is_tree_walk, const int periodic,
                         const int use_mesh) {

  const struct gravity_props *props = e->gravity_properties;
  const double dim[3] = {s->dim[0], s->dim[1], s->dim[2]};

  /* Check for trivial cases */
  if (is_tree_walk && ci->grav.count <= 1) return 0;
  if (is_tree_walk && cj->grav.count <= 1) return 0;

  /* Recover the multipole information */
  const struct gravity_tensors *restrict multi_i = ci->grav.multipole;
  const struct gravity_tensors *restrict multi_j = cj->grav.multipole;

<<<<<<< HEAD
  const double r2 = cell_mpole_CoM_distance(multi_i, multi_j, use_rebuild_data,
                                            periodicm, dim);
=======
  const double r2 =
      cell_mpole_CoM_dist2(multi_i, multi_j, use_rebuild_data, periodic, dim);
>>>>>>> 94de40eb

  return gravity_M2L_accept_symmetric(props, multi_i, multi_j, r2,
                                      use_rebuild_data, use_mesh);
}<|MERGE_RESOLUTION|>--- conflicted
+++ resolved
@@ -1461,13 +1461,8 @@
   const struct gravity_tensors *restrict multi_i = ci->grav.multipole;
   const struct gravity_tensors *restrict multi_j = cj->grav.multipole;
 
-<<<<<<< HEAD
-  const double r2 = cell_mpole_CoM_distance(multi_i, multi_j, use_rebuild_data,
-                                            periodicm, dim);
-=======
   const double r2 =
       cell_mpole_CoM_dist2(multi_i, multi_j, use_rebuild_data, periodic, dim);
->>>>>>> 94de40eb
 
   return gravity_M2L_accept_symmetric(props, multi_i, multi_j, r2,
                                       use_rebuild_data, use_mesh);
