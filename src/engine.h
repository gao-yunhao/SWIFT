--- conflicted
+++ resolved
@@ -88,14 +88,10 @@
   engine_policy_line_of_sight = (1 << 24),
   engine_policy_sinks = (1 << 25),
   engine_policy_rt = (1 << 26),
-<<<<<<< HEAD
   engine_policy_power_spectra = (1 << 27),
+  engine_policy_sidm = (1 << 28),
 };
-=======
-  engine_policy_sidm = (1 << 27),
-};
-
->>>>>>> cb1e82d8
+
 #define engine_maxpolicy 28
 extern const char *engine_policy_names[engine_maxpolicy + 1];
 
@@ -126,11 +122,8 @@
 #define engine_foreign_alloc_margin_default 1.05
 #define engine_default_energy_file_name "statistics"
 #define engine_default_timesteps_file_name "timesteps"
-<<<<<<< HEAD
 #define engine_default_rt_subcycles_file_name "rtsubcycles"
-=======
 #define engine_max_dmparts_per_ghost_default 1000
->>>>>>> cb1e82d8
 #define engine_max_parts_per_ghost_default 1000
 #define engine_max_sparts_per_ghost_default 1000
 #define engine_max_parts_per_cooling_default 10000
@@ -291,11 +284,7 @@
   integertime_t ti_beg_max;
 
   /* Number of particles updated in the previous step */
-<<<<<<< HEAD
-  long long updates, g_updates, s_updates, b_updates, sink_updates, rt_updates;
-=======
-  long long updates, g_updates, s_updates, b_updates, sink_updates, dm_updates;
->>>>>>> cb1e82d8
+  long long updates, g_updates, s_updates, b_updates, sink_updates, rt_updates, dm_updates;
 
   /* Number of updates since the last rebuild */
   long long updates_since_rebuild;
@@ -751,16 +740,11 @@
     const struct entropy_floor_properties *entropy_floor,
     struct gravity_props *gravity, struct stars_props *stars,
     const struct black_holes_props *black_holes, const struct sink_props *sinks,
-<<<<<<< HEAD
     const struct neutrino_props *neutrinos,
     struct neutrino_response *neutrino_response,
     struct feedback_props *feedback,
     struct pressure_floor_props *pressure_floor, struct rt_props *rt,
-    struct pm_mesh *mesh, struct power_spectrum_data *pow_data,
-=======
-    const struct neutrino_props *neutrinos, struct feedback_props *feedback,
-    struct rt_props *rt, struct pm_mesh *mesh, struct sidm_props *sidm,
->>>>>>> cb1e82d8
+    struct pm_mesh *mesh, struct power_spectrum_data *pow_data, struct sidm_props *sidm,
     const struct external_potential *potential,
     const struct forcing_terms *forcing_terms,
     struct cooling_function_data *cooling_func,
