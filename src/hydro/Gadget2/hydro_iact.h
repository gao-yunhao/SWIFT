--- conflicted
+++ resolved
@@ -432,16 +432,6 @@
   curlvry.v = vec_mul(curlvry.v, ri.v);
   curlvrz.v = vec_mul(curlvrz.v, ri.v);
 
-<<<<<<< HEAD
-  /* Mask updates to intermediate vector sums for particle pi. */
-  rhoSum->v = vec_mask_add(rhoSum->v, vec_mul(mj.v, wi.v), mask);
-  rho_dhSum->v = vec_mask_sub(
-      rho_dhSum->v, vec_mul(mj.v, vec_fma(vec_set1(hydro_dimension), wi.v,
-                                          vec_mul(xi.v, wi_dx.v))),
-      mask);
-  wcountSum->v = vec_mask_add(wcountSum->v, wi.v, mask);
-  wcount_dhSum->v = vec_mask_sub(wcount_dhSum->v, vec_mul(xi.v, wi_dx.v), mask);
-=======
   vector wcount_dh_update;
   wcount_dh_update.v =
       vec_fma(vec_set1(hydro_dimension), wi.v, vec_mul(ui.v, wi_dx.v));
@@ -452,7 +442,6 @@
       vec_mask_sub(rho_dhSum->v, vec_mul(mj.v, wcount_dh_update.v), mask);
   wcountSum->v = vec_mask_add(wcountSum->v, wi.v, mask);
   wcount_dhSum->v = vec_mask_sub(wcount_dhSum->v, wcount_dh_update.v, mask);
->>>>>>> 1969a156
   div_vSum->v =
       vec_mask_sub(div_vSum->v, vec_mul(mj.v, vec_mul(dvdr.v, wi_dx.v)), mask);
   curlvxSum->v = vec_mask_add(curlvxSum->v,
@@ -477,11 +466,8 @@
                                  vector *curlvySum, vector *curlvzSum,
                                  mask_t mask, mask_t mask2, short mask_cond) {
 
-<<<<<<< HEAD
-  vector r, ri, r2, xi, wi, wi_dx;
-=======
+
   vector r, ri, r2, ui, wi, wi_dx;
->>>>>>> 1969a156
   vector mj;
   vector dx, dy, dz, dvx, dvy, dvz;
   vector vjx, vjy, vjz;
@@ -559,36 +545,17 @@
   curlvrz.v = vec_mul(curlvrz.v, ri.v);
   curlvrz2.v = vec_mul(curlvrz2.v, ri2.v);
 
-<<<<<<< HEAD
-=======
   vector wcount_dh_update, wcount_dh_update2;
   wcount_dh_update.v =
       vec_fma(vec_set1(hydro_dimension), wi.v, vec_mul(ui.v, wi_dx.v));
   wcount_dh_update2.v =
       vec_fma(vec_set1(hydro_dimension), wi2.v, vec_mul(ui2.v, wi_dx2.v));
 
->>>>>>> 1969a156
   /* Mask updates to intermediate vector sums for particle pi. */
   /* Mask only when needed. */
   if (mask_cond) {
     rhoSum->v = vec_mask_add(rhoSum->v, vec_mul(mj.v, wi.v), mask);
     rhoSum->v = vec_mask_add(rhoSum->v, vec_mul(mj2.v, wi2.v), mask2);
-<<<<<<< HEAD
-    rho_dhSum->v = vec_mask_sub(
-        rho_dhSum->v, vec_mul(mj.v, vec_fma(vec_set1(hydro_dimension), wi.v,
-                                            vec_mul(xi.v, wi_dx.v))),
-        mask);
-    rho_dhSum->v = vec_mask_sub(
-        rho_dhSum->v, vec_mul(mj2.v, vec_fma(vec_set1(hydro_dimension), wi2.v,
-                                             vec_mul(xi2.v, wi_dx2.v))),
-        mask2);
-    wcountSum->v = vec_mask_add(wcountSum->v, wi.v, mask);
-    wcountSum->v = vec_mask_add(wcountSum->v, wi2.v, mask2);
-    wcount_dhSum->v =
-        vec_mask_sub(wcount_dhSum->v, vec_mul(xi.v, wi_dx.v), mask);
-    wcount_dhSum->v =
-        vec_mask_sub(wcount_dhSum->v, vec_mul(xi2.v, wi_dx2.v), mask2);
-=======
     rho_dhSum->v =
         vec_mask_sub(rho_dhSum->v, vec_mul(mj.v, wcount_dh_update.v), mask);
     rho_dhSum->v =
@@ -597,7 +564,6 @@
     wcountSum->v = vec_mask_add(wcountSum->v, wi2.v, mask2);
     wcount_dhSum->v = vec_mask_sub(wcount_dhSum->v, wcount_dh_update.v, mask);
     wcount_dhSum->v = vec_mask_sub(wcount_dhSum->v, wcount_dh_update2.v, mask2);
->>>>>>> 1969a156
     div_vSum->v = vec_mask_sub(div_vSum->v,
                                vec_mul(mj.v, vec_mul(dvdr.v, wi_dx.v)), mask);
     div_vSum->v = vec_mask_sub(
@@ -617,24 +583,6 @@
   } else {
     rhoSum->v = vec_add(rhoSum->v, vec_mul(mj.v, wi.v));
     rhoSum->v = vec_add(rhoSum->v, vec_mul(mj2.v, wi2.v));
-<<<<<<< HEAD
-    rho_dhSum->v = vec_sub(rho_dhSum->v, vec_mul(
-        mj.v, vec_fma(vec_set1(hydro_dimension), wi.v, vec_mul(xi.v, wi_dx.v))));
-    rho_dhSum->v = vec_sub(rho_dhSum->v, vec_mul(mj2.v, vec_fma(vec_set1(hydro_dimension), wi2.v,
-                                           vec_mul(xi2.v, wi_dx2.v))));
-    wcountSum->v = vec_add(wcountSum->v, wi.v);
-    wcountSum->v = vec_add(wcountSum->v, wi2.v);
-    wcount_dhSum->v = vec_sub(wcount_dhSum->v, vec_mul(xi.v, wi_dx.v));
-    wcount_dhSum->v = vec_sub(wcount_dhSum->v, vec_mul(xi2.v, wi_dx2.v));
-    div_vSum->v = vec_sub(div_vSum->v, vec_mul(mj.v, vec_mul(dvdr.v, wi_dx.v)));
-    div_vSum->v = vec_sub(div_vSum->v, vec_mul(mj2.v, vec_mul(dvdr2.v, wi_dx2.v)));
-    curlvxSum->v = vec_add(curlvxSum->v, vec_mul(mj.v, vec_mul(curlvrx.v, wi_dx.v)));
-    curlvxSum->v = vec_add(curlvxSum->v, vec_mul(mj2.v, vec_mul(curlvrx2.v, wi_dx2.v)));
-    curlvySum->v = vec_add(curlvySum->v, vec_mul(mj.v, vec_mul(curlvry.v, wi_dx.v)));
-    curlvySum->v = vec_add(curlvySum->v, vec_mul(mj2.v, vec_mul(curlvry2.v, wi_dx2.v)));
-    curlvzSum->v = vec_add(curlvzSum->v, vec_mul(mj.v, vec_mul(curlvrz.v, wi_dx.v)));
-    curlvzSum->v = vec_add(curlvzSum->v, vec_mul(mj2.v, vec_mul(curlvrz2.v, wi_dx2.v)));
-=======
     rho_dhSum->v = vec_sub(rho_dhSum->v, vec_mul(mj.v, wcount_dh_update.v));
     rho_dhSum->v = vec_sub(rho_dhSum->v, vec_mul(mj2.v, wcount_dh_update2.v));
     wcountSum->v = vec_add(wcountSum->v, wi.v);
@@ -656,7 +604,6 @@
         vec_add(curlvzSum->v, vec_mul(mj.v, vec_mul(curlvrz.v, wi_dx.v)));
     curlvzSum->v =
         vec_add(curlvzSum->v, vec_mul(mj2.v, vec_mul(curlvrz2.v, wi_dx2.v)));
->>>>>>> 1969a156
   }
 }
 #endif
