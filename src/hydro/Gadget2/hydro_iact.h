/*******************************************************************************
 * This file is part of SWIFT.
 * Copyright (c) 2012 Pedro Gonnet (pedro.gonnet@durham.ac.uk)
 *                    Matthieu Schaller (matthieu.schaller@durham.ac.uk)
 *
 * This program is free software: you can redistribute it and/or modify
 * it under the terms of the GNU Lesser General Public License as published
 * by the Free Software Foundation, either version 3 of the License, or
 * (at your option) any later version.
 *
 * This program is distributed in the hope that it will be useful,
 * but WITHOUT ANY WARRANTY; without even the implied warranty of
 * MERCHANTABILITY or FITNESS FOR A PARTICULAR PURPOSE.  See the
 * GNU General Public License for more details.
 *
 * You should have received a copy of the GNU Lesser General Public License
 * along with this program.  If not, see <http://www.gnu.org/licenses/>.
 *
 ******************************************************************************/
#ifndef SWIFT_GADGET2_HYDRO_IACT_H
#define SWIFT_GADGET2_HYDRO_IACT_H

/**
 * @file Gadget2/hydro_iact.h
 * @brief SPH interaction functions following the Gadget-2 version of SPH.
 *
 * The interactions computed here are the ones presented in the Gadget-2 paper
 * Springel, V., MNRAS, Volume 364, Issue 4, pp. 1105-1134.
 * We use the same numerical coefficients as the Gadget-2 code. When used with
 * the Spline-3 kernel, the results should be equivalent to the ones obtained
 * with Gadget-2 up to the rounding errors and interactions missed by the
 * Gadget-2 tree-code neighbours search.
 */

#include "cache.h"
#include "minmax.h"

/**
 * @brief Density interaction between two particles.
 *
 * @param r2 Comoving square distance between the two particles.
 * @param dx Comoving vector separating both particles (pi - pj).
 * @param hi Comoving smoothing-length of particle i.
 * @param hj Comoving smoothing-length of particle j.
 * @param pi First particle.
 * @param pj Second particle.
 * @param a Current scale factor.
 * @param H Current Hubble parameter.
 */
__attribute__((always_inline)) INLINE static void runner_iact_density(
    float r2, const float *dx, float hi, float hj, struct part *restrict pi,
    struct part *restrict pj, float a, float H) {

  float wi, wi_dx;
  float wj, wj_dx;
  float dv[3], curlvr[3];

  /* Get the masses. */
  const float mi = pi->mass;
  const float mj = pj->mass;

  /* Get r and 1/r. */
  const float r_inv = 1.0f / sqrtf(r2);
  const float r = r2 * r_inv;

  /* Compute the kernel function for pi */
  const float hi_inv = 1.f / hi;
  const float ui = r * hi_inv;
  kernel_deval(ui, &wi, &wi_dx);

  /* Compute contribution to the density */
  pi->rho += mj * wi;
  pi->density.rho_dh -= mj * (hydro_dimension * wi + ui * wi_dx);

  /* Compute contribution to the number of neighbours */
  pi->density.wcount += wi;
  pi->density.wcount_dh -= (hydro_dimension * wi + ui * wi_dx);

  /* Compute the kernel function for pj */
  const float hj_inv = 1.f / hj;
  const float uj = r * hj_inv;
  kernel_deval(uj, &wj, &wj_dx);

  /* Compute contribution to the density */
  pj->rho += mi * wj;
  pj->density.rho_dh -= mi * (hydro_dimension * wj + uj * wj_dx);

  /* Compute contribution to the number of neighbours */
  pj->density.wcount += wj;
  pj->density.wcount_dh -= (hydro_dimension * wj + uj * wj_dx);

  const float faci = mj * wi_dx * r_inv;
  const float facj = mi * wj_dx * r_inv;

  /* Compute dv dot r */
  dv[0] = pi->v[0] - pj->v[0];
  dv[1] = pi->v[1] - pj->v[1];
  dv[2] = pi->v[2] - pj->v[2];
  const float dvdr = dv[0] * dx[0] + dv[1] * dx[1] + dv[2] * dx[2];

  pi->density.div_v -= faci * dvdr;
  pj->density.div_v -= facj * dvdr;

  /* Compute dv cross r */
  curlvr[0] = dv[1] * dx[2] - dv[2] * dx[1];
  curlvr[1] = dv[2] * dx[0] - dv[0] * dx[2];
  curlvr[2] = dv[0] * dx[1] - dv[1] * dx[0];

  pi->density.rot_v[0] += faci * curlvr[0];
  pi->density.rot_v[1] += faci * curlvr[1];
  pi->density.rot_v[2] += faci * curlvr[2];

  pj->density.rot_v[0] += facj * curlvr[0];
  pj->density.rot_v[1] += facj * curlvr[1];
  pj->density.rot_v[2] += facj * curlvr[2];

#ifdef DEBUG_INTERACTIONS_SPH
  /* Update ngb counters */
  if (pi->num_ngb_density < MAX_NUM_OF_NEIGHBOURS)
    pi->ids_ngbs_density[pi->num_ngb_density] = pj->id;
  ++pi->num_ngb_density;

  if (pj->num_ngb_density < MAX_NUM_OF_NEIGHBOURS)
    pj->ids_ngbs_density[pj->num_ngb_density] = pi->id;
  ++pj->num_ngb_density;
#endif
}

/**
 * @brief Density interaction between two particles (non-symmetric).
 *
 * @param r2 Comoving square distance between the two particles.
 * @param dx Comoving vector separating both particles (pi - pj).
 * @param hi Comoving smoothing-length of particle i.
 * @param hj Comoving smoothing-length of particle j.
 * @param pi First particle.
 * @param pj Second particle (not updated).
 * @param a Current scale factor.
 * @param H Current Hubble parameter.
 */
__attribute__((always_inline)) INLINE static void runner_iact_nonsym_density(
    float r2, const float *dx, float hi, float hj, struct part *restrict pi,
    const struct part *restrict pj, float a, float H) {

  float wi, wi_dx;
  float dv[3], curlvr[3];

  /* Get the masses. */
  const float mj = pj->mass;

  /* Get r and 1/r. */
  const float r_inv = 1.0f / sqrtf(r2);
  const float r = r2 * r_inv;

  /* Compute the kernel function */
  const float hi_inv = 1.0f / hi;
  const float ui = r * hi_inv;
  kernel_deval(ui, &wi, &wi_dx);

  /* Compute contribution to the density */
  pi->rho += mj * wi;
  pi->density.rho_dh -= mj * (hydro_dimension * wi + ui * wi_dx);

  /* Compute contribution to the number of neighbours */
  pi->density.wcount += wi;
  pi->density.wcount_dh -= (hydro_dimension * wi + ui * wi_dx);

  const float fac = mj * wi_dx * r_inv;

  /* Compute dv dot r */
  dv[0] = pi->v[0] - pj->v[0];
  dv[1] = pi->v[1] - pj->v[1];
  dv[2] = pi->v[2] - pj->v[2];
  const float dvdr = dv[0] * dx[0] + dv[1] * dx[1] + dv[2] * dx[2];
  pi->density.div_v -= fac * dvdr;

  /* Compute dv cross r */
  curlvr[0] = dv[1] * dx[2] - dv[2] * dx[1];
  curlvr[1] = dv[2] * dx[0] - dv[0] * dx[2];
  curlvr[2] = dv[0] * dx[1] - dv[1] * dx[0];

  pi->density.rot_v[0] += fac * curlvr[0];
  pi->density.rot_v[1] += fac * curlvr[1];
  pi->density.rot_v[2] += fac * curlvr[2];

#ifdef DEBUG_INTERACTIONS_SPH
  /* Update ngb counters */
  if (pi->num_ngb_density < MAX_NUM_OF_NEIGHBOURS)
    pi->ids_ngbs_density[pi->num_ngb_density] = pj->id;
  ++pi->num_ngb_density;
#endif
}

#ifdef WITH_VECTORIZATION

/**
 * @brief Density interaction computed using 1 vector
 * (non-symmetric vectorized version).
 */
__attribute__((always_inline)) INLINE static void
runner_iact_nonsym_1_vec_density(vector *r2, vector *dx, vector *dy, vector *dz,
                                 vector hi_inv, vector vix, vector viy,
                                 vector viz, float *Vjx, float *Vjy, float *Vjz,
                                 float *Mj, vector *rhoSum, vector *rho_dhSum,
                                 vector *wcountSum, vector *wcount_dhSum,
                                 vector *div_vSum, vector *curlvxSum,
                                 vector *curlvySum, vector *curlvzSum,
                                 mask_t mask) {

  vector r, ri, ui, wi, wi_dx;
  vector dvx, dvy, dvz;
  vector dvdr;
  vector curlvrx, curlvry, curlvrz;

  /* Fill the vectors. */
  const vector mj = vector_load(Mj);
  const vector vjx = vector_load(Vjx);
  const vector vjy = vector_load(Vjy);
  const vector vjz = vector_load(Vjz);

  /* Get the radius and inverse radius. */
  ri = vec_reciprocal_sqrt(*r2);
  r.v = vec_mul(r2->v, ri.v);

  ui.v = vec_mul(r.v, hi_inv.v);

  /* Calculate the kernel for two particles. */
  kernel_deval_1_vec(&ui, &wi, &wi_dx);

  /* Compute dv. */
  dvx.v = vec_sub(vix.v, vjx.v);
  dvy.v = vec_sub(viy.v, vjy.v);
  dvz.v = vec_sub(viz.v, vjz.v);

  /* Compute dv dot r */
  dvdr.v = vec_fma(dvx.v, dx->v, vec_fma(dvy.v, dy->v, vec_mul(dvz.v, dz->v)));
  dvdr.v = vec_mul(dvdr.v, ri.v);

  /* Compute dv cross r */
  curlvrx.v =
      vec_fma(dvy.v, dz->v, vec_mul(vec_set1(-1.0f), vec_mul(dvz.v, dy->v)));
  curlvry.v =
      vec_fma(dvz.v, dx->v, vec_mul(vec_set1(-1.0f), vec_mul(dvx.v, dz->v)));
  curlvrz.v =
      vec_fma(dvx.v, dy->v, vec_mul(vec_set1(-1.0f), vec_mul(dvy.v, dx->v)));
  curlvrx.v = vec_mul(curlvrx.v, ri.v);
  curlvry.v = vec_mul(curlvry.v, ri.v);
  curlvrz.v = vec_mul(curlvrz.v, ri.v);

  vector wcount_dh_update;
  wcount_dh_update.v =
      vec_fma(vec_set1(hydro_dimension), wi.v, vec_mul(ui.v, wi_dx.v));

  /* Mask updates to intermediate vector sums for particle pi. */
  rhoSum->v = vec_mask_add(rhoSum->v, vec_mul(mj.v, wi.v), mask);
  rho_dhSum->v =
      vec_mask_sub(rho_dhSum->v, vec_mul(mj.v, wcount_dh_update.v), mask);
  wcountSum->v = vec_mask_add(wcountSum->v, wi.v, mask);
  wcount_dhSum->v = vec_mask_sub(wcount_dhSum->v, wcount_dh_update.v, mask);
  div_vSum->v =
      vec_mask_sub(div_vSum->v, vec_mul(mj.v, vec_mul(dvdr.v, wi_dx.v)), mask);
  curlvxSum->v = vec_mask_add(curlvxSum->v,
                              vec_mul(mj.v, vec_mul(curlvrx.v, wi_dx.v)), mask);
  curlvySum->v = vec_mask_add(curlvySum->v,
                              vec_mul(mj.v, vec_mul(curlvry.v, wi_dx.v)), mask);
  curlvzSum->v = vec_mask_add(curlvzSum->v,
                              vec_mul(mj.v, vec_mul(curlvrz.v, wi_dx.v)), mask);
}

/**
 * @brief Density interaction computed using 2 interleaved vectors
 * (non-symmetric vectorized version).
 */
__attribute__((always_inline)) INLINE static void
runner_iact_nonsym_2_vec_density(float *R2, float *Dx, float *Dy, float *Dz,
                                 vector hi_inv, vector vix, vector viy,
                                 vector viz, float *Vjx, float *Vjy, float *Vjz,
                                 float *Mj, vector *rhoSum, vector *rho_dhSum,
                                 vector *wcountSum, vector *wcount_dhSum,
                                 vector *div_vSum, vector *curlvxSum,
                                 vector *curlvySum, vector *curlvzSum,
                                 mask_t mask, mask_t mask2, short mask_cond) {

  vector r, ri, ui, wi, wi_dx;
  vector dvx, dvy, dvz;
  vector dvdr;
  vector curlvrx, curlvry, curlvrz;
  vector r_2, ri2, ui2, wi2, wi_dx2;
  vector dvx2, dvy2, dvz2;
  vector dvdr2;
  vector curlvrx2, curlvry2, curlvrz2;

  /* Fill the vectors. */
  const vector mj = vector_load(Mj);
  const vector mj2 = vector_load(&Mj[VEC_SIZE]);
  const vector vjx = vector_load(Vjx);
  const vector vjx2 = vector_load(&Vjx[VEC_SIZE]);
  const vector vjy = vector_load(Vjy);
  const vector vjy2 = vector_load(&Vjy[VEC_SIZE]);
  const vector vjz = vector_load(Vjz);
  const vector vjz2 = vector_load(&Vjz[VEC_SIZE]);
  const vector dx = vector_load(Dx);
  const vector dx2 = vector_load(&Dx[VEC_SIZE]);
  const vector dy = vector_load(Dy);
  const vector dy2 = vector_load(&Dy[VEC_SIZE]);
  const vector dz = vector_load(Dz);
  const vector dz2 = vector_load(&Dz[VEC_SIZE]);

  /* Get the radius and inverse radius. */
  const vector r2 = vector_load(R2);
  const vector r2_2 = vector_load(&R2[VEC_SIZE]);
  ri = vec_reciprocal_sqrt(r2);
  ri2 = vec_reciprocal_sqrt(r2_2);
  r.v = vec_mul(r2.v, ri.v);
  r_2.v = vec_mul(r2_2.v, ri2.v);

  ui.v = vec_mul(r.v, hi_inv.v);
  ui2.v = vec_mul(r_2.v, hi_inv.v);

  /* Calculate the kernel for two particles. */
  kernel_deval_2_vec(&ui, &wi, &wi_dx, &ui2, &wi2, &wi_dx2);

  /* Compute dv. */
  dvx.v = vec_sub(vix.v, vjx.v);
  dvx2.v = vec_sub(vix.v, vjx2.v);
  dvy.v = vec_sub(viy.v, vjy.v);
  dvy2.v = vec_sub(viy.v, vjy2.v);
  dvz.v = vec_sub(viz.v, vjz.v);
  dvz2.v = vec_sub(viz.v, vjz2.v);

  /* Compute dv dot r */
  dvdr.v = vec_fma(dvx.v, dx.v, vec_fma(dvy.v, dy.v, vec_mul(dvz.v, dz.v)));
  dvdr2.v =
      vec_fma(dvx2.v, dx2.v, vec_fma(dvy2.v, dy2.v, vec_mul(dvz2.v, dz2.v)));
  dvdr.v = vec_mul(dvdr.v, ri.v);
  dvdr2.v = vec_mul(dvdr2.v, ri2.v);

  /* Compute dv cross r */
  curlvrx.v =
      vec_fma(dvy.v, dz.v, vec_mul(vec_set1(-1.0f), vec_mul(dvz.v, dy.v)));
  curlvrx2.v =
      vec_fma(dvy2.v, dz2.v, vec_mul(vec_set1(-1.0f), vec_mul(dvz2.v, dy2.v)));
  curlvry.v =
      vec_fma(dvz.v, dx.v, vec_mul(vec_set1(-1.0f), vec_mul(dvx.v, dz.v)));
  curlvry2.v =
      vec_fma(dvz2.v, dx2.v, vec_mul(vec_set1(-1.0f), vec_mul(dvx2.v, dz2.v)));
  curlvrz.v =
      vec_fma(dvx.v, dy.v, vec_mul(vec_set1(-1.0f), vec_mul(dvy.v, dx.v)));
  curlvrz2.v =
      vec_fma(dvx2.v, dy2.v, vec_mul(vec_set1(-1.0f), vec_mul(dvy2.v, dx2.v)));
  curlvrx.v = vec_mul(curlvrx.v, ri.v);
  curlvrx2.v = vec_mul(curlvrx2.v, ri2.v);
  curlvry.v = vec_mul(curlvry.v, ri.v);
  curlvry2.v = vec_mul(curlvry2.v, ri2.v);
  curlvrz.v = vec_mul(curlvrz.v, ri.v);
  curlvrz2.v = vec_mul(curlvrz2.v, ri2.v);

  vector wcount_dh_update, wcount_dh_update2;
  wcount_dh_update.v =
      vec_fma(vec_set1(hydro_dimension), wi.v, vec_mul(ui.v, wi_dx.v));
  wcount_dh_update2.v =
      vec_fma(vec_set1(hydro_dimension), wi2.v, vec_mul(ui2.v, wi_dx2.v));

  /* Mask updates to intermediate vector sums for particle pi. */
  /* Mask only when needed. */
  if (mask_cond) {
    rhoSum->v = vec_mask_add(rhoSum->v, vec_mul(mj.v, wi.v), mask);
    rhoSum->v = vec_mask_add(rhoSum->v, vec_mul(mj2.v, wi2.v), mask2);
    rho_dhSum->v =
        vec_mask_sub(rho_dhSum->v, vec_mul(mj.v, wcount_dh_update.v), mask);
    rho_dhSum->v =
        vec_mask_sub(rho_dhSum->v, vec_mul(mj2.v, wcount_dh_update2.v), mask2);
    wcountSum->v = vec_mask_add(wcountSum->v, wi.v, mask);
    wcountSum->v = vec_mask_add(wcountSum->v, wi2.v, mask2);
    wcount_dhSum->v = vec_mask_sub(wcount_dhSum->v, wcount_dh_update.v, mask);
    wcount_dhSum->v = vec_mask_sub(wcount_dhSum->v, wcount_dh_update2.v, mask2);
    div_vSum->v = vec_mask_sub(div_vSum->v,
                               vec_mul(mj.v, vec_mul(dvdr.v, wi_dx.v)), mask);
    div_vSum->v = vec_mask_sub(
        div_vSum->v, vec_mul(mj2.v, vec_mul(dvdr2.v, wi_dx2.v)), mask2);
    curlvxSum->v = vec_mask_add(
        curlvxSum->v, vec_mul(mj.v, vec_mul(curlvrx.v, wi_dx.v)), mask);
    curlvxSum->v = vec_mask_add(
        curlvxSum->v, vec_mul(mj2.v, vec_mul(curlvrx2.v, wi_dx2.v)), mask2);
    curlvySum->v = vec_mask_add(
        curlvySum->v, vec_mul(mj.v, vec_mul(curlvry.v, wi_dx.v)), mask);
    curlvySum->v = vec_mask_add(
        curlvySum->v, vec_mul(mj2.v, vec_mul(curlvry2.v, wi_dx2.v)), mask2);
    curlvzSum->v = vec_mask_add(
        curlvzSum->v, vec_mul(mj.v, vec_mul(curlvrz.v, wi_dx.v)), mask);
    curlvzSum->v = vec_mask_add(
        curlvzSum->v, vec_mul(mj2.v, vec_mul(curlvrz2.v, wi_dx2.v)), mask2);
  } else {
    rhoSum->v = vec_add(rhoSum->v, vec_mul(mj.v, wi.v));
    rhoSum->v = vec_add(rhoSum->v, vec_mul(mj2.v, wi2.v));
    rho_dhSum->v = vec_sub(rho_dhSum->v, vec_mul(mj.v, wcount_dh_update.v));
    rho_dhSum->v = vec_sub(rho_dhSum->v, vec_mul(mj2.v, wcount_dh_update2.v));
    wcountSum->v = vec_add(wcountSum->v, wi.v);
    wcountSum->v = vec_add(wcountSum->v, wi2.v);
    wcount_dhSum->v = vec_sub(wcount_dhSum->v, wcount_dh_update.v);
    wcount_dhSum->v = vec_sub(wcount_dhSum->v, wcount_dh_update2.v);
    div_vSum->v = vec_sub(div_vSum->v, vec_mul(mj.v, vec_mul(dvdr.v, wi_dx.v)));
    div_vSum->v =
        vec_sub(div_vSum->v, vec_mul(mj2.v, vec_mul(dvdr2.v, wi_dx2.v)));
    curlvxSum->v =
        vec_add(curlvxSum->v, vec_mul(mj.v, vec_mul(curlvrx.v, wi_dx.v)));
    curlvxSum->v =
        vec_add(curlvxSum->v, vec_mul(mj2.v, vec_mul(curlvrx2.v, wi_dx2.v)));
    curlvySum->v =
        vec_add(curlvySum->v, vec_mul(mj.v, vec_mul(curlvry.v, wi_dx.v)));
    curlvySum->v =
        vec_add(curlvySum->v, vec_mul(mj2.v, vec_mul(curlvry2.v, wi_dx2.v)));
    curlvzSum->v =
        vec_add(curlvzSum->v, vec_mul(mj.v, vec_mul(curlvrz.v, wi_dx.v)));
    curlvzSum->v =
        vec_add(curlvzSum->v, vec_mul(mj2.v, vec_mul(curlvrz2.v, wi_dx2.v)));
  }
}
#endif

/**
 * @brief Force interaction between two particles.
 *
 * @param r2 Comoving square distance between the two particles.
 * @param dx Comoving vector separating both particles (pi - pj).
 * @param hi Comoving smoothing-length of particle i.
 * @param hj Comoving smoothing-length of particle j.
 * @param pi First particle.
 * @param pj Second particle.
 * @param a Current scale factor.
 * @param H Current Hubble parameter.
 */
__attribute__((always_inline)) INLINE static void runner_iact_force(
    float r2, const float *dx, float hi, float hj, struct part *restrict pi,
    struct part *restrict pj, float a, float H) {

  float wi, wj, wi_dx, wj_dx;

  /* Cosmological factors entering the EoMs */
  const float fac_mu = pow_three_gamma_minus_five_over_two(a);
  const float a2_Hubble = a * a * H;

  /* Get r and 1/r. */
  const float r_inv = 1.0f / sqrtf(r2);
  const float r = r2 * r_inv;

  /* Get some values in local variables. */
  const float mi = pi->mass;
  const float mj = pj->mass;
  const float rhoi = pi->rho;
  const float rhoj = pj->rho;

  /* Get the kernel for hi. */
  const float hi_inv = 1.0f / hi;
  const float hid_inv = pow_dimension_plus_one(hi_inv); /* 1/h^(d+1) */
  const float ui = r * hi_inv;
  kernel_deval(ui, &wi, &wi_dx);
  const float wi_dr = hid_inv * wi_dx;

  /* Get the kernel for hj. */
  const float hj_inv = 1.0f / hj;
  const float hjd_inv = pow_dimension_plus_one(hj_inv); /* 1/h^(d+1) */
  const float xj = r * hj_inv;
  kernel_deval(xj, &wj, &wj_dx);
  const float wj_dr = hjd_inv * wj_dx;

  /* Compute h-gradient terms */
  const float f_i = pi->force.f;
  const float f_j = pj->force.f;

  /* Compute pressure terms */
  const float P_over_rho2_i = pi->force.P_over_rho2;
  const float P_over_rho2_j = pj->force.P_over_rho2;

  /* Compute sound speeds */
  const float ci = pi->force.soundspeed;
  const float cj = pj->force.soundspeed;

  /* Compute dv dot r. */
  const float dvdr = (pi->v[0] - pj->v[0]) * dx[0] +
                     (pi->v[1] - pj->v[1]) * dx[1] +
                     (pi->v[2] - pj->v[2]) * dx[2];

  /* Add Hubble flow */
  const float dvdr_Hubble = dvdr + a2_Hubble * r2;

  /* Balsara term */
  const float balsara_i = pi->force.balsara;
  const float balsara_j = pj->force.balsara;
  if (isnan(balsara_i) || isnan(balsara_j)) message("balsara_i balsara_j %.5e %.5e", balsara_i, balsara_j);

  /* Are the particles moving towards each others ? */
  const float omega_ij = min(dvdr_Hubble, 0.f);
  const float mu_ij = fac_mu * r_inv * omega_ij; /* This is 0 or negative */

  /* Signal velocity */
<<<<<<< HEAD
  const float v_sig = ci + cj - 3.f * mu_ij;
  if (isnan(v_sig)) message("v_sig is nan terms %.5e %.5e %.5e ", ci, cj, mu_ij);

  /* Now construct the full viscosity term */
  const float rho_ij = 0.5f * (rhoi + rhoj);
  const float visc = -0.25f * const_viscosity_alpha * v_sig * mu_ij *
                     (balsara_i + balsara_j) / rho_ij;
  if (isnan(visc)) error("visc is nan terms %.5e %.5e %.5e %.5e %.5e %.5e ", const_viscosity_alpha, v_sig, mu_ij, balsara_i, balsara_j, rho_ij);
=======
  const float v_sig = ci + cj - const_viscosity_beta * mu_ij;

  /* Now construct the full viscosity term */
  const float rho_ij = 0.5f * (rhoi + rhoj);
  const float visc = -0.25f * v_sig * mu_ij * (balsara_i + balsara_j) / rho_ij;
>>>>>>> 52201a05

  /* Now, convolve with the kernel */
  const float visc_term = 0.5f * visc * (wi_dr + wj_dr) * r_inv;
  const float sph_term =
      (f_i * P_over_rho2_i * wi_dr + f_j * P_over_rho2_j * wj_dr) * r_inv;

  /* Eventually got the acceleration */
  const float acc = visc_term + sph_term;

  /* Use the force Luke ! */
  pi->a_hydro[0] -= mj * acc * dx[0];
  pi->a_hydro[1] -= mj * acc * dx[1];
  pi->a_hydro[2] -= mj * acc * dx[2];

  pj->a_hydro[0] += mi * acc * dx[0];
  pj->a_hydro[1] += mi * acc * dx[1];
  pj->a_hydro[2] += mi * acc * dx[2];

  /* Get the time derivative for h. */
  pi->force.h_dt -= mj * dvdr * r_inv / rhoj * wi_dr;
  pj->force.h_dt -= mi * dvdr * r_inv / rhoi * wj_dr;

  /* Update the signal velocity. */
  pi->force.v_sig = max(pi->force.v_sig, v_sig);
  pj->force.v_sig = max(pj->force.v_sig, v_sig);

  /* Change in entropy */
<<<<<<< HEAD
  //if (pi->id == 5439098268095) message("Particle id %llu entropy_dt %.5e increment %.5e terms %.5e %.5e %.5e",pi->id,pi->entropy_dt, mj * visc_term * dvdr, mj, visc_term, dvdr);
  //if (pj->id == 5439098268095) message("Particle id %llu entropy_dt %.5e increment %.5e terms %.5e %.5e %.5e",pj->id,pj->entropy_dt, mi * visc_term * dvdr, mi, visc_term, dvdr);
  pi->entropy_dt += mj * visc_term * dvdr;
  pj->entropy_dt += mi * visc_term * dvdr;
=======
  pi->entropy_dt += mj * visc_term * dvdr_Hubble;
  pj->entropy_dt += mi * visc_term * dvdr_Hubble;
>>>>>>> 52201a05

#ifdef DEBUG_INTERACTIONS_SPH
  /* Update ngb counters */
  if (pi->num_ngb_force < MAX_NUM_OF_NEIGHBOURS)
    pi->ids_ngbs_force[pi->num_ngb_force] = pj->id;
  ++pi->num_ngb_force;

  if (pj->num_ngb_force < MAX_NUM_OF_NEIGHBOURS)
    pj->ids_ngbs_force[pj->num_ngb_force] = pi->id;
  ++pj->num_ngb_force;
#endif
}

/**
 * @brief Force interaction between two particles (non-symmetric).
 *
 * @param r2 Comoving square distance between the two particles.
 * @param dx Comoving vector separating both particles (pi - pj).
 * @param hi Comoving smoothing-length of particle i.
 * @param hj Comoving smoothing-length of particle j.
 * @param pi First particle.
 * @param pj Second particle (not updated).
 * @param a Current scale factor.
 * @param H Current Hubble parameter.
 */
__attribute__((always_inline)) INLINE static void runner_iact_nonsym_force(
    float r2, const float *dx, float hi, float hj, struct part *restrict pi,
    const struct part *restrict pj, float a, float H) {

  float wi, wj, wi_dx, wj_dx;

  /* Cosmological factors entering the EoMs */
  const float fac_mu = pow_three_gamma_minus_five_over_two(a);
  const float a2_Hubble = a * a * H;

  /* Get r and 1/r. */
  const float r_inv = 1.0f / sqrtf(r2);
  const float r = r2 * r_inv;

  /* Get some values in local variables. */
  // const float mi = pi->mass;
  const float mj = pj->mass;
  const float rhoi = pi->rho;
  const float rhoj = pj->rho;

  /* Get the kernel for hi. */
  const float hi_inv = 1.0f / hi;
  const float hid_inv = pow_dimension_plus_one(hi_inv); /* 1/h^(d+1) */
  const float ui = r * hi_inv;
  kernel_deval(ui, &wi, &wi_dx);
  const float wi_dr = hid_inv * wi_dx;

  /* Get the kernel for hj. */
  const float hj_inv = 1.0f / hj;
  const float hjd_inv = pow_dimension_plus_one(hj_inv); /* 1/h^(d+1) */
  const float xj = r * hj_inv;
  kernel_deval(xj, &wj, &wj_dx);
  const float wj_dr = hjd_inv * wj_dx;

  /* Compute h-gradient terms */
  const float f_i = pi->force.f;
  const float f_j = pj->force.f;

  /* Compute pressure terms */
  const float P_over_rho2_i = pi->force.P_over_rho2;
  const float P_over_rho2_j = pj->force.P_over_rho2;

  /* Compute sound speeds */
  const float ci = pi->force.soundspeed;
  const float cj = pj->force.soundspeed;

  /* Compute dv dot r. */
  const float dvdr = (pi->v[0] - pj->v[0]) * dx[0] +
                     (pi->v[1] - pj->v[1]) * dx[1] +
                     (pi->v[2] - pj->v[2]) * dx[2];

  /* Add Hubble flow */
  const float dvdr_Hubble = dvdr + a2_Hubble * r2;

  /* Balsara term */
  const float balsara_i = pi->force.balsara;
  const float balsara_j = pj->force.balsara;
  if (isnan(balsara_i) || isnan(balsara_j)) message("balsara_i balsara_j %.5e %.5e", balsara_i, balsara_j);

  /* Are the particles moving towards each others ? */
  const float omega_ij = min(dvdr_Hubble, 0.f);
  const float mu_ij = fac_mu * r_inv * omega_ij; /* This is 0 or negative */

  /* Signal velocity */
<<<<<<< HEAD
  const float v_sig = ci + cj - 3.f * mu_ij;
  if (isnan(v_sig)) message("v_sig is nan terms %.5e %.5e %.5e ", ci, cj, mu_ij);

  /* Now construct the full viscosity term */
  const float rho_ij = 0.5f * (rhoi + rhoj);
  const float visc = -0.25f * const_viscosity_alpha * v_sig * mu_ij *
                     (balsara_i + balsara_j) / rho_ij;
  if (isnan(visc)) error("visc is nan terms %.5e %.5e %.5e %.5e %.5e %.5e ", const_viscosity_alpha, v_sig, mu_ij, balsara_i, balsara_j, rho_ij);
=======
  const float v_sig = ci + cj - const_viscosity_beta * mu_ij;

  /* Now construct the full viscosity term */
  const float rho_ij = 0.5f * (rhoi + rhoj);
  const float visc = -0.25f * v_sig * mu_ij * (balsara_i + balsara_j) / rho_ij;
>>>>>>> 52201a05

  /* Now, convolve with the kernel */
  const float visc_term = 0.5f * visc * (wi_dr + wj_dr) * r_inv;
  const float sph_term =
      (f_i * P_over_rho2_i * wi_dr + f_j * P_over_rho2_j * wj_dr) * r_inv;

  /* Eventually got the acceleration */
  const float acc = visc_term + sph_term;

  /* Use the force Luke ! */
  pi->a_hydro[0] -= mj * acc * dx[0];
  pi->a_hydro[1] -= mj * acc * dx[1];
  pi->a_hydro[2] -= mj * acc * dx[2];

  /* Get the time derivative for h. */
  pi->force.h_dt -= mj * dvdr * r_inv / rhoj * wi_dr;

  /* Update the signal velocity. */
  pi->force.v_sig = max(pi->force.v_sig, v_sig);

  /* Change in entropy */
<<<<<<< HEAD
  //if (pi->id == 5439098268095) message("Particle id %llu entropy_dt %.5e increment %.5e terms %.5e %.5e %.5e",pi->id,pi->entropy_dt, mj * visc_term * dvdr, mj, visc_term, dvdr);
  pi->entropy_dt += mj * visc_term * dvdr;
=======
  pi->entropy_dt += mj * visc_term * dvdr_Hubble;
>>>>>>> 52201a05

#ifdef DEBUG_INTERACTIONS_SPH
  /* Update ngb counters */
  if (pi->num_ngb_force < MAX_NUM_OF_NEIGHBOURS)
    pi->ids_ngbs_force[pi->num_ngb_force] = pj->id;
  ++pi->num_ngb_force;
#endif
}

#ifdef WITH_VECTORIZATION

/**
 * @brief Force interaction computed using 1 vector
 * (non-symmetric vectorized version).
 */
__attribute__((always_inline)) INLINE static void
runner_iact_nonsym_1_vec_force(
    vector *r2, vector *dx, vector *dy, vector *dz, vector vix, vector viy,
    vector viz, vector pirho, vector grad_hi, vector piPOrho2, vector balsara_i,
    vector ci, float *Vjx, float *Vjy, float *Vjz, float *Pjrho, float *Grad_hj,
    float *PjPOrho2, float *Balsara_j, float *Cj, float *Mj, vector hi_inv,
    vector hj_inv, const float a, const float H, vector *a_hydro_xSum,
    vector *a_hydro_ySum, vector *a_hydro_zSum, vector *h_dtSum,
    vector *v_sigSum, vector *entropy_dtSum, mask_t mask) {

#ifdef WITH_VECTORIZATION

  vector r, ri;
  vector dvx, dvy, dvz;
  vector xi, xj;
  vector hid_inv, hjd_inv;
  vector wi_dx, wj_dx, wi_dr, wj_dr, dvdr, dvdr_Hubble;
  vector piax, piay, piaz;
  vector pih_dt;
  vector v_sig;
  vector omega_ij, mu_ij, balsara;
  vector rho_ij, visc, visc_term, sph_term, acc, entropy_dt;

  /* Fill vectors. */
  const vector vjx = vector_load(Vjx);
  const vector vjy = vector_load(Vjy);
  const vector vjz = vector_load(Vjz);
  const vector mj = vector_load(Mj);
  const vector pjrho = vector_load(Pjrho);
  const vector grad_hj = vector_load(Grad_hj);
  const vector pjPOrho2 = vector_load(PjPOrho2);
  const vector balsara_j = vector_load(Balsara_j);
  const vector cj = vector_load(Cj);

  /* Cosmological terms */
  const float fac_mu = pow_three_gamma_minus_five_over_two(a);
  const float a2_Hubble = a * a * H;
  const vector v_fac_mu = vector_set1(fac_mu);
  const vector v_a2_Hubble = vector_set1(a2_Hubble);

  /* Load stuff. */
  balsara.v = vec_add(balsara_i.v, balsara_j.v);

  /* Get the radius and inverse radius. */
  ri = vec_reciprocal_sqrt(*r2);
  r.v = vec_mul(r2->v, ri.v);

  /* Get the kernel for hi. */
  hid_inv = pow_dimension_plus_one_vec(hi_inv);
  xi.v = vec_mul(r.v, hi_inv.v);
  kernel_eval_dWdx_force_vec(&xi, &wi_dx);
  wi_dr.v = vec_mul(hid_inv.v, wi_dx.v);

  /* Get the kernel for hj. */
  hjd_inv = pow_dimension_plus_one_vec(hj_inv);
  xj.v = vec_mul(r.v, hj_inv.v);

  /* Calculate the kernel. */
  kernel_eval_dWdx_force_vec(&xj, &wj_dx);

  wj_dr.v = vec_mul(hjd_inv.v, wj_dx.v);

  /* Compute dv. */
  dvx.v = vec_sub(vix.v, vjx.v);
  dvy.v = vec_sub(viy.v, vjy.v);
  dvz.v = vec_sub(viz.v, vjz.v);

  /* Compute dv dot r. */
  dvdr.v = vec_fma(dvx.v, dx->v, vec_fma(dvy.v, dy->v, vec_mul(dvz.v, dz->v)));

  /* Add Hubble flow */
  dvdr_Hubble.v = vec_add(dvdr.v, vec_mul(v_a2_Hubble.v, r2->v));

  /* Compute the relative velocity. (This is 0 if the particles move away from
   * each other and negative otherwise) */
  omega_ij.v = vec_fmin(dvdr_Hubble.v, vec_setzero());
  mu_ij.v = vec_mul(v_fac_mu.v,
                    vec_mul(ri.v, omega_ij.v)); /* This is 0 or negative */

  /* Compute signal velocity */
  v_sig.v =
      vec_fnma(vec_set1(const_viscosity_beta), mu_ij.v, vec_add(ci.v, cj.v));

  /* Now construct the full viscosity term */
  rho_ij.v = vec_mul(vec_set1(0.5f), vec_add(pirho.v, pjrho.v));
  visc.v = vec_div(
      vec_mul(vec_set1(-0.25f), vec_mul(v_sig.v, vec_mul(mu_ij.v, balsara.v))),
      rho_ij.v);

  /* Now, convolve with the kernel */
  visc_term.v =
      vec_mul(vec_set1(0.5f),
              vec_mul(visc.v, vec_mul(vec_add(wi_dr.v, wj_dr.v), ri.v)));

  sph_term.v =
      vec_mul(vec_fma(vec_mul(grad_hi.v, piPOrho2.v), wi_dr.v,
                      vec_mul(grad_hj.v, vec_mul(pjPOrho2.v, wj_dr.v))),
              ri.v);

  /* Eventually get the acceleration */
  acc.v = vec_add(visc_term.v, sph_term.v);

  /* Use the force, Luke! */
  piax.v = vec_mul(mj.v, vec_mul(dx->v, acc.v));
  piay.v = vec_mul(mj.v, vec_mul(dy->v, acc.v));
  piaz.v = vec_mul(mj.v, vec_mul(dz->v, acc.v));

  /* Get the time derivative for h. */
  pih_dt.v =
      vec_div(vec_mul(mj.v, vec_mul(dvdr.v, vec_mul(ri.v, wi_dr.v))), pjrho.v);

  /* Change in entropy */
  entropy_dt.v = vec_mul(mj.v, vec_mul(visc_term.v, dvdr_Hubble.v));

  /* Store the forces back on the particles. */
  a_hydro_xSum->v = vec_mask_sub(a_hydro_xSum->v, piax.v, mask);
  a_hydro_ySum->v = vec_mask_sub(a_hydro_ySum->v, piay.v, mask);
  a_hydro_zSum->v = vec_mask_sub(a_hydro_zSum->v, piaz.v, mask);
  h_dtSum->v = vec_mask_sub(h_dtSum->v, pih_dt.v, mask);
  v_sigSum->v = vec_fmax(v_sigSum->v, vec_and_mask(v_sig.v, mask));
  entropy_dtSum->v = vec_mask_add(entropy_dtSum->v, entropy_dt.v, mask);

#else

  error(
      "The Gadget2 serial version of runner_iact_nonsym_force was called when "
      "the vectorised version should have been used.");

#endif
}

/**
 * @brief Force interaction computed using 2 interleaved vectors
 * (non-symmetric vectorized version).
 */
__attribute__((always_inline)) INLINE static void
runner_iact_nonsym_2_vec_force(
    float *R2, float *Dx, float *Dy, float *Dz, vector vix, vector viy,
    vector viz, vector pirho, vector grad_hi, vector piPOrho2, vector balsara_i,
    vector ci, float *Vjx, float *Vjy, float *Vjz, float *Pjrho, float *Grad_hj,
    float *PjPOrho2, float *Balsara_j, float *Cj, float *Mj, vector hi_inv,
    float *Hj_inv, const float a, const float H, vector *a_hydro_xSum,
    vector *a_hydro_ySum, vector *a_hydro_zSum, vector *h_dtSum,
    vector *v_sigSum, vector *entropy_dtSum, mask_t mask, mask_t mask_2,
    short mask_cond) {

#ifdef WITH_VECTORIZATION

  vector r, ri;
  vector dvx, dvy, dvz;
  vector ui, uj;
  vector hid_inv, hjd_inv;
  vector wi_dx, wj_dx, wi_dr, wj_dr, dvdr, dvdr_Hubble;
  vector piax, piay, piaz;
  vector pih_dt;
  vector v_sig;
  vector omega_ij, mu_ij, balsara;
  vector rho_ij, visc, visc_term, sph_term, acc, entropy_dt;

  vector r_2, ri_2;
  vector dvx_2, dvy_2, dvz_2;
  vector ui_2, uj_2;
  vector hjd_inv_2;
  vector wi_dx_2, wj_dx_2, wi_dr_2, wj_dr_2, dvdr_2, dvdr_Hubble_2;
  vector piax_2, piay_2, piaz_2;
  vector pih_dt_2;
  vector v_sig_2;
  vector omega_ij_2, mu_ij_2, balsara_2;
  vector rho_ij_2, visc_2, visc_term_2, sph_term_2, acc_2, entropy_dt_2;

  /* Fill vectors. */
  const vector mj = vector_load(Mj);
  const vector mj_2 = vector_load(&Mj[VEC_SIZE]);
  const vector vjx = vector_load(Vjx);
  const vector vjx_2 = vector_load(&Vjx[VEC_SIZE]);
  const vector vjy = vector_load(Vjy);
  const vector vjy_2 = vector_load(&Vjy[VEC_SIZE]);
  const vector vjz = vector_load(Vjz);
  const vector vjz_2 = vector_load(&Vjz[VEC_SIZE]);
  const vector dx = vector_load(Dx);
  const vector dx_2 = vector_load(&Dx[VEC_SIZE]);
  const vector dy = vector_load(Dy);
  const vector dy_2 = vector_load(&Dy[VEC_SIZE]);
  const vector dz = vector_load(Dz);
  const vector dz_2 = vector_load(&Dz[VEC_SIZE]);

  /* Get the radius and inverse radius. */
  const vector r2 = vector_load(R2);
  const vector r2_2 = vector_load(&R2[VEC_SIZE]);
  ri = vec_reciprocal_sqrt(r2);
  ri_2 = vec_reciprocal_sqrt(r2_2);
  r.v = vec_mul(r2.v, ri.v);
  r_2.v = vec_mul(r2_2.v, ri_2.v);

  /* Get remaining properties. */
  const vector pjrho = vector_load(Pjrho);
  const vector pjrho_2 = vector_load(&Pjrho[VEC_SIZE]);
  const vector grad_hj = vector_load(Grad_hj);
  const vector grad_hj_2 = vector_load(&Grad_hj[VEC_SIZE]);
  const vector pjPOrho2 = vector_load(PjPOrho2);
  const vector pjPOrho2_2 = vector_load(&PjPOrho2[VEC_SIZE]);
  const vector balsara_j = vector_load(Balsara_j);
  const vector balsara_j_2 = vector_load(&Balsara_j[VEC_SIZE]);
  const vector cj = vector_load(Cj);
  const vector cj_2 = vector_load(&Cj[VEC_SIZE]);
  const vector hj_inv = vector_load(Hj_inv);
  const vector hj_inv_2 = vector_load(&Hj_inv[VEC_SIZE]);

  /* Cosmological terms */
  const float fac_mu = pow_three_gamma_minus_five_over_two(a);
  const float a2_Hubble = a * a * H;
  const vector v_fac_mu = vector_set1(fac_mu);
  const vector v_a2_Hubble = vector_set1(a2_Hubble);

  /* Find the balsara switch. */
  balsara.v = vec_add(balsara_i.v, balsara_j.v);
  balsara_2.v = vec_add(balsara_i.v, balsara_j_2.v);

  /* Get the kernel for hi. */
  hid_inv = pow_dimension_plus_one_vec(hi_inv);
  ui.v = vec_mul(r.v, hi_inv.v);
  ui_2.v = vec_mul(r_2.v, hi_inv.v);
  kernel_eval_dWdx_force_vec(&ui, &wi_dx);
  kernel_eval_dWdx_force_vec(&ui_2, &wi_dx_2);
  wi_dr.v = vec_mul(hid_inv.v, wi_dx.v);
  wi_dr_2.v = vec_mul(hid_inv.v, wi_dx_2.v);

  /* Get the kernel for hj. */
  hjd_inv = pow_dimension_plus_one_vec(hj_inv);
  hjd_inv_2 = pow_dimension_plus_one_vec(hj_inv_2);
  uj.v = vec_mul(r.v, hj_inv.v);
  uj_2.v = vec_mul(r_2.v, hj_inv_2.v);

  /* Calculate the kernel for two particles. */
  kernel_eval_dWdx_force_vec(&uj, &wj_dx);
  kernel_eval_dWdx_force_vec(&uj_2, &wj_dx_2);

  wj_dr.v = vec_mul(hjd_inv.v, wj_dx.v);
  wj_dr_2.v = vec_mul(hjd_inv_2.v, wj_dx_2.v);

  /* Compute dv. */
  dvx.v = vec_sub(vix.v, vjx.v);
  dvx_2.v = vec_sub(vix.v, vjx_2.v);
  dvy.v = vec_sub(viy.v, vjy.v);
  dvy_2.v = vec_sub(viy.v, vjy_2.v);
  dvz.v = vec_sub(viz.v, vjz.v);
  dvz_2.v = vec_sub(viz.v, vjz_2.v);

  /* Compute dv dot r. */
  dvdr.v = vec_fma(dvx.v, dx.v, vec_fma(dvy.v, dy.v, vec_mul(dvz.v, dz.v)));
  dvdr_2.v = vec_fma(dvx_2.v, dx_2.v,
                     vec_fma(dvy_2.v, dy_2.v, vec_mul(dvz_2.v, dz_2.v)));

  /* Add the Hubble flow */
  dvdr_Hubble.v = vec_add(dvdr.v, vec_mul(v_a2_Hubble.v, r2.v));
  dvdr_Hubble_2.v = vec_add(dvdr_2.v, vec_mul(v_a2_Hubble.v, r2_2.v));

  /* Compute the relative velocity. (This is 0 if the particles move away from
   * each other and negative otherwise) */
  omega_ij.v = vec_fmin(dvdr_Hubble.v, vec_setzero());
  omega_ij_2.v = vec_fmin(dvdr_Hubble_2.v, vec_setzero());
  mu_ij.v = vec_mul(v_fac_mu.v,
                    vec_mul(ri.v, omega_ij.v)); /* This is 0 or negative */
  mu_ij_2.v = vec_mul(
      v_fac_mu.v, vec_mul(ri_2.v, omega_ij_2.v)); /* This is 0 or negative */

  /* Compute signal velocity */
  v_sig.v =
      vec_fnma(vec_set1(const_viscosity_beta), mu_ij.v, vec_add(ci.v, cj.v));
  v_sig_2.v = vec_fnma(vec_set1(const_viscosity_beta), mu_ij_2.v,
                       vec_add(ci.v, cj_2.v));

  /* Now construct the full viscosity term */
  rho_ij.v = vec_mul(vec_set1(0.5f), vec_add(pirho.v, pjrho.v));
  rho_ij_2.v = vec_mul(vec_set1(0.5f), vec_add(pirho.v, pjrho_2.v));

  visc.v = vec_div(
      vec_mul(vec_set1(-0.25f), vec_mul(v_sig.v, vec_mul(mu_ij.v, balsara.v))),
      rho_ij.v);
  visc_2.v =
      vec_div(vec_mul(vec_set1(-0.25f),
                      vec_mul(v_sig_2.v, vec_mul(mu_ij_2.v, balsara_2.v))),
              rho_ij_2.v);

  /* Now, convolve with the kernel */
  visc_term.v =
      vec_mul(vec_set1(0.5f),
              vec_mul(visc.v, vec_mul(vec_add(wi_dr.v, wj_dr.v), ri.v)));
  visc_term_2.v = vec_mul(
      vec_set1(0.5f),
      vec_mul(visc_2.v, vec_mul(vec_add(wi_dr_2.v, wj_dr_2.v), ri_2.v)));

  vector grad_hi_mul_piPOrho2;
  grad_hi_mul_piPOrho2.v = vec_mul(grad_hi.v, piPOrho2.v);

  sph_term.v =
      vec_mul(vec_fma(grad_hi_mul_piPOrho2.v, wi_dr.v,
                      vec_mul(grad_hj.v, vec_mul(pjPOrho2.v, wj_dr.v))),
              ri.v);
  sph_term_2.v =
      vec_mul(vec_fma(grad_hi_mul_piPOrho2.v, wi_dr_2.v,
                      vec_mul(grad_hj_2.v, vec_mul(pjPOrho2_2.v, wj_dr_2.v))),
              ri_2.v);

  /* Eventually get the acceleration */
  acc.v = vec_add(visc_term.v, sph_term.v);
  acc_2.v = vec_add(visc_term_2.v, sph_term_2.v);

  /* Use the force, Luke! */
  piax.v = vec_mul(mj.v, vec_mul(dx.v, acc.v));
  piax_2.v = vec_mul(mj_2.v, vec_mul(dx_2.v, acc_2.v));
  piay.v = vec_mul(mj.v, vec_mul(dy.v, acc.v));
  piay_2.v = vec_mul(mj_2.v, vec_mul(dy_2.v, acc_2.v));
  piaz.v = vec_mul(mj.v, vec_mul(dz.v, acc.v));
  piaz_2.v = vec_mul(mj_2.v, vec_mul(dz_2.v, acc_2.v));

  /* Get the time derivative for h. */
  pih_dt.v =
      vec_div(vec_mul(mj.v, vec_mul(dvdr.v, vec_mul(ri.v, wi_dr.v))), pjrho.v);
  pih_dt_2.v =
      vec_div(vec_mul(mj_2.v, vec_mul(dvdr_2.v, vec_mul(ri_2.v, wi_dr_2.v))),
              pjrho_2.v);

  /* Change in entropy */
  entropy_dt.v = vec_mul(mj.v, vec_mul(visc_term.v, dvdr_Hubble.v));
  entropy_dt_2.v = vec_mul(mj_2.v, vec_mul(visc_term_2.v, dvdr_Hubble_2.v));

  /* Store the forces back on the particles. */
  if (mask_cond) {
    a_hydro_xSum->v = vec_mask_sub(a_hydro_xSum->v, piax.v, mask);
    a_hydro_xSum->v = vec_mask_sub(a_hydro_xSum->v, piax_2.v, mask_2);
    a_hydro_ySum->v = vec_mask_sub(a_hydro_ySum->v, piay.v, mask);
    a_hydro_ySum->v = vec_mask_sub(a_hydro_ySum->v, piay_2.v, mask_2);
    a_hydro_zSum->v = vec_mask_sub(a_hydro_zSum->v, piaz.v, mask);
    a_hydro_zSum->v = vec_mask_sub(a_hydro_zSum->v, piaz_2.v, mask_2);
    h_dtSum->v = vec_mask_sub(h_dtSum->v, pih_dt.v, mask);
    h_dtSum->v = vec_mask_sub(h_dtSum->v, pih_dt_2.v, mask_2);
    v_sigSum->v = vec_fmax(v_sigSum->v, vec_and_mask(v_sig.v, mask));
    v_sigSum->v = vec_fmax(v_sigSum->v, vec_and_mask(v_sig_2.v, mask_2));
    entropy_dtSum->v = vec_mask_add(entropy_dtSum->v, entropy_dt.v, mask);
    entropy_dtSum->v = vec_mask_add(entropy_dtSum->v, entropy_dt_2.v, mask_2);
  } else {
    a_hydro_xSum->v = vec_sub(a_hydro_xSum->v, piax.v);
    a_hydro_xSum->v = vec_sub(a_hydro_xSum->v, piax_2.v);
    a_hydro_ySum->v = vec_sub(a_hydro_ySum->v, piay.v);
    a_hydro_ySum->v = vec_sub(a_hydro_ySum->v, piay_2.v);
    a_hydro_zSum->v = vec_sub(a_hydro_zSum->v, piaz.v);
    a_hydro_zSum->v = vec_sub(a_hydro_zSum->v, piaz_2.v);
    h_dtSum->v = vec_sub(h_dtSum->v, pih_dt.v);
    h_dtSum->v = vec_sub(h_dtSum->v, pih_dt_2.v);
    v_sigSum->v = vec_fmax(v_sigSum->v, v_sig.v);
    v_sigSum->v = vec_fmax(v_sigSum->v, v_sig_2.v);
    entropy_dtSum->v = vec_add(entropy_dtSum->v, entropy_dt.v);
    entropy_dtSum->v = vec_add(entropy_dtSum->v, entropy_dt_2.v);
  }
#else

  error(
      "The Gadget2 serial version of runner_iact_nonsym_force was called when "
      "the vectorised version should have been used.");

#endif
}

#endif

#endif /* SWIFT_GADGET2_HYDRO_IACT_H */<|MERGE_RESOLUTION|>--- conflicted
+++ resolved
@@ -494,22 +494,11 @@
   const float mu_ij = fac_mu * r_inv * omega_ij; /* This is 0 or negative */
 
   /* Signal velocity */
-<<<<<<< HEAD
-  const float v_sig = ci + cj - 3.f * mu_ij;
-  if (isnan(v_sig)) message("v_sig is nan terms %.5e %.5e %.5e ", ci, cj, mu_ij);
-
-  /* Now construct the full viscosity term */
-  const float rho_ij = 0.5f * (rhoi + rhoj);
-  const float visc = -0.25f * const_viscosity_alpha * v_sig * mu_ij *
-                     (balsara_i + balsara_j) / rho_ij;
-  if (isnan(visc)) error("visc is nan terms %.5e %.5e %.5e %.5e %.5e %.5e ", const_viscosity_alpha, v_sig, mu_ij, balsara_i, balsara_j, rho_ij);
-=======
   const float v_sig = ci + cj - const_viscosity_beta * mu_ij;
 
   /* Now construct the full viscosity term */
   const float rho_ij = 0.5f * (rhoi + rhoj);
   const float visc = -0.25f * v_sig * mu_ij * (balsara_i + balsara_j) / rho_ij;
->>>>>>> 52201a05
 
   /* Now, convolve with the kernel */
   const float visc_term = 0.5f * visc * (wi_dr + wj_dr) * r_inv;
@@ -537,15 +526,8 @@
   pj->force.v_sig = max(pj->force.v_sig, v_sig);
 
   /* Change in entropy */
-<<<<<<< HEAD
-  //if (pi->id == 5439098268095) message("Particle id %llu entropy_dt %.5e increment %.5e terms %.5e %.5e %.5e",pi->id,pi->entropy_dt, mj * visc_term * dvdr, mj, visc_term, dvdr);
-  //if (pj->id == 5439098268095) message("Particle id %llu entropy_dt %.5e increment %.5e terms %.5e %.5e %.5e",pj->id,pj->entropy_dt, mi * visc_term * dvdr, mi, visc_term, dvdr);
-  pi->entropy_dt += mj * visc_term * dvdr;
-  pj->entropy_dt += mi * visc_term * dvdr;
-=======
   pi->entropy_dt += mj * visc_term * dvdr_Hubble;
   pj->entropy_dt += mi * visc_term * dvdr_Hubble;
->>>>>>> 52201a05
 
 #ifdef DEBUG_INTERACTIONS_SPH
   /* Update ngb counters */
@@ -635,22 +617,11 @@
   const float mu_ij = fac_mu * r_inv * omega_ij; /* This is 0 or negative */
 
   /* Signal velocity */
-<<<<<<< HEAD
-  const float v_sig = ci + cj - 3.f * mu_ij;
-  if (isnan(v_sig)) message("v_sig is nan terms %.5e %.5e %.5e ", ci, cj, mu_ij);
-
-  /* Now construct the full viscosity term */
-  const float rho_ij = 0.5f * (rhoi + rhoj);
-  const float visc = -0.25f * const_viscosity_alpha * v_sig * mu_ij *
-                     (balsara_i + balsara_j) / rho_ij;
-  if (isnan(visc)) error("visc is nan terms %.5e %.5e %.5e %.5e %.5e %.5e ", const_viscosity_alpha, v_sig, mu_ij, balsara_i, balsara_j, rho_ij);
-=======
   const float v_sig = ci + cj - const_viscosity_beta * mu_ij;
 
   /* Now construct the full viscosity term */
   const float rho_ij = 0.5f * (rhoi + rhoj);
   const float visc = -0.25f * v_sig * mu_ij * (balsara_i + balsara_j) / rho_ij;
->>>>>>> 52201a05
 
   /* Now, convolve with the kernel */
   const float visc_term = 0.5f * visc * (wi_dr + wj_dr) * r_inv;
@@ -672,12 +643,7 @@
   pi->force.v_sig = max(pi->force.v_sig, v_sig);
 
   /* Change in entropy */
-<<<<<<< HEAD
-  //if (pi->id == 5439098268095) message("Particle id %llu entropy_dt %.5e increment %.5e terms %.5e %.5e %.5e",pi->id,pi->entropy_dt, mj * visc_term * dvdr, mj, visc_term, dvdr);
-  pi->entropy_dt += mj * visc_term * dvdr;
-=======
   pi->entropy_dt += mj * visc_term * dvdr_Hubble;
->>>>>>> 52201a05
 
 #ifdef DEBUG_INTERACTIONS_SPH
   /* Update ngb counters */
