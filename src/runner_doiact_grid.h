//
// Created by yuyttenh on 23/03/22.
//

#ifndef SWIFTSIM_RUNNER_DOIACT_GRID_H
#define SWIFTSIM_RUNNER_DOIACT_GRID_H

/* Local headers. */
#ifdef MOVING_MESH
#include "active.h"
#include "cell.h"
#ifdef SHADOWSWIFT_BVH
#include "shadowswift/bvh.h"
#endif
#include "shadowswift/delaunay.h"
#include "shadowswift/shadowswift.h"
#include "timers.h"

__attribute__((always_inline)) INLINE static void runner_build_grid(
    struct runner *r, struct cell *c, int timer) {
  const struct engine *restrict e = r->e;

  TIMER_TIC;

  /* Before doing anyting, reset the grid specific timers for this cell */
  for (int i = 0; i < grid_timers_count; i++) {
    c->grid.extra_info.timers[i] = 0;
  }
  ticks grid_tic;

  /* Anything to do here? */
  if (c->hydro.count == 0) return;
#ifdef SHADOWSWIFT_FIX_PARTICLES
  if (c->grid.voronoi != NULL) return;
#endif

  /* Is the cell active and local? */
  if (!cell_is_active_hydro(c, e) || c->nodeID != e->nodeID)
    error("Running construction task for inactive cell!");

  /* Are we on the construction level? */
  if (c->grid.construction_level != c)
    error("Trying to build grid, but not on construction level!");

  /* Check that cells are drifted to the current time. */
  if (!cell_are_part_drifted(c, e)) error("Interacting undrifted cell.");

  /* Now add ghost particles (i.e. particles from neighbouring cells and/or
   * inactive particles) */

  /* Init the list of unconverged particles (Initially just the active
   * particles) that have to be updated and their search radii. */
  int *pid_unconverged = NULL;
  if ((pid_unconverged =
           (int *)malloc(c->hydro.count * sizeof(*pid_unconverged))) == NULL)
    error("Can't allocate memory for pid_unconverged.");
  double *search_radii = NULL;
  if ((search_radii =
           (double *)malloc(c->hydro.count * sizeof(*search_radii))) == NULL)
    error("Can't allocate memory for search radii.");
  /* Init the list of ghost candidate particles (initially just the inactive
   * particles) */
  int *pid_ghost_candidate = NULL;
  if ((pid_ghost_candidate = (int *)malloc(
           c->hydro.count * sizeof(*pid_ghost_candidate))) == NULL)
    error("Can't allocate memory for pid_ghost_candidate.");

  struct part *parts = c->hydro.parts;
  int count_unconverged = 0, count_ghost = 0;
  float r_max = 0.f;
  for (int i = 0; i < c->hydro.count; i++) {
#ifdef SHADOWSWIFT_FIX_PARTICLES
    /* Just add all the particles at every rebuild (since we will only be
     * building the tesselation at those rebuilds...) */
    pid_unconverged[count_unconverged] = i;
    search_radii[count_unconverged] = 0.;
    r_max = fmaxf(r_max, parts[i].geometry.search_radius);
    ++count_unconverged;
    // Nothing left to do
    continue;
#endif
    if (part_is_active(&parts[i], e)) {
      pid_unconverged[count_unconverged] = i;
      search_radii[count_unconverged] = 0.;
      r_max = fmaxf(r_max, parts[i].geometry.search_radius);
      ++count_unconverged;
    } else {
      pid_ghost_candidate[count_ghost] = i;
      count_ghost++;
      /* Invalidate delaunay vertex of inactive particles */
      parts[i].geometry.delaunay_vertex = -1;
    }
  }

  /* Now that we now the number of active particles, malloc the delaunay */
  struct delaunay *d = delaunay_malloc(c->loc, c->width, count_unconverged);

#ifdef SHADOWSWIFT_BVH
  /* Malloc the bvh */
  grid_tic = getticks();
  struct flat_bvh *bvh = flat_bvh_malloc(count_unconverged);
  /* Build bvh of unconverged particles */
  flat_bvh_populate(bvh, parts, pid_unconverged, count_unconverged);
  c->grid.extra_info.timers[bvh_construction] += getticks() - grid_tic;
#else
  struct flat_bvh *bvh = NULL;
#endif

  /* First add all the active particles to the delaunay tesselation */
  cell_add_local_parts_grid(d, c, parts, bvh, pid_unconverged,
                            count_unconverged);

  /* Now add ghost particles (i.e. particles from neighbouring cells and/or
   * inactive particles) until all active particles have converged */
  const int max_smoothing_iter = e->hydro_properties->max_smoothing_iterations;
  float r_max_unconverged = r_max, r_max_active = 0.f;
  int redo, num_reruns;
  for (num_reruns = 0; count_unconverged > 0 && num_reruns < max_smoothing_iter;
       num_reruns++) {

    /* Add ghost particles from this cell */
    cell_add_ghost_parts_grid_self(d, c, e, parts, bvh, pid_ghost_candidate,
                                   count_ghost, pid_unconverged,
                                   count_unconverged);

    /* Add ghost particles from neighbouring cells */
    for (struct link *l = c->grid.sync_in; l != NULL; l = l->next) {
      if (l->t->type == task_type_self) continue;
      struct cell *c_in = l->t->cj;

      /* Add ghost particles from cj */
      cell_add_ghost_parts_grid_pair(d, c, c_in, e, parts, bvh, pid_unconverged,
                                     r_max_unconverged, count_unconverged);
    }

    if (!e->s->periodic) {
      /* Add boundary particles */
      cell_add_boundary_parts_grid(d, c, parts, pid_unconverged,
                                   count_unconverged);
    }

    /* Check if particles have converged */
    delaunay_get_search_radii(d, parts, pid_unconverged, count_unconverged,
                              search_radii);
    redo = 0;
    for (int i = 0; i < count_unconverged; i++) {
      /* Get a direct pointer on the part. */
      struct part *p = &parts[pid_unconverged[i]];

      float r_new = (float)search_radii[i];
      if (r_new >= p->geometry.search_radius) {
        /* Un-converged particle */
        p->geometry.search_radius =
            fminf(1.01f * r_new, 1.2f * p->geometry.search_radius);
        r_max_unconverged = fmaxf(r_max_unconverged, p->geometry.search_radius);
        pid_unconverged[redo] = pid_unconverged[i];
        redo += 1;
      } else {
        /* Particle has converged. Add a small buffer zone to compensate for
         * particle movement in the next iteration. */
        p->geometry.search_radius = 1.05f * r_new;
      }
      r_max_active = fmaxf(r_max_active, p->geometry.search_radius);
    }
    count_unconverged = redo;
    if (r_max_active > c->dmin) {
      error("Particle search radii grew larger than cell dimensions!");
    }

#ifdef SHADOWSWIFT_BVH
    /* rebuild bvh of unconverged particles */
    grid_tic = getticks();
    flat_bvh_populate(bvh, parts, pid_unconverged, count_unconverged);
    c->grid.extra_info.timers[bvh_rebuild] += getticks() - grid_tic;
#endif
  }

  if (count_unconverged) {
    warning(
        "Search radius failed to converge for the following gas "
        "particles:");
    for (int i = 0; i < count_unconverged; i++) {
      struct part *p = &parts[pid_unconverged[i]];
      warning("ID: %lld, search radius: %g", p->id, p->geometry.search_radius);
    }

    error("Search radius failed to converge on %i particles.",
          count_unconverged);
  }

  /* Finally build the voronoi grid */
<<<<<<< HEAD
  grid_tic = getticks();
=======
  int n_cells = d->vertex_end - d->vertex_start;
>>>>>>> e60c3d1c
  if (c->grid.voronoi == NULL) {
    c->grid.voronoi = voronoi_malloc(n_cells, c->width[0]);
  } else {
    voronoi_reset(c->grid.voronoi, n_cells, c->width[0]);
  }
  voronoi_build(c->grid.voronoi, d, parts);
  c->grid.extra_info.timers[voronoi_construction] += getticks() - grid_tic;

  /* Be clean */
  delaunay_destroy(d);
#ifdef SHADOWSWIFT_BVH
  flat_bvh_destroy(bvh);
#endif
  free(pid_unconverged);
  free(pid_ghost_candidate);
  free(search_radii);

  if (timer) TIMER_TOC(timer_do_grid_construction);
}

#else
/* No grid construction needed */

__attribute__((always_inline)) INLINE static void runner_build_grid(
    struct runner *r, struct cell *c, int timer) {}

#endif

#endif  // SWIFTSIM_RUNNER_DOIACT_GRID_H<|MERGE_RESOLUTION|>--- conflicted
+++ resolved
@@ -189,11 +189,8 @@
   }
 
   /* Finally build the voronoi grid */
-<<<<<<< HEAD
+  int n_cells = d->vertex_end - d->vertex_start;
   grid_tic = getticks();
-=======
-  int n_cells = d->vertex_end - d->vertex_start;
->>>>>>> e60c3d1c
   if (c->grid.voronoi == NULL) {
     c->grid.voronoi = voronoi_malloc(n_cells, c->width[0]);
   } else {
