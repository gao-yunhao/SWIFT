--- conflicted
+++ resolved
@@ -771,23 +771,14 @@
                       size_t* Ndarkmatter, size_t* Ngparts,
                       size_t* Ngparts_background, size_t* Nnuparts,
                       size_t* Nsinks, size_t* Nstars, size_t* Nblackholes,
-<<<<<<< HEAD
                       int* flag_entropy, const int with_hydro,
                       const int with_gravity, const int with_sink,
                       const int with_stars, const int with_black_holes,
-                      const int with_cosmology, const int cleanup_h,
+                      const int with_cosmology, int with_sidm,, const int cleanup_h,
                       const int cleanup_sqrt_a, const double h, const double a,
                       const int mpi_rank, const int mpi_size, MPI_Comm comm,
                       MPI_Info info, const int n_threads, const int dry_run,
                       const int remap_ids, struct ic_info* ics_metadata) {
-=======
-                      int* flag_entropy, int with_hydro, int with_gravity,
-                      int with_sink, int with_stars, int with_black_holes, int with_sidm,
-                      int with_cosmology, int cleanup_h, int cleanup_sqrt_a,
-                      double h, double a, int mpi_rank, int mpi_size,
-                      MPI_Comm comm, MPI_Info info, int n_threads, int dry_run,
-                      int remap_ids) {
->>>>>>> cb1e82d8
 
   hid_t h_file = 0, h_grp = 0;
   /* GADGET has only cubic boxes (in cosmological mode) */
@@ -1017,8 +1008,6 @@
     bzero(*gparts, *Ngparts * sizeof(struct gpart));
   }
 
-
-
   /* message("Allocated %8.2f MB for particles.", *N * sizeof(struct part) /
    * (1024.*1024.)); */
 
@@ -1130,7 +1119,6 @@
 
   /* If we are remapping ParticleIDs later, start by setting them to 1. */
   if (remap_ids) io_set_ids_to_one(*gparts, *Ngparts);
-
 
   if (!dry_run && with_gravity) {
 
@@ -1521,14 +1509,11 @@
   const int with_DM_background = e->s->with_DM_background;
   const int with_DM = e->s->with_DM;
   const int with_neutrinos = e->s->with_neutrinos;
-<<<<<<< HEAD
   const int with_hydro = (e->policy & engine_policy_hydro) ? 1 : 0;
   const int with_stars = (e->policy & engine_policy_stars) ? 1 : 0;
   const int with_black_hole = (e->policy & engine_policy_black_holes) ? 1 : 0;
   const int with_sink = (e->policy & engine_policy_sinks) ? 1 : 0;
-=======
-  const int with_sidm = e->policy & engine_policy_sidm;
->>>>>>> cb1e82d8
+  const int with_sidm = (e->policy & engine_policy_sidm) ? 1 : 0;
 #ifdef HAVE_VELOCIRAPTOR
   const int with_stf = (e->policy & engine_policy_structure_finding) &&
                        (e->s->gpart_group_data != NULL);
@@ -1543,59 +1528,6 @@
   const size_t Nstars = e->s->nr_sparts;
   const size_t Nsinks = e->s->nr_sinks;
   const size_t Nblackholes = e->s->nr_bparts;
-  const size_t Nbaryons = Ngas + Nstars + Nblackholes + Nsinks;
-
-  size_t Ndm_background = 0;
-  size_t Ndm = 0;
-  if (with_DM_background) {
-    Ndm_background = io_count_dm_background_gparts(gparts, Ntot);
-  }
-  size_t Ndm_neutrino = 0;
-  if (with_neutrinos) {
-    Ndm_neutrino = io_count_dm_neutrino_gparts(gparts, Ntot);
-  }
-  if (with_sidm) {
-      Ndm = e->s->nr_dmparts;
-  } else {
-      Ndm = Ntot > 0 ? Ntot - Nbaryons - Ndm_background - Ndm_neutrino : 0;
-  }
-
-  /* Number of particles that we will write */
-  size_t Ntot_written =
-      e->s->nr_gparts - e->s->nr_inhibited_gparts - e->s->nr_extra_gparts;
-  size_t Ngas_written =
-      e->s->nr_parts - e->s->nr_inhibited_parts - e->s->nr_extra_parts;
-  size_t Nsinks_written =
-      e->s->nr_sinks - e->s->nr_inhibited_sinks - e->s->nr_extra_sinks;
-  size_t Nstars_written =
-      e->s->nr_sparts - e->s->nr_inhibited_sparts - e->s->nr_extra_sparts;
-  size_t Nblackholes_written =
-      e->s->nr_bparts - e->s->nr_inhibited_bparts - e->s->nr_extra_bparts;
-  size_t Nbaryons_written =
-      Ngas_written + Nstars_written + Nblackholes_written + Nsinks_written;
-  size_t Ndm_written = 0;
-  if (with_sidm) {
-      Ndm_written = e->s->nr_dmparts - e->s->nr_inhibited_dmparts - e->s->nr_extra_dmparts;
-  } else {
-      Ndm_written = Ntot_written > 0 ? Ntot_written - Nbaryons_written - Ndm_background - Ndm_neutrino : 0;
-  }
-
-  /* Compute offset in the file and total number of particles */
-  size_t N[swift_type_count] = {
-      Ngas_written,   Ndm_written,         Ndm_background, Nsinks_written,
-      Nstars_written, Nblackholes_written, Ndm_neutrino};
-  long long N_total[swift_type_count] = {0};
-  long long offset[swift_type_count] = {0};
-  MPI_Exscan(N, offset, swift_type_count, MPI_LONG_LONG_INT, MPI_SUM, comm);
-  for (int ptype = 0; ptype < swift_type_count; ++ptype)
-    N_total[ptype] = offset[ptype] + N[ptype];
-
-  /* The last rank now has the correct N_total. Let's
-   * broadcast from there */
-  MPI_Bcast(N_total, swift_type_count, MPI_LONG_LONG_INT, mpi_size - 1, comm);
-
-  /* Now everybody konws its offset and the total number of
-   * particles of each type */
 
 #ifdef IO_SPEED_MEASUREMENT
   ticks tic = getticks();
@@ -1656,8 +1588,8 @@
   }
 
   /* Number of particles that we will write */
-  /*size_t Ngas_written, Ndm_written, Ndm_background, Ndm_neutrino,
-      Nsinks_written, Nstars_written, Nblackholes_written;*/
+  size_t Ngas_written, Ndm_written, Ndm_background, Ndm_neutrino,
+      Nsinks_written, Nstars_written, Nblackholes_written;
 
   if (subsample[swift_type_gas]) {
     Ngas_written = io_count_gas_to_write(e->s, /*subsample=*/1,
@@ -1717,11 +1649,11 @@
   }
 
   /* Compute offset in the file and total number of particles */
-  /*size_t N[swift_type_count] = {
+  size_t N[swift_type_count] = {
       Ngas_written,   Ndm_written,         Ndm_background, Nsinks_written,
       Nstars_written, Nblackholes_written, Ndm_neutrino};
   long long N_total[swift_type_count] = {0};
-  long long offset[swift_type_count] = {0};*/
+  long long offset[swift_type_count] = {0};
   MPI_Exscan(N, offset, swift_type_count, MPI_LONG_LONG_INT, MPI_SUM, comm);
   for (int ptype = 0; ptype < swift_type_count; ++ptype)
     N_total[ptype] = offset[ptype] + N[ptype];
