/*******************************************************************************
 * This file is part of SWIFT.
 * Copyright (c) 2016 Peter W. Draper (p.w.draper@durham.ac.uk)
 *                    Pedro Gonnet (pedro.gonnet@durham.ac.uk)
 *
 * This program is free software: you can redistribute it and/or modify
 * it under the terms of the GNU Lesser General Public License as published
 * by the Free Software Foundation, either version 3 of the License, or
 * (at your option) any later version.
 *
 * This program is distributed in the hope that it will be useful,
 * but WITHOUT ANY WARRANTY; without even the implied warranty of
 * MERCHANTABILITY or FITNESS FOR A PARTICULAR PURPOSE.  See the
 * GNU General Public License for more details.
 *
 * You should have received a copy of the GNU Lesser General Public License
 * along with this program.  If not, see <http://www.gnu.org/licenses/>.
 *
 ******************************************************************************/

/**
 *  @file partition.c
 *  @brief file of various techniques for partitioning and repartitioning
 *  a grid of cells into geometrically connected regions and distributing
 *  these around a number of MPI nodes.
 *
 *  Currently supported partitioning types: grid, vectorise and METIS/ParMETIS.
 */

/* Config parameters. */
#include "../config.h"

/* Standard headers. */
#include <float.h>
#include <math.h>
#include <stdio.h>
#include <stdlib.h>
#include <strings.h>

/* Include int min and max values. Define these limits in C++ as well. */
#define __STDC_LIMIT_MACROS
#include <stdint.h>

/* MPI headers. */
#ifdef WITH_MPI
#include <mpi.h>
/* METIS/ParMETIS headers only used when MPI is also available. */
#ifdef HAVE_PARMETIS
#include <parmetis.h>
#endif
#ifdef HAVE_METIS
#include <metis.h>
#endif
#endif

/* Local headers. */
#include "debug.h"
#include "engine.h"
#include "error.h"
#include "partition.h"
#include "restart.h"
#include "space.h"
#include "tools.h"

/* Simple descriptions of initial partition types for reports. */
const char *initial_partition_name[] = {
    "axis aligned grids of cells", "vectorized point associated cells",
    "memory balanced, using particle weighted cells",
    "similar sized regions, using unweighted cells"};

/* Simple descriptions of repartition types for reports. */
const char *repartition_name[] = {
    "none", "edge and vertex task cost weights", "task cost edge weights",
    "task cost vertex weights",
    "vertex task costs and edge delta timebin weights"};

/* Local functions, if needed. */
static int check_complete(struct space *s, int verbose, int nregions);

#if defined(WITH_MPI) && (defined(HAVE_METIS) || defined(HAVE_PARMETIS))
/*
 * Repartition fixed costs per type/subtype. These are determined from the
 * statistics output produced when running with task debugging enabled.
 */
static double repartition_costs[task_type_count][task_subtype_count];
static void repart_init_fixed_costs(int policy);
#endif

/*  Vectorisation support */
/*  ===================== */

#if defined(WITH_MPI)
/**
 *  @brief Pick a number of cell positions from a vectorised list.
 *
 *  Vectorise the cell space and pick positions in it for the number of
 *  expected regions using a single step. Vectorisation is guaranteed
 *  to work, providing there are more cells than regions.
 *
 *  @param s the space.
 *  @param nregions the number of regions
 *  @param samplecells the list of sample cell positions, size of 3*nregions
 */
static void pick_vector(struct space *s, int nregions, int *samplecells) {

  /* Get length of space and divide up. */
  int length = s->cdim[0] * s->cdim[1] * s->cdim[2];
  if (nregions > length) {
    error("Too few cells (%d) for this number of regions (%d)", length,
          nregions);
  }

  int step = length / nregions;
  int n = 0;
  int m = 0;
  int l = 0;

  for (int i = 0; i < s->cdim[0]; i++) {
    for (int j = 0; j < s->cdim[1]; j++) {
      for (int k = 0; k < s->cdim[2]; k++) {
        if (n == 0 && l < nregions) {
          samplecells[m++] = i;
          samplecells[m++] = j;
          samplecells[m++] = k;
          l++;
        }
        n++;
        if (n == step) n = 0;
      }
    }
  }
}
#endif

#if defined(WITH_MPI)
/**
 * @brief Partition the space.
 *
 * Using the sample positions as seeds pick cells that are geometrically
 * closest and apply the partition to the space.
 */
static void split_vector(struct space *s, int nregions, int *samplecells) {
  int n = 0;
  for (int i = 0; i < s->cdim[0]; i++) {
    for (int j = 0; j < s->cdim[1]; j++) {
      for (int k = 0; k < s->cdim[2]; k++) {
        int select = -1;
        float rsqmax = FLT_MAX;
        int m = 0;
        for (int l = 0; l < nregions; l++) {
          float dx = samplecells[m++] - i;
          float dy = samplecells[m++] - j;
          float dz = samplecells[m++] - k;
          float rsq = (dx * dx + dy * dy + dz * dz);
          if (rsq < rsqmax) {
            rsqmax = rsq;
            select = l;
          }
        }
        s->cells_top[n++].nodeID = select;
      }
    }
  }
}
#endif

  /* METIS/ParMETIS support (optional)
   * =================================
   *
   * METIS/ParMETIS partitions using a multi-level k-way scheme. We support
   * using this in a unweighted scheme, which works well and seems to be
   * guaranteed, and a weighted by the number of particles scheme.
   *
   * Repartitioning is based on ParMETIS and uses weights determined from the
   * estimated costs that a cells tasks will take or the relative time bins of
   * the cells next updates.
   */

#if defined(WITH_MPI) && (defined(HAVE_METIS) || defined(HAVE_PARMETIS))
/**
 * @brief Fill the adjncy array defining the graph of cells in a space.
 *
 * See the ParMETIS and METIS manuals if you want to understand this
 * format. The cell graph consists of all nodes as vertices with edges as the
 * connections to all neighbours, so we have 26 per vertex. Note you will
 * also need an xadj array, for METIS that would be:
 *
 *   xadj[0] = 0;
 *   for (int k = 0; k < s->nr_cells; k++) xadj[k + 1] = xadj[k] + 26;
 *
 * but each rank needs a different xadj when using ParMETIS.
 *
 * @param s the space of cells.
 * @param adjncy the adjncy array to fill, must be of size 26 * the number of
 *               cells in the space.
 * @param xadj the METIS xadj array to fill, must be of size
 *             number of cells in space + 1. NULL for not used.
 */
static void graph_init(struct space *s, idx_t *adjncy, idx_t *xadj) {

  /* Loop over all cells in the space. */
  int cid = 0;
  for (int l = 0; l < s->cdim[0]; l++) {
    for (int m = 0; m < s->cdim[1]; m++) {
      for (int n = 0; n < s->cdim[2]; n++) {

        /* Visit all neighbours of this cell, wrapping space at edges. */
        int p = 0;
        for (int i = -1; i <= 1; i++) {
          int ii = l + i;
          if (ii < 0)
            ii += s->cdim[0];
          else if (ii >= s->cdim[0])
            ii -= s->cdim[0];
          for (int j = -1; j <= 1; j++) {
            int jj = m + j;
            if (jj < 0)
              jj += s->cdim[1];
            else if (jj >= s->cdim[1])
              jj -= s->cdim[1];
            for (int k = -1; k <= 1; k++) {
              int kk = n + k;
              if (kk < 0)
                kk += s->cdim[2];
              else if (kk >= s->cdim[2])
                kk -= s->cdim[2];

              /* If not self, record id of neighbour. */
              if (i || j || k) {
                adjncy[cid * 26 + p] = cell_getid(s->cdim, ii, jj, kk);
                p++;
              }
            }
          }
        }

        /* Next cell. */
        cid++;
      }
    }
  }

  /* If given set METIS xadj. */
  if (xadj != NULL) {
    xadj[0] = 0;
    for (int k = 0; k < s->nr_cells; k++) xadj[k + 1] = xadj[k] + 26;
  }
}
#endif

#if defined(WITH_MPI) && (defined(HAVE_METIS) || defined(HAVE_PARMETIS))
struct counts_mapper_data {
  double *counts;
  size_t size;
  struct space *s;
};

/* Generic function for accumulating sized counts for TYPE parts. Note uses
 * local memory to reduce contention, the amount of memory required is
 * precalculated by an additional loop determining the range of cell IDs. */
#define ACCUMULATE_SIZES_MAPPER(TYPE)                                          \
  accumulate_sizes_mapper_##TYPE(void *map_data, int num_elements,             \
                                 void *extra_data) {                           \
    struct TYPE *parts = (struct TYPE *)map_data;                              \
    struct counts_mapper_data *mydata =                                        \
        (struct counts_mapper_data *)extra_data;                               \
    double size = mydata->size;                                                \
    int *cdim = mydata->s->cdim;                                               \
    double iwidth[3] = {mydata->s->iwidth[0], mydata->s->iwidth[1],            \
                        mydata->s->iwidth[2]};                                 \
    double dim[3] = {mydata->s->dim[0], mydata->s->dim[1], mydata->s->dim[2]}; \
    double *lcounts = NULL;                                                    \
    int lcid = mydata->s->nr_cells;                                            \
    int ucid = 0;                                                              \
    for (int k = 0; k < num_elements; k++) {                                   \
      for (int j = 0; j < 3; j++) {                                            \
        if (parts[k].x[j] < 0.0)                                               \
          parts[k].x[j] += dim[j];                                             \
        else if (parts[k].x[j] >= dim[j])                                      \
          parts[k].x[j] -= dim[j];                                             \
      }                                                                        \
      const int cid =                                                          \
          cell_getid(cdim, parts[k].x[0] * iwidth[0],                          \
                     parts[k].x[1] * iwidth[1], parts[k].x[2] * iwidth[2]);    \
      if (cid > ucid) ucid = cid;                                              \
      if (cid < lcid) lcid = cid;                                              \
    }                                                                          \
    int nused = ucid - lcid + 1;                                               \
    if ((lcounts = (double *)calloc(sizeof(double), nused)) == NULL)           \
      error("Failed to allocate counts thread-specific buffer");               \
    for (int k = 0; k < num_elements; k++) {                                   \
      const int cid =                                                          \
          cell_getid(cdim, parts[k].x[0] * iwidth[0],                          \
                     parts[k].x[1] * iwidth[1], parts[k].x[2] * iwidth[2]);    \
      lcounts[cid - lcid] += size;                                             \
    }                                                                          \
    for (int k = 0; k < nused; k++)                                            \
      atomic_add_d(&mydata->counts[k + lcid], lcounts[k]);                     \
    free(lcounts);                                                             \
  }

/**
 * @brief Accumulate the sized counts of particles per cell.
 * Threadpool helper for accumulating the counts of particles per cell.
 *
 * part version.
 */
static void ACCUMULATE_SIZES_MAPPER(part);

/**
 * @brief Accumulate the sized counts of particles per cell.
 * Threadpool helper for accumulating the counts of particles per cell.
 *
 * gpart version.
 */
static void ACCUMULATE_SIZES_MAPPER(gpart);

/**
 * @brief Accumulate the sized counts of particles per cell.
 * Threadpool helper for accumulating the counts of particles per cell.
 *
 * spart version.
 */
static void ACCUMULATE_SIZES_MAPPER(spart);

/**
 * @brief Accumulate total memory size in particles per cell.
 *
 * @param s the space containing the cells.
 * @param counts the number of bytes in particles per cell. Should be
 *               allocated as size s->nr_cells.
 */
static void accumulate_sizes(struct space *s, double *counts) {

  bzero(counts, sizeof(double) * s->nr_cells);

  struct counts_mapper_data mapper_data;
  mapper_data.counts = counts;
  mapper_data.s = s;

  double hsize = (double)sizeof(struct part);
  mapper_data.size = hsize;
  threadpool_map(&s->e->threadpool, accumulate_sizes_mapper_part, s->parts,
                 s->nr_parts, sizeof(struct part), space_splitsize,
                 &mapper_data);

  double gsize = (double)sizeof(struct gpart);
  mapper_data.size = gsize;
  threadpool_map(&s->e->threadpool, accumulate_sizes_mapper_gpart, s->gparts,
                 s->nr_gparts, sizeof(struct gpart), space_splitsize,
                 &mapper_data);

  double ssize = (double)sizeof(struct spart);
  mapper_data.size = ssize;
  threadpool_map(&s->e->threadpool, accumulate_sizes_mapper_spart, s->sparts,
                 s->nr_sparts, sizeof(struct spart), space_splitsize,
                 &mapper_data);

  /* Keep the sum of particles across all ranks in the range of IDX_MAX. */
  if ((s->e->total_nr_parts * hsize + s->e->total_nr_gparts * gsize +
       s->e->total_nr_sparts * ssize) > (double)IDX_MAX) {
    double vscale =
        (double)(IDX_MAX - 1000) /
        (double)(s->e->total_nr_parts * hsize + s->e->total_nr_gparts * gsize +
                 s->e->total_nr_sparts * ssize);
    for (int k = 0; k < s->nr_cells; k++) counts[k] *= vscale;
  }
}
#endif

#if defined(WITH_MPI) && (defined(HAVE_METIS) || defined(HAVE_PARMETIS))
/**
 * @brief Apply METIS cell-list partitioning to a cell structure.
 *
 * @param s the space containing the cells to split into regions.
 * @param nregions number of regions.
 * @param celllist list of regions for each cell.
 */
static void split_metis(struct space *s, int nregions, int *celllist) {

  for (int i = 0; i < s->nr_cells; i++) s->cells_top[i].nodeID = celllist[i];

  /* To check or visualise the partition dump all the cells. */
  /*dumpCellRanks("metis_partition", s->cells_top, s->nr_cells);*/
}
#endif

#if defined(WITH_MPI) && (defined(HAVE_METIS) || defined(HAVE_PARMETIS))

/* qsort support. */
struct indexval {
  int index;
  int count;
  int old_val;
  int new_val;
};
static int indexvalcmp(const void *p1, const void *p2) {
  const struct indexval *iv1 = (const struct indexval *)p1;
  const struct indexval *iv2 = (const struct indexval *)p2;
  return iv2->count - iv1->count;
}

/**
 * @brief Check if there is a permutation of the region indices of our cells
 *        that will reduce the amount of particle movement and return it.
 *
 * @param newlist the new list of regions for our cells.
 * @param oldlist the old list of regions for our cells.
 * @param nregions the number of regions.
 * @param ncells the number of cells.
 * @param permlist the permutation of the newlist.
 */
void permute_regions(int *newlist, int *oldlist, int nregions, int ncells,
                     int *permlist) {

  /* We want a solution in which the current region assignments of the cells
   * are preserved when possible, to avoid unneccesary particle movement.  So
   * create a 2d-array of counts of cells that are common to all pairs of old
   * and new lists. Each element of the array has a count of cells and an
   * unique index so we can sort into decreasing counts.
   */
  int indmax = nregions * nregions;
  struct indexval *ivs = NULL;
  if ((ivs = (struct indexval *)malloc(sizeof(struct indexval) * indmax)) ==
      NULL)
    error("Failed to allocate ivs structs");
  bzero(ivs, sizeof(struct indexval) * indmax);

  for (int k = 0; k < ncells; k++) {
    int index = newlist[k] + nregions * oldlist[k];
    ivs[index].count++;
    ivs[index].index = index;
    ivs[index].old_val = oldlist[k];
    ivs[index].new_val = newlist[k];
  }
  qsort(ivs, indmax, sizeof(struct indexval), indexvalcmp);

  /* Go through the ivs using the largest counts first, these are the
   * regions with the most cells in common, old partition to new. If not
   * returning the permutation, avoid the associated work. */
  int *oldmap = NULL;
  int *newmap = NULL;
  oldmap = permlist; /* Reuse this */
  if ((newmap = (int *)malloc(sizeof(int) * nregions)) == NULL)
    error("Failed to allocate newmap array");

  for (int k = 0; k < nregions; k++) {
    oldmap[k] = -1;
    newmap[k] = -1;
  }

  for (int k = 0; k < indmax; k++) {

    /* Stop when all regions with common cells have been considered. */
    if (ivs[k].count == 0) break;

    /* Store old and new IDs, if not already used. */
    if (newmap[ivs[k].new_val] == -1 && oldmap[ivs[k].old_val] == -1) {
      newmap[ivs[k].new_val] = ivs[k].old_val;
      oldmap[ivs[k].old_val] = ivs[k].new_val;
    }
  }

  /* Handle any regions that did not get selected by picking an unused rank
   * from oldmap and assigning to newmap. */
  int spare = 0;
  for (int k = 0; k < nregions; k++) {
    if (newmap[k] == -1) {
      for (int j = spare; j < nregions; j++) {
        if (oldmap[j] == -1) {
          newmap[k] = j;
          oldmap[j] = j;
          spare = j;
          break;
        }
      }
    }
  }

  /* Permute the newlist into this order. */
  for (int k = 0; k < ncells; k++) {
    permlist[k] = newmap[newlist[k]];
  }
  free(newmap);
  free(ivs);
}
#endif

#if defined(WITH_MPI) && defined(HAVE_PARMETIS)
/**
 * @brief Partition the given space into a number of connected regions using
 *        ParMETIS.
 *
 * Split the space using PARMETIS to derive a partitions using the
 * given edge and vertex weights. If no weights are given then an
 * unweighted partition is performed. If refine is set then an existing
 * partition is assumed to be present from the last call to this routine
 * in the celllist argument, that will get a refined partition, not a new
 * one.
 *
 * Assumes MPI is up and running and the number of ranks is the same as the
 * number of regions.
 *
 * @param nodeID our nodeID.
 * @param s the space of cells to partition.
 * @param nregions the number of regions required in the partition.
 * @param vertexw weights for the cells, sizeof number of cells if used,
 *        NULL for unit weights. Need to be in the range of idx_t.
 * @param edgew weights for the graph edges between all cells, sizeof number
 *        of cells * 26 if used, NULL for unit weights. Need to be packed
 *        in CSR format, so same as adjncy array. Need to be in the range of
 *        idx_t.
 * @param refine whether to refine an existing partition, or create a new one.
 * @param adaptive whether to use an adaptive reparitition of an existing
 *        partition or simple refinement. Adaptive repartition is controlled
 *        by the itr parameter.
 * @param itr the ratio of inter-process communication time to data
 *            redistribution time. Used to weight repartitioning edge cuts
 *            when refine and adaptive are true.
 * @param celllist on exit this contains the ids of the selected regions,
 *        size of number of cells. If refine is 1, then this should contain
 *        the old partition on entry.
 */
static void pick_parmetis(int nodeID, struct space *s, int nregions,
                          double *vertexw, double *edgew, int refine,
                          int adaptive, float itr, int *celllist) {

  int res;
  MPI_Comm comm;
  MPI_Comm_dup(MPI_COMM_WORLD, &comm);

  /* Total number of cells. */
  int ncells = s->cdim[0] * s->cdim[1] * s->cdim[2];

  /* Nothing much to do if only using a single MPI rank. */
  if (nregions == 1) {
    for (int i = 0; i < ncells; i++) celllist[i] = 0;
    return;
  }

  /* We all get one of these with the same content. It defines the ranges of
   * vertices that are found on each rank. This contiguity constraint seems to
   * stop efficient local processing, since our cell distributions do not
   * meet this requirement. That means the graph and related information needs
   * to be all brought to one node and redistributed for processing in
   * approproiate batches. */
  idx_t *vtxdist;
  if ((vtxdist = (idx_t *)malloc(sizeof(idx_t) * (nregions + 1))) == NULL)
    error("Failed to allocate vtxdist buffer.");

  if (nodeID == 0) {

    /* Construct vtxdist and send it to all ranks. Each rank gets an equal
     * number of vertices. */
    vtxdist[0] = 0;
    int k = ncells;
    for (int i = 0; i < nregions; i++) {
      int l = k / (nregions - i);
      vtxdist[i + 1] = vtxdist[i] + l;
      k -= l;
    }
    res = MPI_Bcast((void *)vtxdist, nregions + 1, IDX_T, 0, comm);
    if (res != MPI_SUCCESS) mpi_error(res, "Failed to broadcast vtxdist.");

  } else {
    res = MPI_Bcast((void *)vtxdist, nregions + 1, IDX_T, 0, comm);
    if (res != MPI_SUCCESS) mpi_error(res, "Failed to broadcast vtxdist.");
  }

  /* Number of cells on this node and space for the expected arrays. */
  int nverts = vtxdist[nodeID + 1] - vtxdist[nodeID];

  idx_t *xadj = NULL;
  if ((xadj = (idx_t *)malloc(sizeof(idx_t) * (nverts + 1))) == NULL)
    error("Failed to allocate xadj buffer.");

  idx_t *adjncy = NULL;
  if ((adjncy = (idx_t *)malloc(sizeof(idx_t) * 26 * nverts)) == NULL)
    error("Failed to allocate adjncy array.");

  idx_t *weights_v = NULL;
  if (vertexw != NULL)
    if ((weights_v = (idx_t *)malloc(sizeof(idx_t) * nverts)) == NULL)
      error("Failed to allocate vertex weights array");

  idx_t *weights_e = NULL;
  if (edgew != NULL)
    if ((weights_e = (idx_t *)malloc(26 * sizeof(idx_t) * nverts)) == NULL)
      error("Failed to allocate edge weights array");

  idx_t *regionid = NULL;
  if ((regionid = (idx_t *)malloc(sizeof(idx_t) * (nverts + 1))) == NULL)
    error("Failed to allocate regionid array");

  /* Prepare MPI requests for the asynchronous communications */
  MPI_Request *reqs;
  if ((reqs = (MPI_Request *)malloc(sizeof(MPI_Request) * 5 * nregions)) ==
      NULL)
    error("Failed to allocate MPI request list.");
  for (int k = 0; k < 5 * nregions; k++) reqs[k] = MPI_REQUEST_NULL;

  MPI_Status *stats;
  if ((stats = (MPI_Status *)malloc(sizeof(MPI_Status) * 5 * nregions)) == NULL)
    error("Failed to allocate MPI status list.");

  /* Only use one rank to organize everything. */
  if (nodeID == 0) {

    /* Space for largest lists. */
    idx_t *full_xadj = NULL;
    if ((full_xadj =
             (idx_t *)malloc(sizeof(idx_t) * (ncells + nregions + 1))) == NULL)
      error("Failed to allocate xadj buffer.");
    idx_t *full_adjncy = NULL;
    if ((full_adjncy = (idx_t *)malloc(sizeof(idx_t) * 26 * ncells)) == NULL)
      error("Failed to allocate adjncy array.");
    idx_t *full_weights_v = NULL;
    if (weights_v != NULL)
      if ((full_weights_v = (idx_t *)malloc(sizeof(idx_t) * ncells)) == NULL)
        error("Failed to allocate vertex weights array");
    idx_t *full_weights_e = NULL;
    if (weights_e != NULL)
      if ((full_weights_e = (idx_t *)malloc(26 * sizeof(idx_t) * ncells)) ==
          NULL)
        error("Failed to allocate edge weights array");

    idx_t *full_regionid = NULL;
    if (refine) {
      if ((full_regionid = (idx_t *)malloc(sizeof(idx_t) * ncells)) == NULL)
        error("Failed to allocate regionid array");
    }

    /* Define the cell graph. */
    graph_init(s, full_adjncy, NULL);

    /* xadj is set for each rank, different to serial version in that each
     * rank starts with 0 */
    for (int rank = 0, j = 0; rank < nregions; rank++) {

      /* Number of vertices for this rank. */
      int nvt = vtxdist[rank + 1] - vtxdist[rank];

      /* Start from 0, and step forward 26 edges each value. */
      full_xadj[j] = 0;
      for (int k = 0; k <= nvt; k++) {
        full_xadj[j + 1] = full_xadj[j] + 26;
        j++;
      }
    }

    /* Init the vertex weights array. */
    if (vertexw != NULL) {
      for (int k = 0; k < ncells; k++) {
        if (vertexw[k] > 1) {
          full_weights_v[k] = vertexw[k];
        } else {
          full_weights_v[k] = 1;
        }
      }

#ifdef SWIFT_DEBUG_CHECKS
      /* Check weights are all in range. */
      int failed = 0;
      for (int k = 0; k < ncells; k++) {
        if ((idx_t)vertexw[k] < 0) {
          message("Input vertex weight out of range: %ld", (long)vertexw[k]);
          failed++;
        }
        if (full_weights_v[k] < 1) {
          message("Used vertex weight  out of range: %" PRIDX,
                  full_weights_v[k]);
          failed++;
        }
      }
      if (failed > 0) error("%d vertex weights are out of range", failed);
#endif
    }

    /* Init the edges weights array. */
    if (edgew != NULL) {
      for (int k = 0; k < 26 * ncells; k++) {
        if (edgew[k] > 1) {
          full_weights_e[k] = edgew[k];
        } else {
          full_weights_e[k] = 1;
        }
      }

#ifdef SWIFT_DEBUG_CHECKS
      /* Check weights are all in range. */
      int failed = 0;
      for (int k = 0; k < 26 * ncells; k++) {

        if ((idx_t)edgew[k] < 0) {
          message("Input edge weight out of range: %ld", (long)edgew[k]);
          failed++;
        }
        if (full_weights_e[k] < 1) {
          message("Used edge weight out of range: %" PRIDX, full_weights_e[k]);
          failed++;
        }
      }
      if (failed > 0) error("%d edge weights are out of range", failed);
#endif
    }

    /* Dump graphs to disk files for testing. ParMETIS xadj isn't right for
     * a dump, so make a serial-like version. */
    /*{
      idx_t *tmp_xadj =
          (idx_t *)malloc(sizeof(idx_t) * (ncells + nregions + 1));
      tmp_xadj[0] = 0;
      for (int k = 0; k < ncells; k++) tmp_xadj[k + 1] = tmp_xadj[k] + 26;
      dumpMETISGraph("parmetis_graph", ncells, 1, tmp_xadj, full_adjncy,
                     full_weights_v, NULL, full_weights_e);
      free(tmp_xadj);
      }*/

    /* Send ranges to the other ranks and keep our own. */
    for (int rank = 0, j1 = 0, j2 = 0, j3 = 0; rank < nregions; rank++) {
      int nvt = vtxdist[rank + 1] - vtxdist[rank];

      if (refine)
        for (int i = 0; i < nvt; i++) full_regionid[j3 + i] = celllist[j3 + i];

      if (rank == 0) {
        memcpy(xadj, &full_xadj[j1], sizeof(idx_t) * (nvt + 1));
        memcpy(adjncy, &full_adjncy[j2], sizeof(idx_t) * nvt * 26);
        if (weights_e != NULL)
          memcpy(weights_e, &full_weights_e[j2], sizeof(idx_t) * nvt * 26);
        if (weights_v != NULL)
          memcpy(weights_v, &full_weights_v[j3], sizeof(idx_t) * nvt);
        if (refine) memcpy(regionid, full_regionid, sizeof(idx_t) * nvt);

      } else {
        res = MPI_Isend(&full_xadj[j1], nvt + 1, IDX_T, rank, 0, comm,
                        &reqs[5 * rank + 0]);
        if (res == MPI_SUCCESS)
          res = MPI_Isend(&full_adjncy[j2], nvt * 26, IDX_T, rank, 1, comm,
                          &reqs[5 * rank + 1]);
        if (res == MPI_SUCCESS && weights_e != NULL)
          res = MPI_Isend(&full_weights_e[j2], nvt * 26, IDX_T, rank, 2, comm,
                          &reqs[5 * rank + 2]);
        if (res == MPI_SUCCESS && weights_v != NULL)
          res = MPI_Isend(&full_weights_v[j3], nvt, IDX_T, rank, 3, comm,
                          &reqs[5 * rank + 3]);
        if (refine && res == MPI_SUCCESS)
          res = MPI_Isend(&full_regionid[j3], nvt, IDX_T, rank, 4, comm,
                          &reqs[5 * rank + 4]);
        if (res != MPI_SUCCESS) mpi_error(res, "Failed to send graph data");
      }
      j1 += nvt + 1;
      j2 += nvt * 26;
      j3 += nvt;
    }

    /* Wait for all sends to complete. */
    int result;
    if ((result = MPI_Waitall(5 * nregions, reqs, stats)) != MPI_SUCCESS) {
      for (int k = 0; k < 5 * nregions; k++) {
        char buff[MPI_MAX_ERROR_STRING];
        MPI_Error_string(stats[k].MPI_ERROR, buff, &result);
        message("send request from source %i, tag %i has error '%s'.",
                stats[k].MPI_SOURCE, stats[k].MPI_TAG, buff);
      }
      error("Failed during waitall sending repartition data.");
    }

    /* Clean up. */
    if (weights_v != NULL) free(full_weights_v);
    if (weights_e != NULL) free(full_weights_e);
    free(full_xadj);
    free(full_adjncy);
    if (refine) free(full_regionid);

  } else {

    /* Receive stuff from rank 0. */
    res = MPI_Irecv(xadj, nverts + 1, IDX_T, 0, 0, comm, &reqs[0]);
    if (res == MPI_SUCCESS)
      res = MPI_Irecv(adjncy, nverts * 26, IDX_T, 0, 1, comm, &reqs[1]);
    if (res == MPI_SUCCESS && weights_e != NULL)
      res = MPI_Irecv(weights_e, nverts * 26, IDX_T, 0, 2, comm, &reqs[2]);
    if (res == MPI_SUCCESS && weights_v != NULL)
      res = MPI_Irecv(weights_v, nverts, IDX_T, 0, 3, comm, &reqs[3]);
    if (refine && res == MPI_SUCCESS)
      res += MPI_Irecv((void *)regionid, nverts, IDX_T, 0, 4, comm, &reqs[4]);
    if (res != MPI_SUCCESS) mpi_error(res, "Failed to receive graph data");

    /* Wait for all recvs to complete. */
    int result;
    if ((result = MPI_Waitall(5, reqs, stats)) != MPI_SUCCESS) {
      for (int k = 0; k < 5; k++) {
        char buff[MPI_MAX_ERROR_STRING];
        MPI_Error_string(stats[k].MPI_ERROR, buff, &result);
        message("recv request from source %i, tag %i has error '%s'.",
                stats[k].MPI_SOURCE, stats[k].MPI_TAG, buff);
      }
      error("Failed during waitall receiving repartition data.");
    }
  }

  /* Set up the tpwgts array. This is just 1/nregions. */
  real_t *tpwgts;
  if ((tpwgts = (real_t *)malloc(sizeof(real_t) * nregions)) == NULL)
    error("Failed to allocate tpwgts array");
  for (int i = 0; i < nregions; i++) tpwgts[i] = 1.0 / (real_t)nregions;

  /* Common parameters. */
  idx_t options[4];
  options[0] = 1;
  options[1] = 0;

  idx_t edgecut;
  idx_t ncon = 1;
  idx_t nparts = nregions;
  idx_t numflag = 0;
  idx_t wgtflag = 0;
  if (edgew != NULL) wgtflag += 1;
  if (vertexw != NULL) wgtflag += 2;

  real_t ubvec[1];
  ubvec[0] = 1.001;

  if (refine) {
    /* Refine an existing partition, uncouple as we do not have the cells
     * present on their expected ranks. */
    options[3] = PARMETIS_PSR_UNCOUPLED;

    /* Seed for randoms. */
    options[2] = clocks_random_seed();

    /* Choice is whether to use an adaptive repartition or a simple
     * refinement. */
    if (adaptive) {

      /* Balance between cuts and movement. */
      real_t itr_real_t = itr;
      if (ParMETIS_V3_AdaptiveRepart(
              vtxdist, xadj, adjncy, weights_v, NULL, weights_e, &wgtflag,
              &numflag, &ncon, &nparts, tpwgts, ubvec, &itr_real_t, options,
              &edgecut, regionid, &comm) != METIS_OK)
        error("Call to ParMETIS_V3_AdaptiveRepart failed.");
    } else {
      if (ParMETIS_V3_RefineKway(vtxdist, xadj, adjncy, weights_v, weights_e,
                                 &wgtflag, &numflag, &ncon, &nparts, tpwgts,
                                 ubvec, options, &edgecut, regionid,
                                 &comm) != METIS_OK)
        error("Call to ParMETIS_V3_RefineKway failed.");
    }
  } else {

    /* Create a new partition. Use a number of guesses as that is similar to
     * the way that serial METIS works (serial METIS usually gives the best
     * quality partitions). */
    idx_t best_edgecut = 0;
    idx_t *best_regionid = NULL;
    if ((best_regionid = (idx_t *)malloc(sizeof(idx_t) * (nverts + 1))) == NULL)
      error("Failed to allocate best_regionid array");

    for (int i = 0; i < 10; i++) {
      options[2] = clocks_random_seed();

      if (ParMETIS_V3_PartKway(vtxdist, xadj, adjncy, weights_v, weights_e,
                               &wgtflag, &numflag, &ncon, &nparts, tpwgts,
                               ubvec, options, &edgecut, regionid,
                               &comm) != METIS_OK)
        error("Call to ParMETIS_V3_PartKway failed.");

      if (i == 0 || (best_edgecut > edgecut)) {
        best_edgecut = edgecut;
        memcpy(best_regionid, regionid, sizeof(idx_t) * (nverts + 1));
      }
    }

    /* Keep the best edgecut. */
    memcpy(regionid, best_regionid, sizeof(idx_t) * (nverts + 1));
    free(best_regionid);
  }

  /* Need to gather all the regionid arrays from the ranks. */
  for (int k = 0; k < nregions; k++) reqs[k] = MPI_REQUEST_NULL;

  if (nodeID != 0) {

    /* Send our regions to node 0. */
    res = MPI_Isend(regionid, vtxdist[nodeID + 1] - vtxdist[nodeID], IDX_T, 0,
                    1, comm, &reqs[0]);
    if (res != MPI_SUCCESS) mpi_error(res, "Failed to send new regionids");

    /* Wait for send to complete. */
    int err;
    if ((err = MPI_Wait(reqs, stats)) != MPI_SUCCESS) {
      mpi_error(err, "Failed during wait sending regionids.");
    }

  } else {

    /* Node 0 */
    idx_t *remoteids = NULL;
    if ((remoteids = (idx_t *)malloc(sizeof(idx_t) * ncells)) == NULL)
      error("Failed to allocate remoteids buffer");

    int nvt = vtxdist[1] - vtxdist[0];
    memcpy(remoteids, regionid, sizeof(idx_t) * nvt);

    /* Receive from other ranks. */
    for (int rank = 1, j = nvt; rank < nregions; rank++) {
      nvt = vtxdist[rank + 1] - vtxdist[rank];
      res = MPI_Irecv((void *)&remoteids[j], nvt, IDX_T, rank, 1, comm,
                      &reqs[rank]);
      if (res != MPI_SUCCESS) mpi_error(res, "Failed to receive new regionids");
      j += nvt;
    }

    int err;
    if ((err = MPI_Waitall(nregions, reqs, stats)) != MPI_SUCCESS) {
      for (int k = 0; k < 5; k++) {
        char buff[MPI_MAX_ERROR_STRING];
        MPI_Error_string(stats[k].MPI_ERROR, buff, &err);
        message("recv request from source %i, tag %i has error '%s'.",
                stats[k].MPI_SOURCE, stats[k].MPI_TAG, buff);
      }
      error("Failed during waitall receiving regionid data.");
    }

    /* Copy: idx_t -> int. */
    int *newcelllist = NULL;
    if ((newcelllist = (int *)malloc(sizeof(int) * ncells)) == NULL)
      error("Failed to allocate new celllist");
    for (int k = 0; k < ncells; k++) newcelllist[k] = remoteids[k];
    free(remoteids);

    /* Check that the region ids are all good. */
    int bad = 0;
    for (int k = 0; k < ncells; k++) {
      if (newcelllist[k] < 0 || newcelllist[k] >= nregions) {
        message("Got bad nodeID %" PRIDX " for cell %i.", newcelllist[k], k);
        bad++;
      }
    }
    if (bad) error("Bad node IDs located");

    /* Now check the similarity to the old partition and permute if necessary.
     * Checks show that refinement can return a permutation of the partition,
     * we need to check that and correct as necessary. */
    int permute = 1;
    if (!refine) {

      /* No old partition was given, so we need to construct the existing
       * partition from the cells, if one existed. */
      int nsum = 0;
      for (int i = 0; i < s->nr_cells; i++) {
        celllist[i] = s->cells_top[i].nodeID;
        nsum += celllist[i];
      }

      /* If no previous partition then all nodeIDs will be set to 0. */
      if (nsum == 0) permute = 0;
    }

    if (permute) {
      int *permcelllist = NULL;
      if ((permcelllist = (int *)malloc(sizeof(int) * ncells)) == NULL)
        error("Failed to allocate perm celllist array");
      permute_regions(newcelllist, celllist, nregions, ncells, permcelllist);

      /* And keep. */
      memcpy(celllist, permcelllist, sizeof(int) * ncells);
      free(permcelllist);

    } else {
      memcpy(celllist, newcelllist, sizeof(int) * ncells);
    }
    free(newcelllist);
  }

  /* And everyone gets a copy. */
  res = MPI_Bcast(celllist, s->nr_cells, MPI_INT, 0, MPI_COMM_WORLD);
  if (res != MPI_SUCCESS) mpi_error(res, "Failed to broadcast new celllist");

  /* Clean up. */
  free(reqs);
  free(stats);
  if (weights_v != NULL) free(weights_v);
  if (weights_e != NULL) free(weights_e);
  free(vtxdist);
  free(tpwgts);
  free(xadj);
  free(adjncy);
  free(regionid);
}
#endif

#if defined(WITH_MPI) && (defined(HAVE_METIS) || defined(HAVE_PARMETIS))
/**
 * @brief Partition the given space into a number of connected regions.
 *
 * Split the space using METIS to derive a partitions using the given edge and
 * vertex weights. If no weights are given then an unweighted partition is
 * performed.
 *
 * @param nodeID the rank of our node.
 * @param s the space of cells to partition.
 * @param nregions the number of regions required in the partition.
 * @param vertexw weights for the cells, sizeof number of cells if used,
 *        NULL for unit weights. Need to be in the range of idx_t.
 * @param edgew weights for the graph edges between all cells, sizeof number
 *        of cells * 26 if used, NULL for unit weights. Need to be packed
 *        in CSR format, so same as adjncy array. Need to be in the range of
 *        idx_t.
 * @param celllist on exit this contains the ids of the selected regions,
 *        sizeof number of cells.
 */
static void pick_metis(int nodeID, struct space *s, int nregions,
                       double *vertexw, double *edgew, int *celllist) {

  /* Total number of cells. */
  int ncells = s->cdim[0] * s->cdim[1] * s->cdim[2];

  /* Nothing much to do if only using a single partition. Also avoids METIS
   * bug that doesn't handle this case well. */
  if (nregions == 1) {
    for (int i = 0; i < ncells; i++) celllist[i] = 0;
    return;
  }

  /* Only one node needs to calculate this. */
  if (nodeID == 0) {

    /* Allocate weights and adjacency arrays . */
    idx_t *xadj;
    if ((xadj = (idx_t *)malloc(sizeof(idx_t) * (ncells + 1))) == NULL)
      error("Failed to allocate xadj buffer.");
    idx_t *adjncy;
    if ((adjncy = (idx_t *)malloc(sizeof(idx_t) * 26 * ncells)) == NULL)
      error("Failed to allocate adjncy array.");
    idx_t *weights_v = NULL;
    if (vertexw != NULL)
      if ((weights_v = (idx_t *)malloc(sizeof(idx_t) * ncells)) == NULL)
        error("Failed to allocate vertex weights array");
    idx_t *weights_e = NULL;
    if (edgew != NULL)
      if ((weights_e = (idx_t *)malloc(26 * sizeof(idx_t) * ncells)) == NULL)
        error("Failed to allocate edge weights array");
    idx_t *regionid;
    if ((regionid = (idx_t *)malloc(sizeof(idx_t) * ncells)) == NULL)
      error("Failed to allocate regionid array");

    /* Define the cell graph. */
    graph_init(s, adjncy, xadj);

    /* Init the vertex weights array. */
    if (vertexw != NULL) {
      for (int k = 0; k < ncells; k++) {
        if (vertexw[k] > 1) {
          weights_v[k] = vertexw[k];
        } else {
          weights_v[k] = 1;
        }
      }

#ifdef SWIFT_DEBUG_CHECKS
      /* Check weights are all in range. */
      int failed = 0;
      for (int k = 0; k < ncells; k++) {
        if ((idx_t)vertexw[k] < 0) {
          message("Input vertex weight out of range: %ld", (long)vertexw[k]);
          failed++;
        }
        if (weights_v[k] < 1) {
          message("Used vertex weight  out of range: %" PRIDX, weights_v[k]);
          failed++;
        }
      }
      if (failed > 0) error("%d vertex weights are out of range", failed);
#endif
    }

    /* Init the edges weights array. */

    if (edgew != NULL) {
      for (int k = 0; k < 26 * ncells; k++) {
        if (edgew[k] > 1) {
          weights_e[k] = edgew[k];
        } else {
          weights_e[k] = 1;
        }
      }

#ifdef SWIFT_DEBUG_CHECKS
      /* Check weights are all in range. */
      int failed = 0;
      for (int k = 0; k < 26 * ncells; k++) {

        if ((idx_t)edgew[k] < 0) {
          message("Input edge weight out of range: %ld", (long)edgew[k]);
          failed++;
        }
        if (weights_e[k] < 1) {
          message("Used edge weight out of range: %" PRIDX, weights_e[k]);
          failed++;
        }
      }
      if (failed > 0) error("%d edge weights are out of range", failed);
#endif
    }

    /* Set the METIS options. */
    idx_t options[METIS_NOPTIONS];
    METIS_SetDefaultOptions(options);
    options[METIS_OPTION_OBJTYPE] = METIS_OBJTYPE_CUT;
    options[METIS_OPTION_NUMBERING] = 0;
    options[METIS_OPTION_CONTIG] = 1;
    options[METIS_OPTION_NCUTS] = 10;
    options[METIS_OPTION_NITER] = 20;

    /* Call METIS. */
    idx_t one = 1;
    idx_t idx_ncells = ncells;
    idx_t idx_nregions = nregions;
    idx_t objval;

    /* Dump graph in METIS format */
    /*dumpMETISGraph("metis_graph", idx_ncells, one, xadj, adjncy, weights_v,
      NULL, weights_e);*/

    if (METIS_PartGraphKway(&idx_ncells, &one, xadj, adjncy, weights_v, NULL,
                            weights_e, &idx_nregions, NULL, NULL, options,
                            &objval, regionid) != METIS_OK)
      error("Call to METIS_PartGraphKway failed.");

    /* Check that the regionids are ok. */
    for (int k = 0; k < ncells; k++) {
      if (regionid[k] < 0 || regionid[k] >= nregions)
        error("Got bad nodeID %" PRIDX " for cell %i.", regionid[k], k);

      /* And keep. */
      celllist[k] = regionid[k];
    }

    /* Clean up. */
    if (weights_v != NULL) free(weights_v);
    if (weights_e != NULL) free(weights_e);
    free(xadj);
    free(adjncy);
    free(regionid);
  }

  /* Calculations all done, now everyone gets a copy. */
  int res = MPI_Bcast(celllist, ncells, MPI_INT, 0, MPI_COMM_WORLD);
  if (res != MPI_SUCCESS) mpi_error(res, "Failed to broadcast new celllist");
}
#endif

#if defined(WITH_MPI) && (defined(HAVE_METIS) || defined(HAVE_PARMETIS))

/* Helper struct for partition_gather weights. */
struct weights_mapper_data {
  double *weights_e;
  double *weights_v;
  idx_t *inds;
  int eweights;
  int nodeID;
  int timebins;
  int vweights;
  int nr_cells;
  struct cell *cells;
};

#ifdef SWIFT_DEBUG_CHECKS
static void check_weights(struct task *tasks, int nr_tasks,
                          struct weights_mapper_data *weights_data,
                          double *weights_v, double *weights_e);
#endif

/**
 * @brief Threadpool mapper function to gather cell edge and vertex weights
 *        from the associated tasks.
 *
 * @param map_data part of the data to process in this mapper.
 * @param num_elements the number of data elements to process.
 * @param extra_data additional data for the mapper context.
 */
void partition_gather_weights(void *map_data, int num_elements,
                              void *extra_data) {

  struct task *tasks = (struct task *)map_data;
  struct weights_mapper_data *mydata = (struct weights_mapper_data *)extra_data;

  double *weights_e = mydata->weights_e;
  double *weights_v = mydata->weights_v;
  idx_t *inds = mydata->inds;
  int eweights = mydata->eweights;
  int nodeID = mydata->nodeID;
  int nr_cells = mydata->nr_cells;
  int timebins = mydata->timebins;
  int vweights = mydata->vweights;

  struct cell *cells = mydata->cells;

  /* Loop over the tasks... */
  for (int i = 0; i < num_elements; i++) {
    struct task *t = &tasks[i];

    /* Skip un-interesting tasks. */
    if (t->type == task_type_send || t->type == task_type_recv ||
<<<<<<< HEAD
        t->type == task_type_logger || t->implicit || t->ci == NULL) continue;

    /* Get the task weight based on fixed cost for this task type. */
    double w = repartition_costs[t->type][t->subtype];
=======
        t->type == task_type_logger || t->implicit) continue;

    /* Get the task weight based on costs. */
    double w = (double)t->toc - (double)t->tic;
    if (w <= 0.0) continue;
>>>>>>> 5fe5e550

    /* Get the top-level cells involved. */
    struct cell *ci, *cj;
    for (ci = t->ci; ci->parent != NULL; ci = ci->parent)
      ;
    if (t->cj != NULL)
      for (cj = t->cj; cj->parent != NULL; cj = cj->parent)
        ;
    else
      cj = NULL;

    /* Get the cell IDs. */
    int cid = ci - cells;

    /* Different weights for different tasks. */
    if (t->type == task_type_drift_part || t->type == task_type_drift_gpart ||
        t->type == task_type_ghost || t->type == task_type_extra_ghost ||
        t->type == task_type_kick1 || t->type == task_type_kick2 ||
        t->type == task_type_end_force || t->type == task_type_cooling ||
        t->type == task_type_timestep || t->type == task_type_init_grav ||
        t->type == task_type_grav_down ||
        t->type == task_type_grav_long_range) {

      /* Particle updates add only to vertex weight. */
      if (vweights) atomic_add_d(&weights_v[cid], w);
    }

    /* Self interaction? */
    else if ((t->type == task_type_self && ci->nodeID == nodeID) ||
             (t->type == task_type_sub_self && cj == NULL &&
              ci->nodeID == nodeID)) {
      /* Self interactions add only to vertex weight. */
      if (vweights) atomic_add_d(&weights_v[cid], w);

    }

    /* Pair? */
    else if (t->type == task_type_pair || (t->type == task_type_sub_pair)) {
      /* In-cell pair? */
      if (ci == cj) {
        /* Add weight to vertex for ci. */
        if (vweights) atomic_add_d(&weights_v[cid], w);

      }

      /* Distinct cells. */
      else {
        /* Index of the jth cell. */
        int cjd = cj - cells;

        /* Local cells add weight to vertices. */
        if (vweights && ci->nodeID == nodeID) {
          atomic_add_d(&weights_v[cid], 0.5 * w);
          if (cj->nodeID == nodeID) atomic_add_d(&weights_v[cjd], 0.5 * w);
        }

        if (eweights) {

          /* Find indices of ci/cj neighbours. Note with gravity these cells may
           * not be neighbours, in that case we ignore any edge weight for that
           * pair. */
          int ik = -1;
          for (int k = 26 * cid; k < 26 * nr_cells; k++) {
            if (inds[k] == cjd) {
              ik = k;
              break;
            }
          }

          /* cj */
          int jk = -1;
          for (int k = 26 * cjd; k < 26 * nr_cells; k++) {
            if (inds[k] == cid) {
              jk = k;
              break;
            }
          }
          if (ik != -1 && jk != -1) {

            if (timebins) {
              /* Add weights to edge for all cells based on the expected
               * interaction time (calculated as the time to the last expected
               * time) as we want to avoid having active cells on the edges, so
               * we cut for that. Note that weight is added to the local and
               * remote cells, as we want to keep both away from any cuts, this
               * can overflow int, so take care. */
              int dti = num_time_bins - get_time_bin(ci->hydro.ti_end_min);
              int dtj = num_time_bins - get_time_bin(cj->hydro.ti_end_min);
              double dt = (double)(1 << dti) + (double)(1 << dtj);
              atomic_add_d(&weights_e[ik], dt);
              atomic_add_d(&weights_e[jk], dt);

            } else {

              /* Add weights from task costs to the edge. */
              atomic_add_d(&weights_e[ik], w);
              atomic_add_d(&weights_e[jk], w);
            }
          }
        }
      }
    }
  }
}

/**
 * @brief Repartition the cells amongst the nodes using weights of
 *        various kinds.
 *
 * @param vweights whether vertex weights will be used.
 * @param eweights whether weights will be used.
 * @param timebins use timebins as the edge weights.
 * @param repartition the partition struct of the local engine.
 * @param nodeID our nodeID.
 * @param nr_nodes the number of nodes.
 * @param s the space of cells holding our local particles.
 * @param tasks the completed tasks from the last engine step for our node.
 * @param nr_tasks the number of tasks.
 */
static void repart_edge_metis(int vweights, int eweights, int timebins,
                              struct repartition *repartition, int nodeID,
                              int nr_nodes, struct space *s, struct task *tasks,
                              int nr_tasks) {

  /* Create weight arrays using task ticks for vertices and edges (edges
   * assume the same graph structure as used in the part_ calls). */
  int nr_cells = s->nr_cells;
  struct cell *cells = s->cells_top;

  /* Allocate and fill the adjncy indexing array defining the graph of
   * cells. */
  idx_t *inds;
  if ((inds = (idx_t *)malloc(sizeof(idx_t) * 26 * nr_cells)) == NULL)
    error("Failed to allocate the inds array");
  graph_init(s, inds, NULL);

  /* Allocate and init weights. */
  double *weights_v = NULL;
  double *weights_e = NULL;
  if (vweights) {
    if ((weights_v = (double *)malloc(sizeof(double) * nr_cells)) == NULL)
      error("Failed to allocate vertex weights arrays.");
    bzero(weights_v, sizeof(double) * nr_cells);
  }
  if (eweights) {
    if ((weights_e = (double *)malloc(sizeof(double) * 26 * nr_cells)) == NULL)
      error("Failed to allocate edge weights arrays.");
    bzero(weights_e, sizeof(double) * 26 * nr_cells);
  }

  /* Gather weights. */
  struct weights_mapper_data weights_data;

  weights_data.cells = cells;
  weights_data.eweights = eweights;
  weights_data.inds = inds;
  weights_data.nodeID = nodeID;
  weights_data.nr_cells = nr_cells;
  weights_data.timebins = timebins;
  weights_data.vweights = vweights;
  weights_data.weights_e = weights_e;
  weights_data.weights_v = weights_v;

  ticks tic = getticks();

  threadpool_map(&s->e->threadpool, partition_gather_weights, tasks, nr_tasks,
                 sizeof(struct task), 0, &weights_data);
  if (s->e->verbose)
    message("weight mapper took %.3f %s.", clocks_from_ticks(getticks() - tic),
            clocks_getunit());

#ifdef SWIFT_DEBUG_CHECKS
  check_weights(tasks, nr_tasks, &weights_data, weights_v, weights_e);
#endif

  /* Merge the weights arrays across all nodes. */
  int res;
  if (vweights) {
    res = MPI_Allreduce(MPI_IN_PLACE, weights_v, nr_cells, MPI_DOUBLE, MPI_SUM,
                        MPI_COMM_WORLD);
    if (res != MPI_SUCCESS)
      mpi_error(res, "Failed to allreduce vertex weights.");
  }

  if (eweights) {
    res = MPI_Allreduce(MPI_IN_PLACE, weights_e, 26 * nr_cells, MPI_DOUBLE,
                        MPI_SUM, MPI_COMM_WORLD);
    if (res != MPI_SUCCESS) mpi_error(res, "Failed to allreduce edge weights.");
  }

    /* Allocate cell list for the partition. If not already done. */
#ifdef HAVE_PARMETIS
  int refine = 1;
#endif
  if (repartition->ncelllist != nr_cells) {
#ifdef HAVE_PARMETIS
    refine = 0;
#endif
    free(repartition->celllist);
    repartition->ncelllist = 0;
    if ((repartition->celllist = (int *)malloc(sizeof(int) * nr_cells)) == NULL)
      error("Failed to allocate celllist");
    repartition->ncelllist = nr_cells;
  }

  /* We need to rescale the sum of the weights so that the sums of the two
   * types of weights are less than IDX_MAX, that is the range of idx_t.  Also
   * we would like to balance edges and vertices when the edge weights are
   * timebins, as these have no reason to have equivalent scales, so we use an
   * equipartition. */
  double vsum = 0.0;
  if (vweights)
    for (int k = 0; k < nr_cells; k++) vsum += weights_v[k];
  double esum = 0.0;
  if (eweights)
    for (int k = 0; k < 26 * nr_cells; k++) esum += weights_e[k];

  double vscale = 1.0;
  double escale = 1.0;
  if (timebins && eweights) {
    /* Make sums the same. */
    if (vsum > esum) {
      escale = vsum / esum;
      esum = vsum;
    } else {
      vscale = esum / vsum;
      vsum = esum;
    }
  }

  /* Now make sure sum of weights are in the range of idx_t. */
  if (vweights) {
    if (vsum > (double)IDX_MAX) {
      vscale = (double)(IDX_MAX - 1000) / vsum;

      if (!timebins && eweights) {
        /* Keep edge weights in proportion. */
        esum = 0.0;
        for (int k = 0; k < 26 * nr_cells; k++) {
          weights_e[k] *= vscale;
          esum += weights_e[k];
        }
      }
    }
    if (vscale != 1.0)
      for (int k = 0; k < nr_cells; k++) weights_v[k] *= vscale;
  }

  if (eweights) {
    if (esum > (double)IDX_MAX) escale = (double)(IDX_MAX - 1000) / esum;
    if (escale != 1.0)
      for (int k = 0; k < 26 * nr_cells; k++) weights_e[k] *= escale;
  }

    /* And repartition/ partition, using both weights or not as requested. */
#ifdef HAVE_PARMETIS
  if (repartition->usemetis) {
    pick_metis(nodeID, s, nr_nodes, weights_v, weights_e,
               repartition->celllist);
  } else {
    pick_parmetis(nodeID, s, nr_nodes, weights_v, weights_e, refine,
                  repartition->adaptive, repartition->itr,
                  repartition->celllist);
  }
#else
  pick_metis(nodeID, s, nr_nodes, weights_v, weights_e, repartition->celllist);
#endif

  /* Check that all cells have good values. All nodes have same copy, so just
   * check on one. */
  if (nodeID == 0) {
    for (int k = 0; k < nr_cells; k++)
      if (repartition->celllist[k] < 0 || repartition->celllist[k] >= nr_nodes)
        error("Got bad nodeID %d for cell %i.", repartition->celllist[k], k);
  }

  /* Check that the partition is complete and all nodes have some work. */
  int present[nr_nodes];
  int failed = 0;
  for (int i = 0; i < nr_nodes; i++) present[i] = 0;
  for (int i = 0; i < nr_cells; i++) present[repartition->celllist[i]]++;
  for (int i = 0; i < nr_nodes; i++) {
    if (!present[i]) {
      failed = 1;
      if (nodeID == 0) message("Node %d is not present after repartition", i);
    }
  }

  /* If partition failed continue with the current one, but make this clear. */
  if (failed) {
    if (nodeID == 0)
      message(
          "WARNING: repartition has failed, continuing with the current"
          " partition, load balance will not be optimal");
    for (int k = 0; k < nr_cells; k++)
      repartition->celllist[k] = cells[k].nodeID;
  }

  /* And apply to our cells */
  split_metis(s, nr_nodes, repartition->celllist);

  /* Clean up. */
  free(inds);
  if (vweights) free(weights_v);
  if (eweights) free(weights_e);
}
#endif

/**
 * @brief Repartition the space using the given repartition type.
 *
 * Note that at the end of this process all the cells will be re-distributed
 * across the nodes, but the particles themselves will not be.
 *
 * @param reparttype #repartition struct
 * @param nodeID our nodeID.
 * @param nr_nodes the number of nodes.
 * @param s the space of cells holding our local particles.
 * @param tasks the completed tasks from the last engine step for our node.
 * @param nr_tasks the number of tasks.
 */
void partition_repartition(struct repartition *reparttype, int nodeID,
                           int nr_nodes, struct space *s, struct task *tasks,
                           int nr_tasks) {

#if defined(WITH_MPI) && (defined(HAVE_METIS) || defined(HAVE_PARMETIS))

  ticks tic = getticks();
  repart_init_fixed_costs(s->e->policy);

  if (reparttype->type == REPART_METIS_VERTEX_EDGE_COSTS) {
    repart_edge_metis(1, 1, 0, reparttype, nodeID, nr_nodes, s, tasks,
                      nr_tasks);

  } else if (reparttype->type == REPART_METIS_EDGE_COSTS) {
    repart_edge_metis(0, 1, 0, reparttype, nodeID, nr_nodes, s, tasks,
                      nr_tasks);

  } else if (reparttype->type == REPART_METIS_VERTEX_COSTS) {
    repart_edge_metis(1, 0, 0, reparttype, nodeID, nr_nodes, s, tasks,
                      nr_tasks);

  } else if (reparttype->type == REPART_METIS_VERTEX_COSTS_TIMEBINS) {
    repart_edge_metis(1, 1, 1, reparttype, nodeID, nr_nodes, s, tasks,
                      nr_tasks);

  } else if (reparttype->type == REPART_NONE) {
    /* Doing nothing. */

  } else {
    error("Impossible repartition type");
  }

  if (s->e->verbose)
    message("took %.3f %s.", clocks_from_ticks(getticks() - tic),
            clocks_getunit());
#else
  error("SWIFT was not compiled with METIS or ParMETIS support.");
#endif
}

/**
 * @brief Initial partition of space cells.
 *
 * Cells are assigned to a node on the basis of various schemes, all of which
 * should attempt to distribute them in geometrically close regions to
 * minimise the movement of particles.
 *
 * Note that the partition type is a suggestion and will be ignored if that
 * scheme fails. In that case we fallback to a vectorised scheme, that is
 * guaranteed to work provided we have more cells than nodes.
 *
 * @param initial_partition the type of partitioning to try.
 * @param nodeID our nodeID.
 * @param nr_nodes the number of nodes.
 * @param s the space of cells.
 */
void partition_initial_partition(struct partition *initial_partition,
                                 int nodeID, int nr_nodes, struct space *s) {
  ticks tic = getticks();

  /* Geometric grid partitioning. */
  if (initial_partition->type == INITPART_GRID) {
    int j, k;
    int ind[3];
    struct cell *c;

    /* If we've got the wrong number of nodes, fail. */
    if (nr_nodes != initial_partition->grid[0] * initial_partition->grid[1] *
                        initial_partition->grid[2])
      error("Grid size does not match number of nodes.");

    /* Run through the cells and set their nodeID. */
    // message("s->dim = [%e,%e,%e]", s->dim[0], s->dim[1], s->dim[2]);
    for (k = 0; k < s->nr_cells; k++) {
      c = &s->cells_top[k];
      for (j = 0; j < 3; j++)
        ind[j] = c->loc[j] / s->dim[j] * initial_partition->grid[j];
      c->nodeID = ind[0] + initial_partition->grid[0] *
                               (ind[1] + initial_partition->grid[1] * ind[2]);
      // message("cell at [%e,%e,%e]: ind = [%i,%i,%i], nodeID = %i", c->loc[0],
      // c->loc[1], c->loc[2], ind[0], ind[1], ind[2], c->nodeID);
    }

    /* The grid technique can fail, so check for this before proceeding. */
    if (!check_complete(s, (nodeID == 0), nr_nodes)) {
      if (nodeID == 0)
        message("Grid initial partition failed, using a vectorised partition");
      initial_partition->type = INITPART_VECTORIZE;
      partition_initial_partition(initial_partition, nodeID, nr_nodes, s);
      return;
    }

  } else if (initial_partition->type == INITPART_METIS_WEIGHT ||
             initial_partition->type == INITPART_METIS_NOWEIGHT) {
#if defined(WITH_MPI) && (defined(HAVE_METIS) || defined(HAVE_PARMETIS))
    /* Simple k-way partition selected by METIS using cell particle
     * counts as weights or not. Should be best when starting with a
     * inhomogeneous dist.
     */

    /* Space for particles sizes per cell, which will be used as weights. */
    double *weights = NULL;
    if (initial_partition->type == INITPART_METIS_WEIGHT) {
      if ((weights = (double *)malloc(sizeof(double) * s->nr_cells)) == NULL)
        error("Failed to allocate weights buffer.");
      bzero(weights, sizeof(double) * s->nr_cells);

      /* Check each particle and accumilate the sizes per cell. */
      accumulate_sizes(s, weights);

      /* Get all the counts from all the nodes. */
      if (MPI_Allreduce(MPI_IN_PLACE, weights, s->nr_cells, MPI_DOUBLE, MPI_SUM,
                        MPI_COMM_WORLD) != MPI_SUCCESS)
        error("Failed to allreduce particle cell weights.");
    }

    /* Do the calculation. */
    int *celllist = NULL;
    if ((celllist = (int *)malloc(sizeof(int) * s->nr_cells)) == NULL)
      error("Failed to allocate celllist");
#ifdef HAVE_PARMETIS
    if (initial_partition->usemetis) {
      pick_metis(nodeID, s, nr_nodes, weights, NULL, celllist);
    } else {
      pick_parmetis(nodeID, s, nr_nodes, weights, NULL, 0, 0, 0.0f, celllist);
    }
#else
    pick_metis(nodeID, s, nr_nodes, weights, NULL, celllist);
#endif

    /* And apply to our cells */
    split_metis(s, nr_nodes, celllist);

    /* It's not known if this can fail, but check for this before
     * proceeding. */
    if (!check_complete(s, (nodeID == 0), nr_nodes)) {
      if (nodeID == 0)
        message("METIS initial partition failed, using a vectorised partition");
      initial_partition->type = INITPART_VECTORIZE;
      partition_initial_partition(initial_partition, nodeID, nr_nodes, s);
    }

    if (weights != NULL) free(weights);
    free(celllist);
#else
    error("SWIFT was not compiled with METIS or ParMETIS support");
#endif

  } else if (initial_partition->type == INITPART_VECTORIZE) {

#if defined(WITH_MPI)
    /* Vectorised selection, guaranteed to work for samples less than the
     * number of cells, but not very clumpy in the selection of regions. */
    int *samplecells = NULL;
    if ((samplecells = (int *)malloc(sizeof(int) * nr_nodes * 3)) == NULL)
      error("Failed to allocate samplecells");

    if (nodeID == 0) {
      pick_vector(s, nr_nodes, samplecells);
    }

    /* Share the samplecells around all the nodes. */
    int res = MPI_Bcast(samplecells, nr_nodes * 3, MPI_INT, 0, MPI_COMM_WORLD);
    if (res != MPI_SUCCESS)
      mpi_error(res, "Failed to bcast the partition sample cells.");

    /* And apply to our cells */
    split_vector(s, nr_nodes, samplecells);
    free(samplecells);
#else
    error("SWIFT was not compiled with MPI support");
#endif
  }

  if (s->e->verbose)
    message("took %.3f %s.", clocks_from_ticks(getticks() - tic),
            clocks_getunit());
}

/**
 * @brief Initialises the partition and re-partition scheme from the parameter
 *        file.
 *
 * @param partition The #partition scheme to initialise.
 * @param repartition The #repartition scheme to initialise.
 * @param params The parsed parameter file.
 * @param nr_nodes The number of MPI nodes we are running on.
 */
void partition_init(struct partition *partition,
                    struct repartition *repartition,
                    struct swift_params *params, int nr_nodes) {

#ifdef WITH_MPI

/* Defaults make use of METIS if available */
#if defined(HAVE_METIS) || defined(HAVE_PARMETIS)
  const char *default_repart = "costs/costs";
  const char *default_part = "memory";
#else
  const char *default_repart = "none/none";
  const char *default_part = "grid";
#endif

  /* Set a default grid so that grid[0]*grid[1]*grid[2] == nr_nodes. */
  factor(nr_nodes, &partition->grid[0], &partition->grid[1]);
  factor(nr_nodes / partition->grid[1], &partition->grid[0],
         &partition->grid[2]);
  factor(partition->grid[0] * partition->grid[1], &partition->grid[1],
         &partition->grid[0]);

  /* Now let's check what the user wants as an initial domain. */
  char part_type[20];
  parser_get_opt_param_string(params, "DomainDecomposition:initial_type",
                              part_type, default_part);
  switch (part_type[0]) {
    case 'g':
      partition->type = INITPART_GRID;
      break;
    case 'v':
      partition->type = INITPART_VECTORIZE;
      break;
#if defined(HAVE_METIS) || defined(HAVE_PARMETIS)
    case 'r':
      partition->type = INITPART_METIS_NOWEIGHT;
      break;
    case 'm':
      partition->type = INITPART_METIS_WEIGHT;
      break;
    default:
      message("Invalid choice of initial partition type '%s'.", part_type);
      error(
          "Permitted values are: 'grid', 'region', 'memory' or "
          "'vectorized'");
#else
    default:
      message("Invalid choice of initial partition type '%s'.", part_type);
      error(
          "Permitted values are: 'grid' or 'vectorized' when compiled "
          "without METIS or ParMETIS.");
#endif
  }

  /* In case of grid, read more parameters */
  if (part_type[0] == 'g') {
    parser_get_opt_param_int_array(params, "DomainDecomposition:initial_grid",
                                   3, partition->grid);
  }

  /* Now let's check what the user wants as a repartition strategy */
  parser_get_opt_param_string(params, "DomainDecomposition:repartition_type",
                              part_type, default_repart);

  if (strcmp("none/none", part_type) == 0) {
    repartition->type = REPART_NONE;

#if defined(HAVE_METIS) || defined(HAVE_PARMETIS)
  } else if (strcmp("costs/costs", part_type) == 0) {
    repartition->type = REPART_METIS_VERTEX_EDGE_COSTS;

  } else if (strcmp("none/costs", part_type) == 0) {
    repartition->type = REPART_METIS_EDGE_COSTS;

  } else if (strcmp("costs/none", part_type) == 0) {
    repartition->type = REPART_METIS_VERTEX_COSTS;

  } else if (strcmp("costs/time", part_type) == 0) {
    repartition->type = REPART_METIS_VERTEX_COSTS_TIMEBINS;

  } else {
    message("Invalid choice of re-partition type '%s'.", part_type);
    error(
        "Permitted values are: 'none/none', 'costs/costs', 'none/costs' "
        "'costs/none' or 'costs/time'");
#else
  } else {
    message("Invalid choice of re-partition type '%s'.", part_type);
    error(
        "Permitted values are: 'none/none' when compiled without "
        "METIS or ParMETIS.");
#endif
  }

  /* Get the fraction CPU time difference between nodes (<1) or the number
   * of steps between repartitions (>1). */
  repartition->trigger =
      parser_get_opt_param_float(params, "DomainDecomposition:trigger", 0.05f);
  if (repartition->trigger <= 0)
    error("Invalid DomainDecomposition:trigger, must be greater than zero");
  if (repartition->trigger < 2 && repartition->trigger >= 1)
    error(
        "Invalid DomainDecomposition:trigger, must be 2 or greater or less"
        " than 1");

  /* Fraction of particles that should be updated before a repartition
   * based on CPU time is considered, needs to be high. */
  repartition->minfrac =
      parser_get_opt_param_float(params, "DomainDecomposition:minfrac", 0.95f);
  if (repartition->minfrac <= 0.5 || repartition->minfrac > 1)
    error(
        "Invalid DomainDecomposition:minfrac, must be greater than 0.5 "
        "and less than equal to 1");

  /* Use METIS or ParMETIS when ParMETIS is also available. */
  repartition->usemetis =
      parser_get_opt_param_int(params, "DomainDecomposition:usemetis", 0);
  partition->usemetis = repartition->usemetis;

  /* Use adaptive or simple refinement when repartitioning. */
  repartition->adaptive =
      parser_get_opt_param_int(params, "DomainDecomposition:adaptive", 1);

  /* Ratio of interprocess communication time to data redistribution time. */
  repartition->itr =
      parser_get_opt_param_float(params, "DomainDecomposition:itr", 100.0f);

  /* Clear the celllist for use. */
  repartition->ncelllist = 0;
  repartition->celllist = NULL;

#else
  error("SWIFT was not compiled with MPI support");
#endif
}

#if defined(WITH_MPI) && (defined(HAVE_METIS) || defined(HAVE_PARMETIS))
/**
 * @brief Set the fixed costs for repartition using METIS.
 *
 *  These are determined using a run with task debugging enabled which gives a
 *  statistical analysis condensed into a .h file. Note that some tasks have
 *  different costs depending on the engine policies, for instance the kicks
 *  do work with self gravity and hydro, we attempt to allow for that. Finally
 *  note this is a statistical solution, so requires that there are sufficient
 *  tasks on each rank so that the fixed costs do the right thing on average,
 *  you may like to used task ticks as weights if this isn't working.
 *
 *  @param policy the #engine policy.
 */
static void repart_init_fixed_costs(int policy) {

  /* Set the default fixed cost. */
  for (int j = 0; j < task_type_count; j++) {
    for (int k = 0; k < task_subtype_count; k++) {
      repartition_costs[j][k] = 1.0;
    }
  }

  /* TODO: these may be separable, so we could have costs for each policy
   * addition, if separated need to take care with the relative scaling. */
  if (policy & (engine_policy_hydro & engine_policy_self_gravity)) {

    /* EAGLE_50 -s -G -S 8 nodes 16 cores */
    repartition_costs[1][0] = 45842;  /* sort/none */
    repartition_costs[2][1] = 15609;  /* self/density */
    repartition_costs[2][3] = 18830;  /* self/force */
    repartition_costs[2][4] = 202588; /* self/grav */
    repartition_costs[3][1] = 67;     /* pair/density */
    repartition_costs[3][3] = 207;    /* pair/force */
    repartition_costs[3][4] = 1507;   /* pair/grav */
    repartition_costs[4][1] = 36268;  /* sub_self/density */
    repartition_costs[4][3] = 52252;  /* sub_self/force */
    repartition_costs[5][1] = 709;    /* sub_pair/density */
    repartition_costs[5][3] = 1258;   /* sub_pair/force */
    repartition_costs[6][0] = 1135;   /* init_grav/none */
    repartition_costs[9][0] = 160;    /* ghost/none */
    repartition_costs[12][0] = 7176;  /* drift_part/none */
    repartition_costs[13][0] = 4502;  /* drift_gpart/none */
    repartition_costs[15][0] = 8234;  /* end_force/none */
    repartition_costs[16][0] = 15508; /* kick1/none */
    repartition_costs[17][0] = 15780; /* kick2/none */
    repartition_costs[18][0] = 19848; /* timestep/none */
    repartition_costs[21][0] = 4105;  /* grav_long_range/none */
    repartition_costs[22][0] = 68;    /* grav_mm/none */
    repartition_costs[24][0] = 16785; /* grav_down/none */
    repartition_costs[25][0] = 70632; /* grav_mesh/none */

  } else if (policy & engine_policy_self_gravity) {

    /* EAGLE_50 -G 8 nodes 16 cores, scaled to match self/grav. */
    repartition_costs[2][4] = 202588; /* self/grav */
    repartition_costs[3][4] = 1760;   /* pair/grav */
    repartition_costs[6][0] = 1610;   /* init_grav/none */
    repartition_costs[13][0] = 999;   /* drift_gpart/none */
    repartition_costs[15][0] = 3481;  /* end_force/none */
    repartition_costs[16][0] = 6336;  /* kick1/none */
    repartition_costs[17][0] = 6343;  /* kick2/none */
    repartition_costs[18][0] = 13864; /* timestep/none */
    repartition_costs[21][0] = 1422;  /* grav_long_range/none */
    repartition_costs[22][0] = 71;    /* grav_mm/none */
    repartition_costs[24][0] = 16011; /* grav_down/none */
    repartition_costs[25][0] = 60414; /* grav_mesh/none */
  } else if (policy & engine_policy_hydro) {

    /* EAGLE_50 -s 8 nodes 16 cores, not scaled, but similar. */
    repartition_costs[1][0] =      52733; /* sort/none */
    repartition_costs[2][1] =      15458; /* self/density */
    repartition_costs[2][3] =      19212; /* self/force */
    repartition_costs[3][1] =         74; /* pair/density */
    repartition_costs[3][3] =        242; /* pair/force */
    repartition_costs[4][1] =      42895; /* sub_self/density */
    repartition_costs[4][3] =      64254; /* sub_self/force */
    repartition_costs[5][1] =        818; /* sub_pair/density */
    repartition_costs[5][3] =       1443; /* sub_pair/force */
    repartition_costs[9][0] =        159; /* ghost/none */
    repartition_costs[12][0] =       6708; /* drift_part/none */
    repartition_costs[15][0] =       6479; /* end_force/none */
    repartition_costs[16][0] =       6609; /* kick1/none */
    repartition_costs[17][0] =       6975; /* kick2/none */
    repartition_costs[18][0] =       5229; /* timestep/none */
  }
}
#endif

/*  General support */
/*  =============== */

/**
 * @brief Check if all regions have been assigned a node in the
 *        cells of a space.
 *
 * @param s the space containing the cells to check.
 * @param nregions number of regions expected.
 * @param verbose if true report the missing regions.
 * @return true if all regions have been found, false otherwise.
 */
static int check_complete(struct space *s, int verbose, int nregions) {

  int *present = NULL;
  if ((present = (int *)malloc(sizeof(int) * nregions)) == NULL)
    error("Failed to allocate present array");

  int failed = 0;
  for (int i = 0; i < nregions; i++) present[i] = 0;
  for (int i = 0; i < s->nr_cells; i++) {
    if (s->cells_top[i].nodeID <= nregions)
      present[s->cells_top[i].nodeID]++;
    else
      message("Bad nodeID: s->cells_top[%d].nodeID = %d", i,
              s->cells_top[i].nodeID);
  }
  for (int i = 0; i < nregions; i++) {
    if (!present[i]) {
      failed = 1;
      if (verbose) message("Region %d is not present in partition", i);
    }
  }
  free(present);
  return (!failed);
}

#if defined(WITH_MPI) && (defined(HAVE_METIS) || defined(HAVE_PARMETIS))
#ifdef SWIFT_DEBUG_CHECKS
/**
 * @brief Check that the threadpool version of the weights construction is
 *        correct by comparing to the old serial code.
 *
 * @param tasks the list of tasks
 * @param nr_tasks number of tasks
 * @param mydata additional values as passed to threadpool
 * @param ref_weights_v vertex weights to check
 * @param ref_weights_e edge weights to check
 */
static void check_weights(struct task *tasks, int nr_tasks,
                          struct weights_mapper_data *mydata,
                          double *ref_weights_v, double *ref_weights_e) {

  idx_t *inds = mydata->inds;
  int eweights = mydata->eweights;
  int nodeID = mydata->nodeID;
  int nr_cells = mydata->nr_cells;
  int timebins = mydata->timebins;
  int vweights = mydata->vweights;

  struct cell *cells = mydata->cells;

  /* Allocate and init weights. */
  double *weights_v = NULL;
  double *weights_e = NULL;
  if (vweights) {
    if ((weights_v = (double *)malloc(sizeof(double) * nr_cells)) == NULL)
      error("Failed to allocate vertex weights arrays.");
    bzero(weights_v, sizeof(double) * nr_cells);
  }
  if (eweights) {
    if ((weights_e = (double *)malloc(sizeof(double) * 26 * nr_cells)) == NULL)
      error("Failed to allocate edge weights arrays.");
    bzero(weights_e, sizeof(double) * 26 * nr_cells);
  }

  /* Loop over the tasks... */
  for (int j = 0; j < nr_tasks; j++) {

    /* Get a pointer to the kth task. */
    struct task *t = &tasks[j];

    /* Skip un-interesting tasks. */
    if (t->cost == 0.f) continue;

    /* Get the task weight based on costs. */
    double w = (double)t->cost;

    /* Get the top-level cells involved. */
    struct cell *ci, *cj;
    for (ci = t->ci; ci->parent != NULL; ci = ci->parent)
      ;
    if (t->cj != NULL)
      for (cj = t->cj; cj->parent != NULL; cj = cj->parent)
        ;
    else
      cj = NULL;

    /* Get the cell IDs. */
    int cid = ci - cells;

    /* Different weights for different tasks. */
    if (t->type == task_type_drift_part || t->type == task_type_drift_gpart ||
        t->type == task_type_ghost || t->type == task_type_extra_ghost ||
        t->type == task_type_kick1 || t->type == task_type_kick2 ||
        t->type == task_type_end_force || t->type == task_type_cooling ||
        t->type == task_type_timestep || t->type == task_type_init_grav ||
        t->type == task_type_grav_down ||
        t->type == task_type_grav_long_range) {

      /* Particle updates add only to vertex weight. */
      if (vweights) weights_v[cid] += w;
    }

    /* Self interaction? */
    else if ((t->type == task_type_self && ci->nodeID == nodeID) ||
             (t->type == task_type_sub_self && cj == NULL &&
              ci->nodeID == nodeID)) {
      /* Self interactions add only to vertex weight. */
      if (vweights) weights_v[cid] += w;

    }

    /* Pair? */
    else if (t->type == task_type_pair || (t->type == task_type_sub_pair)) {
      /* In-cell pair? */
      if (ci == cj) {
        /* Add weight to vertex for ci. */
        if (vweights) weights_v[cid] += w;

      }

      /* Distinct cells. */
      else {
        /* Index of the jth cell. */
        int cjd = cj - cells;

        /* Local cells add weight to vertices. */
        if (vweights && ci->nodeID == nodeID) {
          weights_v[cid] += 0.5 * w;
          if (cj->nodeID == nodeID) weights_v[cjd] += 0.5 * w;
        }

        if (eweights) {

          /* Find indices of ci/cj neighbours. Note with gravity these cells may
           * not be neighbours, in that case we ignore any edge weight for that
           * pair. */
          int ik = -1;
          for (int k = 26 * cid; k < 26 * nr_cells; k++) {
            if (inds[k] == cjd) {
              ik = k;
              break;
            }
          }

          /* cj */
          int jk = -1;
          for (int k = 26 * cjd; k < 26 * nr_cells; k++) {
            if (inds[k] == cid) {
              jk = k;
              break;
            }
          }
          if (ik != -1 && jk != -1) {

            if (timebins) {
              /* Add weights to edge for all cells based on the expected
               * interaction time (calculated as the time to the last expected
               * time) as we want to avoid having active cells on the edges, so
               * we cut for that. Note that weight is added to the local and
               * remote cells, as we want to keep both away from any cuts, this
               * can overflow int, so take care. */
              int dti = num_time_bins - get_time_bin(ci->hydro.ti_end_min);
              int dtj = num_time_bins - get_time_bin(cj->hydro.ti_end_min);
              double dt = (double)(1 << dti) + (double)(1 << dtj);
              weights_e[ik] += dt;
              weights_e[jk] += dt;

            } else {

              /* Add weights from task costs to the edge. */
              weights_e[ik] += w;
              weights_e[jk] += w;
            }
          }
        }
      }
    }
  }

  /* Now do the comparisons. */
  double refsum = 0.0;
  double sum = 0.0;
  for (int k = 0; k < nr_cells; k++) {
    refsum += ref_weights_v[k];
    sum += weights_v[k];
  }
  if (fabs(sum - refsum) > 1.0) {
    error("vertex partition weights are not consistent (%f!=%f)", sum, refsum);
  } else {
    refsum = 0.0;
    sum = 0.0;
    for (int k = 0; k < 26 * nr_cells; k++) {
      refsum += ref_weights_e[k];
      sum += weights_e[k];
    }
    if (fabs(sum - refsum) > 1.0) {
      error("edge partition weights are not consistent (%f!=%f)", sum, refsum);
    }
  }
  message("partition weights checked successfully");
}
#endif
#endif

/**
 * @brief Partition a space of cells based on another space of cells.
 *
 * The two spaces are expected to be at different cell sizes, so what we'd
 * like to do is assign the second space to geometrically closest nodes
 * of the first, with the effect of minimizing particle movement when
 * rebuilding the second space from the first.
 *
 * Since two spaces cannot exist simultaneously the old space is actually
 * required in a decomposed state. These are the old cells sizes and counts
 * per dimension, along with a list of the old nodeIDs. The old nodeIDs are
 * indexed by the cellid (see cell_getid()), so should be stored that way.
 *
 * On exit the new space cells will have their nodeIDs assigned.
 *
 * @param oldh the cell dimensions of old space.
 * @param oldcdim number of cells per dimension in old space.
 * @param oldnodeIDs the nodeIDs of cells in the old space, indexed by old
 *cellid.
 * @param s the space to be partitioned.
 *
 * @return 1 if the new space contains nodeIDs from all nodes, 0 otherwise.
 */
int partition_space_to_space(double *oldh, double *oldcdim, int *oldnodeIDs,
                             struct space *s) {

  /* Loop over all the new cells. */
  int nr_nodes = 0;
  for (int i = 0; i < s->cdim[0]; i++) {
    for (int j = 0; j < s->cdim[1]; j++) {
      for (int k = 0; k < s->cdim[2]; k++) {

        /* Scale indices to old cell space. */
        const int ii = rint(i * s->iwidth[0] * oldh[0]);
        const int jj = rint(j * s->iwidth[1] * oldh[1]);
        const int kk = rint(k * s->iwidth[2] * oldh[2]);

        const int cid = cell_getid(s->cdim, i, j, k);
        const int oldcid = cell_getid(oldcdim, ii, jj, kk);
        s->cells_top[cid].nodeID = oldnodeIDs[oldcid];

        if (oldnodeIDs[oldcid] > nr_nodes) nr_nodes = oldnodeIDs[oldcid];
      }
    }
  }

  /* Check we have all nodeIDs present in the resample. */
  return check_complete(s, 1, nr_nodes + 1);
}

/**
 * @brief save the nodeIDs of the current top-level cells by adding them to a
 *             repartition struct. Used when restarting application.
 *
 * @param s the space with the top-level cells.
 * @param reparttype struct to update with the a list of nodeIDs.
 *
 */
void partition_store_celllist(struct space *s, struct repartition *reparttype) {
  if (reparttype->ncelllist != s->nr_cells) {
    free(reparttype->celllist);
    if ((reparttype->celllist = (int *)malloc(sizeof(int) * s->nr_cells)) ==
        NULL)
      error("Failed to allocate celllist");
    reparttype->ncelllist = s->nr_cells;
  }

  for (int i = 0; i < s->nr_cells; i++) {
    reparttype->celllist[i] = s->cells_top[i].nodeID;
  }
}

/**
 * @brief restore the saved list of nodeIDs by applying them to the
 *        top-level cells of a space. Used when restarting application.
 *
 * @param s the space with the top-level cells.
 * @param reparttype struct with the list of nodeIDs saved,
 *
 */
void partition_restore_celllist(struct space *s,
                                struct repartition *reparttype) {
  if (reparttype->ncelllist > 0) {
    if (reparttype->ncelllist == s->nr_cells) {
      for (int i = 0; i < s->nr_cells; i++) {
        s->cells_top[i].nodeID = reparttype->celllist[i];
      }
      if (!check_complete(s, 1, s->e->nr_nodes)) {
        error("Not all ranks are present in the restored partition");
      }
    } else {
      error(
          "Cannot apply the saved partition celllist as the "
          "number of top-level cells (%d) is different to the "
          "saved number (%d)",
          s->nr_cells, reparttype->ncelllist);
    }
  }
}

/**
 * @brief Write a repartition struct to the given FILE as a stream of bytes.
 *
 * @param reparttype the struct
 * @param stream the file stream
 */
void partition_struct_dump(struct repartition *reparttype, FILE *stream) {
  restart_write_blocks(reparttype, sizeof(struct repartition), 1, stream,
                       "repartition", "repartition params");

  /* Also save the celllist, if we have one. */
  if (reparttype->ncelllist > 0)
    restart_write_blocks(reparttype->celllist,
                         sizeof(int) * reparttype->ncelllist, 1, stream,
                         "celllist", "repartition celllist");
}

/**
 * @brief Restore a repartition struct from the given FILE as a stream of
 * bytes.
 *
 * @param reparttype the struct
 * @param stream the file stream
 */
void partition_struct_restore(struct repartition *reparttype, FILE *stream) {
  restart_read_blocks(reparttype, sizeof(struct repartition), 1, stream, NULL,
                      "repartition params");

  /* Also restore the celllist, if we have one. */
  if (reparttype->ncelllist > 0) {
    if ((reparttype->celllist =
             (int *)malloc(sizeof(int) * reparttype->ncelllist)) == NULL)
      error("Failed to allocate celllist");
    restart_read_blocks(reparttype->celllist,
                        sizeof(int) * reparttype->ncelllist, 1, stream, NULL,
                        "repartition celllist");
  }
}<|MERGE_RESOLUTION|>--- conflicted
+++ resolved
@@ -1205,18 +1205,14 @@
 
     /* Skip un-interesting tasks. */
     if (t->type == task_type_send || t->type == task_type_recv ||
-<<<<<<< HEAD
         t->type == task_type_logger || t->implicit || t->ci == NULL) continue;
 
     /* Get the task weight based on fixed cost for this task type. */
-    double w = repartition_costs[t->type][t->subtype];
-=======
-        t->type == task_type_logger || t->implicit) continue;
+    //double w = repartition_costs[t->type][t->subtype];
 
     /* Get the task weight based on costs. */
     double w = (double)t->toc - (double)t->tic;
     if (w <= 0.0) continue;
->>>>>>> 5fe5e550
 
     /* Get the top-level cells involved. */
     struct cell *ci, *cj;
