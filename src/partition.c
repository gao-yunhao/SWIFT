/*******************************************************************************
 * This file is part of SWIFT.
 * Copyright (c) 2016 Peter W. Draper (p.w.draper@durham.ac.uk)
 *                    Pedro Gonnet (pedro.gonnet@durham.ac.uk)
 *
 * This program is free software: you can redistribute it and/or modify
 * it under the terms of the GNU Lesser General Public License as published
 * by the Free Software Foundation, either version 3 of the License, or
 * (at your option) any later version.
 *
 * This program is distributed in the hope that it will be useful,
 * but WITHOUT ANY WARRANTY; without even the implied warranty of
 * MERCHANTABILITY or FITNESS FOR A PARTICULAR PURPOSE.  See the
 * GNU General Public License for more details.
 *
 * You should have received a copy of the GNU Lesser General Public License
 * along with this program.  If not, see <http://www.gnu.org/licenses/>.
 *
 ******************************************************************************/

/**
 *  @file partition.c
 *  @brief file of various techniques for partitioning and repartitioning
 *  a grid of cells into geometrically connected regions and distributing
 *  these around a number of MPI nodes.
 *
 *  Currently supported partitioning types: grid, vectorise and METIS/ParMETIS.
 */

/* Config parameters. */
#include <config.h>

/* Standard headers. */
#include <float.h>
#include <math.h>
#include <stdio.h>
#include <stdlib.h>
#include <strings.h>

/* Include int min and max values. Define these limits in C++ as well. */
#define __STDC_LIMIT_MACROS
#include <stdint.h>

/* MPI headers. */
#ifdef WITH_MPI
#include <mpi.h>
/* METIS/ParMETIS headers only used when MPI is also available. */
#ifdef HAVE_PARMETIS
#include <parmetis.h>
#endif
#ifdef HAVE_METIS
#include <metis.h>
#endif
#endif

/* Local headers. */
#include "debug.h"
#include "engine.h"
#include "error.h"
#include "partition.h"
#include "restart.h"
#include "space.h"
#include "threadpool.h"
#include "tools.h"
#include "zoom_region.h"

/* Simple descriptions of initial partition types for reports. */
const char *initial_partition_name[] = {
    "axis aligned grids of cells", "vectorized point associated cells",
    "memory balanced, using particle weighted cells",
    "similar sized regions, using unweighted cells",
    "memory and edge balanced cells using particle weights"};

/* Simple descriptions of repartition types for reports. */
const char *repartition_name[] = {
    "none", "edge and vertex task cost weights", "task cost edge weights",
    "memory balanced, using particle vertex weights",
    "vertex task costs and edge delta timebin weights"};

/* Local functions, if needed. */
static int check_complete(struct space *s, int verbose, int nregions);

/*
 * Repartition fixed costs per type/subtype. These are determined from the
 * statistics output produced when running with task debugging enabled.
 */
#if defined(WITH_MPI) && (defined(HAVE_METIS) || defined(HAVE_PARMETIS))
static double repartition_costs[task_type_count][task_subtype_count];
#endif
#if defined(WITH_MPI)
static int repart_init_fixed_costs(void);
#endif

/*  Vectorisation support */
/*  ===================== */

#if defined(WITH_MPI)
/**
 *  @brief Pick a number of cell positions from a vectorised list.
 *
 *  Vectorise the cell space and pick positions in it for the number of
 *  expected regions using a single step. Vectorisation is guaranteed
 *  to work, providing there are more cells than regions.
 *
 *  @param s the space.
 *  @param nregions the number of regions
 *  @param samplecells the list of sample cell positions, size of 3*nregions
 */
static void pick_vector(struct space *s, int *cdim, int nregions,
                        int *samplecells) {

  /* Get length of space and divide up. */
  int length = cdim[0] * cdim[1] * cdim[2];
  if (nregions > length) {
    error("Too few cells (%d) for this number of regions (%d)", length,
          nregions);
  }

  int step = length / nregions;
  int n = 0;
  int m = 0;
  int l = 0;
  for (int i = 0; i < cdim[0]; i++) {
    for (int j = 0; j < cdim[1]; j++) {
      for (int k = 0; k < cdim[2]; k++) {
        if (n == 0 && l < nregions) {
          samplecells[m++] = i;
          samplecells[m++] = j;
          samplecells[m++] = k;
          l++;
        }
        n++;
        if (n == step) n = 0;
      }
    }
  }
}
#endif

#if defined(WITH_MPI)
/**
 * @brief Partition the space.
 *
 * Using the sample positions as seeds pick cells that are geometrically
 * closest and apply the partition to the space.
 */
static void split_vector(struct space *s, int *cdim, int nregions,
                         int *samplecells, int offset) {

  int n = 0;
  for (int i = 0; i < cdim[0]; i++) {
    for (int j = 0; j < cdim[1]; j++) {
      for (int k = 0; k < cdim[2]; k++) {
        int select = -1;
        float rsqmax = FLT_MAX;
        int m = 0;
        for (int l = 0; l < nregions; l++) {
          float dx = samplecells[m++] - i;
          float dy = samplecells[m++] - j;
          float dz = samplecells[m++] - k;
          float rsq = (dx * dx + dy * dy + dz * dz);
          if (rsq < rsqmax) {
            rsqmax = rsq;
            select = l;
          }
        }
        s->cells_top[n++ + offset].nodeID = select;
      }
    }
  }
}
#endif

/**
 * @brief Partition the into radial slices.
 *
 * This simply slices the box into wedges along the x-y plane.
 */
static void split_radial_wedges(struct space *s, int nregions) {
    
  /* Define variables for selection */
  const int bkg_cell_offset = s->zoom_props->tl_cell_offset;

  /* Calculate the size of a radial slice. */
  float slice_width = 2 * M_PI / nregions;

  /* Loop over zoom  */
  for (int i = 0; i < s->zoom_props->cdim[0]; i++) {
    for (int j = 0; j < s->zoom_props->cdim[1]; j++) {
      for (int k = 0; k < s->zoom_props->cdim[2]; k++) {

        /* Get cell ID. */
        const int cid = cell_getid(s->zoom_props->cdim, i, j, k);

        /* Center cell coordinates. */
        int ii = i - (s->zoom_props->cdim[0] / 2);
        int jj = j - (s->zoom_props->cdim[0] / 2);

        /* Calculate the radius of this cell */
        float r = sqrt(ii * ii + jj * jj);

        /* Calculate the angle, handling all cases. Not using atan2
         * here since integers allow the central cells to be
         * easily identified without casting. */
        float phi;
        if (ii == 0 && jj == 0) {
          /* Handle the central cell. */
          s->cells_top[cid].nodeID = 0;
          continue;
        }
        else if (ii >= 0) {
          phi = asin(jj / r) + (M_PI / 2);
        }
        else {
          phi = - asin(jj / r) + (3 * M_PI / 2);
        }

        /* Compute the nodeID. */
        int select = phi / slice_width;
        s->cells_top[cid].nodeID = select;
      }
    }
  }

  /* Loop over natural cells. Decomp these into radial slices. */
  for (int i = 0; i < s->cdim[0]; i++) {
    for (int j = 0; j < s->cdim[1]; j++) {
      for (int k = 0; k < s->cdim[2]; k++) {

        /* Get cell ID. */
        const int cid = cell_getid(s->cdim, i, j, k) + bkg_cell_offset;

        /* Center cell coordinates. */
        int ii = i - (s->cdim[0] / 2);
        int jj = j - (s->cdim[0] / 2);

        /* Calculate the radius of this cell */
        float r = sqrt(ii * ii + jj * jj);

        /* Calculate the angle, handling all cases. Not using atan2
         * here since integers allow the central cells to be
         * easily identified without casting. */
        float phi;
        if (ii == 0 && jj == 0) {
          /* Handle the central cell. */
          s->cells_top[cid].nodeID = 0;
          continue;
        }
        else if (ii >= 0) {
          phi = asin(jj / r) + (M_PI / 2);
        }
        else {
          phi = - asin(jj / r) + (3 * M_PI / 2);
        }

        /* Compute the nodeID. */
        int select = phi / slice_width;
        s->cells_top[cid].nodeID = select;
      }
    }
  }
}


/* METIS/ParMETIS support (optional)
 * =================================
 *
 * METIS/ParMETIS partitions using a multi-level k-way scheme. We support
 * using this in a unweighted scheme, which works well and seems to be
 * guaranteed, and a weighted by the number of particles scheme.
 *
 * Repartitioning is based on ParMETIS and uses weights determined from the
 * estimated costs that a cells tasks will take or the relative time bins of
 * the cells next updates.
 */

#if defined(WITH_MPI) && (defined(HAVE_METIS) || defined(HAVE_PARMETIS))
/**
 * @brief Fill the adjncy array defining the graph of cells in a space.
 *
 * See the ParMETIS and METIS manuals if you want to understand this
 * format. The cell graph consists of all nodes as vertices with edges as the
 * connections to all neighbours, so we have 26 per vertex for periodic
 * boundary, fewer than 26 on the space edges when non-periodic. Note you will
 * also need an xadj array, for METIS that would be:
 *
 *   xadj[0] = 0;
 *   for (int k = 0; k < s->nr_cells; k++) xadj[k + 1] = xadj[k] + 26;
 *
 * but each rank needs a different xadj when using ParMETIS (each segment
 * should be rezeroed).
 *
 * @param s the space of cells.
 * @param periodic whether to assume a periodic space (fixed 26 edges).
 * @param weights_e the edge weights for the cells, if used. On input
 *                  assumed to be ordered with a fixed 26 edges per cell, so
 *                  will need reordering for non-periodic spaces.
 * @param adjncy the adjncy array to fill, must be of size 26 * the number of
 *               cells in the space.
 * @param nadjcny number of adjncy elements used, can be less if not periodic.
 * @param xadj the METIS xadj array to fill, must be of size
 *             number of cells in space + 1. NULL for not used.
 * @param nxadj the number of xadj element used.
 */
static void graph_init(struct space *s, int periodic, idx_t *weights_e,
                       idx_t *adjncy, int *nadjcny, idx_t *xadj, int *nxadj) {

  /* Loop over all cells in the space. */
  *nadjcny = 0;
  if (s->with_zoom_region) {

    /* Get some useful constants. */
    const int cdim[3] = {s->cdim[0], s->cdim[1], s->cdim[2]};
    const int zoom_cdim[3] = {s->zoom_props->cdim[0], s->zoom_props->cdim[1],
                              s->zoom_props->cdim[2]};
    const int void_i = s->zoom_props->zoom_cell_ijk[0];
    const int void_j = s->zoom_props->zoom_cell_ijk[1];
    const int void_k = s->zoom_props->zoom_cell_ijk[2];
    const int bkg_cell_offset = s->zoom_props->tl_cell_offset;
    const int nr_zoom_cells = s->zoom_props->nr_zoom_cells;
    struct cell *restrict ci;
    struct cell *restrict cj;
  
    int iedge = 0;
    /* Loop over zoom cells and assign their edges. Zoom cells at the edges
     * have fewer neighbours, all zoom cells have edges with the first shell
     * of background cells. */
    for (int i = 0; i < zoom_cdim[0]; i++) {
      for (int j = 0; j < zoom_cdim[1]; j++) {
        for (int k = 0; k < zoom_cdim[2]; k++) {
          
          /* Get cell index. */
          const size_t cid = cell_getid(zoom_cdim, i, j, k);
          ci = &s->cells_top[cid];

#ifdef SWIFT_DEBUG_CHECKS
           if (xadj != NULL) {
             
             /* Ensure the previous cell has found enough edges. */
             if ((cid > 0) &&
                 ((iedge - xadj[cid - 1]) != s->cells_top[cid - 1].nr_vertex_edges))
               error("Found too few edges (nedges=%ld, c->nr_vertex_edges=%d)",
                     iedge - xadj[cid - 1], s->cells_top[cid - 1].nr_vertex_edges);
          
           }
#endif

          /* If given set METIS xadj. */
          if (xadj != NULL) {
            xadj[cid] = iedge;

            /* Set edges start pointer for this cell. */
            ci->edges_start = iedge;
          }
          
          /* Loop over a shell of neighbouring zoom cells and
           * skip if outside the zoom region. */
          for (int ii = i - 1; ii <= i + 1; ii++) {
            if (ii < 0 || ii >= zoom_cdim[0]) continue;
            for (int jj = j - 1; jj <= j + 1; jj++) {
              if (jj < 0 || jj >= zoom_cdim[1]) continue;
              for (int kk = k - 1; kk <= k + 1; kk++) {
                if (kk < 0 || kk >= zoom_cdim[2]) continue;

                /* Get cell index. */
                const size_t cjd = cell_getid(zoom_cdim, ii, jj, kk);

                /* If not self. */
                if (cid != cjd) {

                  /* Store this zoom edge. */
                  adjncy[iedge] = cjd;
                  iedge++;
                }
              }
            }
          }

          /* Loop over the shell of background cells around the zoom region. */
          for (int ii = void_i - 1; ii <= void_i + 1; ii++) {
            for (int jj = void_j - 1; jj <= void_j + 1; jj++) {
              for (int kk = void_k - 1; kk <= void_k + 1; kk++) {

                /* Get this background cell. */
                const size_t cjd =
                  cell_getid(cdim, ii, jj, kk) + bkg_cell_offset;
                cj = &s->cells_top[cjd];

                /* Handle the void cell. */
                if (cjd == s->zoom_props->void_cell_index) continue;

                /* Store this background edge. */
                adjncy[iedge] = cjd;
                iedge++;
                  
              }
            }
          }
        }
      }
    }
    
    /* Loop over background cells and assign their edges. Normal background
     * cells have 26 neighbours as usual, neighbour background cells have
     * edges with  all zoom cells. */
    for (int i = 0; i < cdim[0]; i++) {
      for (int j = 0; j < cdim[1]; j++) {
        for (int k = 0; k < cdim[2]; k++) {

          /* Get cell index. */
          const size_t cid = cell_getid(cdim, i, j, k) + bkg_cell_offset;
          ci = &s->cells_top[cid];

#ifdef SWIFT_DEBUG_CHECKS
          if (xadj != NULL) {
            
            /* Ensure the previous cell has found enough edges. */
            if ((iedge - xadj[cid - 1]) != s->cells_top[cid - 1].nr_vertex_edges)
              error("Found too few edges (nedges=%ld, c->nr_vertex_edges=%d)",
                    iedge - xadj[cid - 1], s->cells_top[cid - 1].nr_vertex_edges);
          
          }
#endif

          /* If given set METIS xadj. */
          if (xadj != NULL) {
            xadj[cid] = iedge;
            
            /* Set edges start pointer for this cell. */
            ci->edges_start = iedge;
          }

          /* Loop over a shell of neighbouring cells and
           * skip if out of range. */
          for (int ii = i - 1; ii <= i + 1; ii++) {
            if (!periodic && (ii < 0 || ii >= cdim[0])) continue;
            for (int jj = j - 1; jj <= j + 1; jj++) {
              if (!periodic && (jj < 0 || jj >= cdim[1])) continue;
              for (int kk = k - 1; kk <= k + 1; kk++) {
                if (!periodic && (kk < 0 || kk >= cdim[2])) continue;

                /* Apply periodic BC (not harmful if not using periodic BC) */
                const int iii = (ii + cdim[0]) % cdim[0];
                const int jjj = (jj + cdim[1]) % cdim[1];
                const int kkk = (kk + cdim[2]) % cdim[2];

                /* Get this cell. */
                const size_t cjd = cell_getid(cdim, iii, jjj, kkk) + bkg_cell_offset;
                cj = &s->cells_top[cjd];

                /* Skip self */
                if (cid == cjd) continue;

                /* Store this background edge. */
                adjncy[iedge] = cjd;
                iedge++;

                /* Include the zoom cells if the neighbour is the void cell. */
                if (cj->tl_cell_type == void_tl_cell) {

                  /* Loop over zoom cells and include any within distance. */
                  for (int zoom_cjd = 0; zoom_cjd < nr_zoom_cells; zoom_cjd++) {
                      
                    /* Store this background edge. */
                    adjncy[iedge] = zoom_cjd;
                    iedge++;
                      
                  }
                }
              }
            }
          }
        }
      }
    }
    *nadjcny = iedge;

#ifdef SWIFT_DEBUG_CHECKS
    /* Ensure we've visted all eges we expected to visit. */
    if (iedge != s->zoom_props->nr_edges)
      error("Number of edges inconsistent with space "
            "(nedges=%d, s->zoom_props->nr_edges=%d)",
            iedge, s->zoom_props->nr_edges);
#endif

    /* If given set METIS xadj. */
    if (xadj != NULL) {
      xadj[s->nr_cells] = iedge;
      *nxadj = s->nr_cells;
    }
    
  } else if (periodic) {
    int cid = 0;
    for (int l = 0; l < s->cdim[0]; l++) {
      for (int m = 0; m < s->cdim[1]; m++) {
        for (int n = 0; n < s->cdim[2]; n++) {

          /* Visit all neighbours of this cell, wrapping space at edges. */
          int p = 0;
          for (int i = -1; i <= 1; i++) {
            int ii = l + i;
            if (ii < 0)
              ii += s->cdim[0];
            else if (ii >= s->cdim[0])
              ii -= s->cdim[0];
            for (int j = -1; j <= 1; j++) {
              int jj = m + j;
              if (jj < 0)
                jj += s->cdim[1];
              else if (jj >= s->cdim[1])
                jj -= s->cdim[1];
              for (int k = -1; k <= 1; k++) {
                int kk = n + k;
                if (kk < 0)
                  kk += s->cdim[2];
                else if (kk >= s->cdim[2])
                  kk -= s->cdim[2];

                /* If not self, record id of neighbour. */
                if (i || j || k) {
                  adjncy[cid * 26 + p] = cell_getid(s->cdim, ii, jj, kk);
                  p++;
                }
              }
            }
          }

          /* Next cell. */
          cid++;
        }
      }
    }
    *nadjcny = cid * 26;

    /* If given set METIS xadj. */
    if (xadj != NULL) {
      xadj[0] = 0;
      for (int k = 0; k < s->nr_cells; k++) xadj[k + 1] = xadj[k] + 26;
      *nxadj = s->nr_cells;
    }

  } else {

    /* Non periodic. */
    int ind = 0;
    int cid = 0;
    if (xadj != NULL) xadj[0] = 0;

    /* May need to reorder weights, shuffle in place as moving to left. */
    int shuffle = 0;
    if (weights_e != NULL) shuffle = 1;

    for (int l = 0; l < s->cdim[0]; l++) {
      for (int m = 0; m < s->cdim[1]; m++) {
        for (int n = 0; n < s->cdim[2]; n++) {

          /* Visit all neighbours of this cell. */
          int p = 0;
          for (int i = -1; i <= 1; i++) {
            int ii = l + i;
            if (ii >= 0 && ii < s->cdim[0]) {
              for (int j = -1; j <= 1; j++) {
                int jj = m + j;
                if (jj >= 0 && jj < s->cdim[1]) {
                  for (int k = -1; k <= 1; k++) {
                    int kk = n + k;
                    if (kk >= 0 && kk < s->cdim[2]) {

                      /* If not self, record id of neighbour. */
                      if (i || j || k) {
                        adjncy[ind] = cell_getid(s->cdim, ii, jj, kk);

                        if (shuffle) {
                          /* Keep this weight, need index for periodic
                           * version for input weights... */
                          int oldp = ((i + 1) * 9 + (j + 1) * 3 + (k + 1));
                          oldp = oldp - (oldp / 14);
                          weights_e[ind] = weights_e[cid * 26 + oldp];
                        }

                        ind++;
                        p++;
                      }
                    }
                  }
                }
              }
            }
          }

          /* Keep xadj in sync. */
          if (xadj != NULL) {
            xadj[cid + 1] = xadj[cid] + p;
          }
          cid++;
        }
      }
    }
    *nadjcny = ind;
    *nxadj = cid;
  }
}
#endif

#if defined(WITH_MPI) && (defined(HAVE_METIS) || defined(HAVE_PARMETIS))
struct counts_mapper_data {
  double *counts;
  size_t size;
  struct space *s;
};

/* Generic function for accumulating sized counts for TYPE parts. Note uses
 * local memory to reduce contention, the amount of memory required is
 * precalculated by an additional loop determining the range of cell IDs. */
#define ACCUMULATE_SIZES_MAPPER(TYPE)                                          \
  accumulate_sizes_mapper_##TYPE(void *map_data, int num_elements,             \
                                 void *extra_data) {                           \
    struct TYPE *parts = (struct TYPE *)map_data;                              \
    struct counts_mapper_data *mydata =                                        \
        (struct counts_mapper_data *)extra_data;                               \
    double size = mydata->size;                                                \
    struct space *s = mydata->s;                                               \
    double dim[3] = {mydata->s->dim[0], mydata->s->dim[1], mydata->s->dim[2]}; \
    double *lcounts = NULL;                                                    \
    int lcid = mydata->s->nr_cells;                                            \
    int ucid = 0;                                                              \
    for (int k = 0; k < num_elements; k++) {                                   \
      for (int j = 0; j < 3; j++) {                                            \
        if (parts[k].x[j] < 0.0)                                               \
          parts[k].x[j] += dim[j];                                             \
        else if (parts[k].x[j] >= dim[j])                                      \
          parts[k].x[j] -= dim[j];                                             \
      }                                                                        \
      const int cid =                                                          \
          cell_getid_pos(s, parts[k].x[0], parts[k].x[1], parts[k].x[2]);      \
      if (cid > ucid) ucid = cid;                                              \
      if (cid < lcid) lcid = cid;                                              \
    }                                                                          \
    int nused = ucid - lcid + 1;                                               \
    if ((lcounts = (double *)calloc(sizeof(double), nused)) == NULL)           \
      error("Failed to allocate counts thread-specific buffer");               \
    for (int k = 0; k < num_elements; k++) {                                   \
      const int cid =                                                          \
          cell_getid_pos(s, parts[k].x[0], parts[k].x[1], parts[k].x[2]);      \
      lcounts[cid - lcid] += size;                                             \
    }                                                                          \
    for (int k = 0; k < nused; k++)                                            \
      atomic_add_d(&mydata->counts[k + lcid], lcounts[k]);                     \
    free(lcounts);                                                             \
  }

/**
 * @brief Accumulate the sized counts of particles per cell.
 * Threadpool helper for accumulating the counts of particles per cell.
 *
 * part version.
 */
static void ACCUMULATE_SIZES_MAPPER(part);

/**
 * @brief Accumulate the sized counts of particles per cell.
 * Threadpool helper for accumulating the counts of particles per cell.
 *
 * gpart version.
 */
static void ACCUMULATE_SIZES_MAPPER(gpart);

/**
 * @brief Accumulate the sized counts of particles per cell.
 * Threadpool helper for accumulating the counts of particles per cell.
 *
 * spart version.
 */
static void ACCUMULATE_SIZES_MAPPER(spart);

/* qsort support. */
static int ptrcmp(const void *p1, const void *p2) {
  const double *v1 = *(const double **)p1;
  const double *v2 = *(const double **)p2;
  return (*v1) - (*v2);
}

/**
 * @brief Accumulate total memory size in particles per cell.
 *
 * @param s the space containing the cells.
 * @param verbose whether to report any clipped cell counts.
 * @param counts the number of bytes in particles per cell. Should be
 *               allocated as size s->nr_cells.
 */
static void accumulate_sizes(struct space *s, int verbose, double *counts) {

  bzero(counts, sizeof(double) * s->nr_cells);

  struct counts_mapper_data mapper_data;
  mapper_data.s = s;
  double gsize = 0.0;
  double *gcounts = NULL;
  double hsize = 0.0;
  double ssize = 0.0;

  if (s->nr_gparts > 0) {
    /* Self-gravity gets more efficient with density (see gitlab issue #640)
     * so we end up with too much weight in cells with larger numbers of
     * gparts, to suppress this we fix a upper weight limit based on a
     * percentile clip to on the numbers of cells. Should be relatively
     * harmless when not really needed. */
    if ((gcounts = (double *)malloc(sizeof(double) * s->nr_cells)) == NULL)
      error("Failed to allocate gcounts buffer.");
    bzero(gcounts, sizeof(double) * s->nr_cells);
    gsize = (double)sizeof(struct gpart);

    mapper_data.counts = gcounts;
    mapper_data.size = gsize;
    threadpool_map(&s->e->threadpool, accumulate_sizes_mapper_gpart, s->gparts,
                   s->nr_gparts, sizeof(struct gpart), space_splitsize,
                   &mapper_data);

    /* Get all the counts from all the nodes. */
    if (MPI_Allreduce(MPI_IN_PLACE, gcounts, s->nr_cells, MPI_DOUBLE, MPI_SUM,
                      MPI_COMM_WORLD) != MPI_SUCCESS)
      error("Failed to allreduce particle cell gpart weights.");

    /* Now we need to sort... */
    double **ptrs = NULL;
    if ((ptrs = (double **)malloc(sizeof(double *) * s->nr_cells)) == NULL)
      error("Failed to allocate pointers buffer.");
    for (int k = 0; k < s->nr_cells; k++) {
      ptrs[k] = &gcounts[k];
    }

    /* Sort pointers, not counts... */
    qsort(ptrs, s->nr_cells, sizeof(double *), ptrcmp);

    /* Percentile cut keeps 99.8% of cells and clips above. */
    int cut = ceil(s->nr_cells * 0.998);
    if (cut == s->nr_cells) cut = s->nr_cells - 1;

    /* And clip. */
    int nadj = 0;
    double clip = *ptrs[cut];
    for (int k = cut + 1; k < s->nr_cells; k++) {
      *ptrs[k] = clip;
      nadj++;
    }
    if (verbose) message("clipped gravity part counts of %d cells", nadj);
    free(ptrs);
  }

  /* Other particle types are assumed to correlate with processing time. */
  if (s->nr_parts > 0) {
    mapper_data.counts = counts;
    hsize = (double)sizeof(struct part);
    mapper_data.size = hsize;
    threadpool_map(&s->e->threadpool, accumulate_sizes_mapper_part, s->parts,
                   s->nr_parts, sizeof(struct part), space_splitsize,
                   &mapper_data);
  }

  if (s->nr_sparts > 0) {
    ssize = (double)sizeof(struct spart);
    mapper_data.size = ssize;
    threadpool_map(&s->e->threadpool, accumulate_sizes_mapper_spart, s->sparts,
                   s->nr_sparts, sizeof(struct spart), space_splitsize,
                   &mapper_data);
  }

  /* Merge the counts arrays across all nodes, if needed. Doesn't include any
   * gparts. */
  if (s->nr_parts > 0 || s->nr_sparts > 0) {
    if (MPI_Allreduce(MPI_IN_PLACE, counts, s->nr_cells, MPI_DOUBLE, MPI_SUM,
                      MPI_COMM_WORLD) != MPI_SUCCESS)
      error("Failed to allreduce particle cell weights.");
  }

  /* And merge with gravity counts. */
  double sum = 0.0;
  if (s->nr_gparts > 0) {
    for (int k = 0; k < s->nr_cells; k++) {
      counts[k] += gcounts[k];
      sum += counts[k];
    }
    free(gcounts);
  } else {
    for (int k = 0; k < s->nr_cells; k++) {
      sum += counts[k];
    }
  }

  /* Keep the sum of particles across all ranks in the range of IDX_MAX. */
  if (sum > (double)(IDX_MAX - 10000)) {
    double vscale = (double)(IDX_MAX - 10000) / sum;
    for (int k = 0; k < s->nr_cells; k++) counts[k] *= vscale;
  }
}

/**
 * @brief Make edge weights from the accumulated particle sizes per cell.
 *
 * @param s the space containing the cells.
 * @param counts the number of bytes in particles per cell.
 * @param edges weights for the edges of these regions. Should be 26 * counts.
 */
static void sizes_to_edges(struct space *s, double *counts, double *edges) {

  /* With a zoom region we need to handle the different grids.
   * NOTE: For the zoom region we use the pure cell counts for weights
   *       rather than the hydro focused sid_scale. */
  if (s->with_zoom_region) {
    bzero(edges, sizeof(double) * s->zoom_props->nr_edges); 

    /* Get some useful constants. */
    const int periodic = s->periodic;
    const int cdim[3] = {s->cdim[0], s->cdim[1], s->cdim[2]};
    const int zoom_cdim[3] = {s->zoom_props->cdim[0], s->zoom_props->cdim[1],
                              s->zoom_props->cdim[2]};
    const int void_i = s->zoom_props->zoom_cell_ijk[0];
    const int void_j = s->zoom_props->zoom_cell_ijk[1];
    const int void_k = s->zoom_props->zoom_cell_ijk[2];
    const int bkg_cell_offset = s->zoom_props->tl_cell_offset;
    const int nr_zoom_cells = s->zoom_props->nr_zoom_cells;
    struct cell *restrict cj;
    
    int iedge = 0;
    /* Loop over zoom cells and assign their edges. Zoom cells at the edges
     * have fewer neighbours, all zoom cells have edges with the first shell
     * of background cells. */
    for (int i = 0; i < zoom_cdim[0]; i++) {
      for (int j = 0; j < zoom_cdim[1]; j++) {
        for (int k = 0; k < zoom_cdim[2]; k++) {

          /* Get cell index. */
          const size_t cid = cell_getid(zoom_cdim, i, j, k);

          /* Loop over a shell of neighbouring zoom cells and
           * skip if outside the zoom region. */
          for (int ii = i - 1; ii <= i + 1; ii++) {
            if (ii < 0 || ii >= zoom_cdim[0]) continue;
            for (int jj = j - 1; jj <= j + 1; jj++) {
              if (jj < 0 || jj >= zoom_cdim[1]) continue;
              for (int kk = k - 1; kk <= k + 1; kk++) {
                if (kk < 0 || kk >= zoom_cdim[2]) continue;

                /* Get cell index. */
                const size_t cjd = cell_getid(zoom_cdim, ii, jj, kk);

                /* Skip self. */
                if (cid == cjd) continue;

                /* Store this edge */
                edges[iedge] = counts[cjd];
                iedge++;
                
              }
            }
          }

          /* Loop over the shell of background cells around the zoom region. */
          for (int ii = void_i - 1; ii <= void_i + 1; ii++) {
            for (int jj = void_j - 1; jj <= void_j + 1; jj++) {
              for (int kk = void_k - 1; kk <= void_k + 1; kk++) {

                /* Get this cell. */
                const size_t cjd =
                  cell_getid(cdim, ii, jj, kk) + bkg_cell_offset;
                cj = &s->cells_top[cjd];

                /* Handle the void cell. */
                if (cj->tl_cell_type == void_tl_cell) continue;

                /* Store this edge
                 * (here the zoom cell is the dominant contributor) */
                edges[iedge] = counts[cid];
                iedge++;

              }
            }
          }
        }
      }
    }

    /* Loop over background cells and assign their edges. Normal background
     * cells have 26 neighbours as usual, neighbour background cells have
     * edges with  all zoom cells. */
    for (int i = 0; i < cdim[0]; i++) {
      for (int j = 0; j < cdim[1]; j++) {
        for (int k = 0; k < cdim[2]; k++) {

          /* Get cell index. */
          const size_t cid = cell_getid(cdim, i, j, k) + bkg_cell_offset;

          /* Loop over a shell of neighbouring cells and
           * skip if out of range. */
          for (int ii = i - 1; ii <= i + 1; ii++) {
            if (!periodic && (ii < 0 || ii >= cdim[0])) continue;
            for (int jj = j - 1; jj <= j + 1; jj++) {
              if (!periodic && (jj < 0 || jj >= cdim[1])) continue;
              for (int kk = k - 1; kk <= k + 1; kk++) {
                if (!periodic && (kk < 0 || kk >= cdim[2])) continue;

                /* Apply periodic BC (not harmful if not using periodic BC) */
                const int iii = (ii + cdim[0]) % cdim[0];
                const int jjj = (jj + cdim[1]) % cdim[1];
                const int kkk = (kk + cdim[2]) % cdim[2];

                /* Get this cell. */
                const size_t cjd =
                  cell_getid(cdim, iii, jjj, kkk) + bkg_cell_offset;
                cj = &s->cells_top[cjd];

                /* Skip self */
                if (cid == cjd) continue;

                /* Store this background edge. */
                edges[iedge] = counts[cjd];
                iedge++;

                /* Include the zoom cells if the neighbour is the void cell. */
                if (cj->tl_cell_type == void_tl_cell) {
                  
                  /* Loop over zoom cells and include any within distance. */
                  for (int zoom_cjd = 0; zoom_cjd < nr_zoom_cells; zoom_cjd++) {

                    /* Store this background edge. */
                    edges[iedge] = counts[zoom_cjd];
                    iedge++;

                  }   
                }
              }
            }
          }
        }
      }
    }
#ifdef SWIFT_DEBUG_CHECKS
    /* Ensure we've visted all edges we expected to visit. */
    if (iedge != s->zoom_props->nr_edges)
      error("Number of edges inconsistent with space "
            "(nedges=%d, s->zoom_props->nr_edges=%d)",
            iedge, s->zoom_props->nr_edges);
#endif
  }

  /* Otherwise we can use the simple version. */
  else {
    bzero(edges, sizeof(double) * s->nr_cells * 26); 

    /* Loop over cells and neigbours */
    for (int l = 0; l < s->nr_cells; l++) {
      int p = 0;
      for (int i = -1; i <= 1; i++) {
        int isid = ((i < 0) ? 0 : ((i > 0) ? 2 : 1));
        for (int j = -1; j <= 1; j++) {
          int jsid = isid * 3 + ((j < 0) ? 0 : ((j > 0) ? 2 : 1));
          for (int k = -1; k <= 1; k++) {
            int ksid = jsid * 3 + ((k < 0) ? 0 : ((k > 0) ? 2 : 1));
            
            /* If not self, we work out the sort indices to get the expected
             * fractional weight and add that. Scale to keep sum less than
             * counts and a bit of tuning... */
            if (i || j || k) {
              edges[l * 26 + p] = counts[l] * sid_scale[sortlistID[ksid]] / 26.0;
              p++;
            }
          }
        }
      }
    }
  }

}
#endif

#if defined(WITH_MPI) && (defined(HAVE_METIS) || defined(HAVE_PARMETIS))
/**
 * @brief Apply METIS cell-list partitioning to a cell structure.
 *
 * @param s the space containing the cells to split into regions.
 * @param nregions number of regions.
 * @param celllist list of regions for each cell.
 */
static void split_metis(struct space *s, int nregions, int *celllist) {

  for (int i = 0; i < s->nr_cells; i++) s->cells_top[i].nodeID = celllist[i];

  /* To check or visualise the partition dump all the cells. */
  /*if (engine_rank == 0) dumpCellRanks("metis_partition", s->cells_top,
                                      s->nr_cells);*/
}
#endif

#if defined(WITH_MPI) && (defined(HAVE_METIS) || defined(HAVE_PARMETIS))

/* qsort support. */
struct indexval {
  int index;
  int count;
  int old_val;
  int new_val;
};
static int indexvalcmp(const void *p1, const void *p2) {
  const struct indexval *iv1 = (const struct indexval *)p1;
  const struct indexval *iv2 = (const struct indexval *)p2;
  return iv2->count - iv1->count;
}

/**
 * @brief Check if there is a permutation of the region indices of our cells
 *        that will reduce the amount of particle movement and return it.
 *
 * @param newlist the new list of regions for our cells.
 * @param oldlist the old list of regions for our cells.
 * @param nregions the number of regions.
 * @param ncells the number of cells.
 * @param permlist the permutation of the newlist.
 */
void permute_regions(int *newlist, int *oldlist, int nregions, int ncells,
                     int *permlist) {

  /* We want a solution in which the current region assignments of the cells
   * are preserved when possible, to avoid unneccesary particle movement.  So
   * create a 2d-array of counts of cells that are common to all pairs of old
   * and new lists. Each element of the array has a count of cells and an
   * unique index so we can sort into decreasing counts.
   */
  int indmax = nregions * nregions;
  struct indexval *ivs = NULL;
  if ((ivs = (struct indexval *)malloc(sizeof(struct indexval) * indmax)) ==
      NULL)
    error("Failed to allocate ivs structs");
  bzero(ivs, sizeof(struct indexval) * indmax);

  for (int k = 0; k < ncells; k++) {
    int index = newlist[k] + nregions * oldlist[k];
    ivs[index].count++;
    ivs[index].index = index;
    ivs[index].old_val = oldlist[k];
    ivs[index].new_val = newlist[k];
  }
  qsort(ivs, indmax, sizeof(struct indexval), indexvalcmp);

  /* Go through the ivs using the largest counts first, these are the
   * regions with the most cells in common, old partition to new. If not
   * returning the permutation, avoid the associated work. */
  int *oldmap = NULL;
  int *newmap = NULL;
  oldmap = permlist; /* Reuse this */
  if ((newmap = (int *)malloc(sizeof(int) * nregions)) == NULL)
    error("Failed to allocate newmap array");

  for (int k = 0; k < nregions; k++) {
    oldmap[k] = -1;
    newmap[k] = -1;
  }

  for (int k = 0; k < indmax; k++) {

    /* Stop when all regions with common cells have been considered. */
    if (ivs[k].count == 0) break;

    /* Store old and new IDs, if not already used. */
    if (newmap[ivs[k].new_val] == -1 && oldmap[ivs[k].old_val] == -1) {
      newmap[ivs[k].new_val] = ivs[k].old_val;
      oldmap[ivs[k].old_val] = ivs[k].new_val;
    }
  }

  /* Handle any regions that did not get selected by picking an unused rank
   * from oldmap and assigning to newmap. */
  int spare = 0;
  for (int k = 0; k < nregions; k++) {
    if (newmap[k] == -1) {
      for (int j = spare; j < nregions; j++) {
        if (oldmap[j] == -1) {
          newmap[k] = j;
          oldmap[j] = j;
          spare = j;
          break;
        }
      }
    }
  }

  /* Permute the newlist into this order. */
  for (int k = 0; k < ncells; k++) {
    permlist[k] = newmap[newlist[k]];
  }
  free(newmap);
  free(ivs);
}
#endif

#if defined(WITH_MPI) && defined(HAVE_PARMETIS)
/**
 * @brief Partition the given space into a number of connected regions using
 *        ParMETIS.
 *
 * Split the space using PARMETIS to derive a partitions using the
 * given edge and vertex weights. If no weights are given then an
 * unweighted partition is performed. If refine is set then an existing
 * partition is assumed to be present from the last call to this routine
 * in the celllist argument, that will get a refined partition, not a new
 * one.
 *
 * Assumes MPI is up and running and the number of ranks is the same as the
 * number of regions.
 *
 * @param nodeID our nodeID.
 * @param s the space of cells to partition.
 * @param nregions the number of regions required in the partition.
 * @param vertexw weights for the cells, sizeof number of cells if used,
 *        NULL for unit weights. Need to be in the range of idx_t.
 * @param edgew weights for the graph edges between all cells, sizeof number
 *        of cells * 26 if used, NULL for unit weights. Need to be packed
 *        in CSR format, so same as adjncy array. Need to be in the range of
 *        idx_t.
 * @param refine whether to refine an existing partition, or create a new one.
 * @param adaptive whether to use an adaptive reparitition of an existing
 *        partition or simple refinement. Adaptive repartition is controlled
 *        by the itr parameter.
 * @param itr the ratio of inter-process communication time to data
 *            redistribution time. Used to weight repartitioning edge cuts
 *            when refine and adaptive are true.
 * @param celllist on exit this contains the ids of the selected regions,
 *        size of number of cells. If refine is 1, then this should contain
 *        the old partition on entry.
 */
static void pick_parmetis(int nodeID, struct space *s, int nregions,
                          double *vertexw, double *edgew, int refine,
                          int adaptive, float itr, int *celllist) {

  int res;
  MPI_Comm comm;
  MPI_Comm_dup(MPI_COMM_WORLD, &comm);

  /* Total number of cells. */
  int ncells = s->nr_cells;

  /* Total number of edges. */
  int nedges;
  if (s->with_zoom_region) {
    nedges = s->zoom_props->nr_edges;
  } else {
    nedges = 26 * s->nr_cells;
  }
  
  /* Nothing much to do if only using a single MPI rank. */
  if (nregions == 1) {
    for (int i = 0; i < ncells; i++) celllist[i] = 0;
    return;
  }

  /* We all get one of these with the same content. It defines the ranges of
   * vertices that are found on each rank. This contiguity constraint seems to
   * stop efficient local processing, since our cell distributions do not
   * meet this requirement. That means the graph and related information needs
   * to be all brought to one node and redistributed for processing in
   * approproiate batches. */
  idx_t *vtxdist;
  if ((vtxdist = (idx_t *)malloc(sizeof(idx_t) * (nregions + 1))) == NULL)
    error("Failed to allocate vtxdist buffer.");

  if (nodeID == 0) {

    /* Construct vtxdist and send it to all ranks. Each rank gets an equal
     * number of vertices. */
    vtxdist[0] = 0;
    int k = ncells;
    for (int i = 0; i < nregions; i++) {
      int l = k / (nregions - i);
      vtxdist[i + 1] = vtxdist[i] + l;
      k -= l;
    }
    res = MPI_Bcast((void *)vtxdist, nregions + 1, IDX_T, 0, comm);
    if (res != MPI_SUCCESS) mpi_error(res, "Failed to broadcast vtxdist.");

  } else {
    res = MPI_Bcast((void *)vtxdist, nregions + 1, IDX_T, 0, comm);
    if (res != MPI_SUCCESS) mpi_error(res, "Failed to broadcast vtxdist.");
  }

  /* Number of cells on this node and space for the expected arrays. */
  int nverts = vtxdist[nodeID + 1] - vtxdist[nodeID];

  /* We need to count how many edges are on this rank in the zoom case. */
  int nr_my_edges = 0;
  if (s->with_zoom_region) {
    for (int cid = vtxdist[nodeID]; cid < vtxdist[nodeID + 1]; cid++)
      nr_my_edges += s->cells_top[cid].nr_vertex_edges; 
  } else {
    nr_my_edges = nverts * 26;
  }

  idx_t *xadj = NULL;
  if ((xadj = (idx_t *)malloc(sizeof(idx_t) * (nverts + 1))) == NULL)
    error("Failed to allocate xadj buffer.");

  idx_t *adjncy = NULL;
  if ((adjncy = (idx_t *)malloc(sizeof(idx_t) * nr_my_edges)) == NULL)
    error("Failed to allocate adjncy array.");

  idx_t *weights_v = NULL;
  if (vertexw != NULL)
    if ((weights_v = (idx_t *)malloc(sizeof(idx_t) * nverts)) == NULL)
      error("Failed to allocate vertex weights array");

  idx_t *weights_e = NULL;
  if (edgew != NULL)
    if ((weights_e = (idx_t *)malloc(nr_my_edges * sizeof(idx_t))) == NULL)
      error("Failed to allocate edge weights array");

  idx_t *regionid = NULL;
  if ((regionid = (idx_t *)malloc(sizeof(idx_t) * (nverts + 1))) == NULL)
    error("Failed to allocate regionid array");

  /* Prepare MPI requests for the asynchronous communications */
  MPI_Request *reqs;
  if ((reqs = (MPI_Request *)malloc(sizeof(MPI_Request) * 5 * nregions)) ==
      NULL)
    error("Failed to allocate MPI request list.");
  for (int k = 0; k < 5 * nregions; k++) reqs[k] = MPI_REQUEST_NULL;

  MPI_Status *stats;
  if ((stats = (MPI_Status *)malloc(sizeof(MPI_Status) * 5 * nregions)) == NULL)
    error("Failed to allocate MPI status list.");

  /* Only use one rank to organize everything. */
  if (nodeID == 0) {

    /* Space for largest lists. */
    idx_t *full_xadj = NULL;
    if ((full_xadj =
             (idx_t *)malloc(sizeof(idx_t) * (ncells + nregions + 1))) == NULL)
      error("Failed to allocate full xadj buffer.");
    idx_t *std_xadj = NULL;
    if ((std_xadj = (idx_t *)malloc(sizeof(idx_t) * (ncells + 1))) == NULL)
      error("Failed to allocate std xadj buffer.");
    idx_t *full_adjncy = NULL;
    if ((full_adjncy = (idx_t *)malloc(sizeof(idx_t) * nedges)) == NULL)
      error("Failed to allocate full adjncy array.");
    idx_t *full_weights_v = NULL;
    if (weights_v != NULL)
      if ((full_weights_v = (idx_t *)malloc(sizeof(idx_t) * ncells)) == NULL)
        error("Failed to allocate full vertex weights array");
    idx_t *full_weights_e = NULL;
    if (weights_e != NULL)
      if ((full_weights_e = (idx_t *)malloc(nedges * sizeof(idx_t))) == NULL)
        error("Failed to allocate full edge weights array");

    idx_t *full_regionid = NULL;
    if (refine) {
      if ((full_regionid = (idx_t *)malloc(sizeof(idx_t) * ncells)) == NULL)
        error("Failed to allocate full regionid array");
    }

    /* Init the vertex weights array. */
    if (vertexw != NULL) {
      for (int k = 0; k < ncells; k++) {
        if (vertexw[k] > 1) {
          full_weights_v[k] = vertexw[k];
        } else {
          full_weights_v[k] = 0;
        }
      }

#ifdef SWIFT_DEBUG_CHECKS
      /* Check weights are all in range. */
      int failed = 0;
      for (int k = 0; k < ncells; k++) {
        if ((idx_t)vertexw[k] < 0) {
          message("Input vertex weight out of range: %ld", (long)vertexw[k]);
          failed++;
        }
        if (full_weights_v[k] < 0) {
          message("Used vertex weight  out of range: %" PRIDX,
                  full_weights_v[k]);
          failed++;
        }
      }
      if (failed > 0) error("%d vertex weights are out of range", failed);
#endif
    }

    /* Init the edges weights array. */
    if (edgew != NULL) {
      for (int k = 0; k < nedges; k++) {
        if (edgew[k] > 1) {
          full_weights_e[k] = edgew[k];
        } else {
          full_weights_e[k] = 1;
        }
      }

#ifdef SWIFT_DEBUG_CHECKS
      /* Check weights are all in range. */
      int failed = 0;
      for (int k = 0; k < nedges; k++) {

        if ((idx_t)edgew[k] < 0) {
          message("Input edge weight out of range: %ld", (long)edgew[k]);
          failed++;
        }
        if (full_weights_e[k] < 1) {
          message("Used edge weight out of range: %" PRIDX, full_weights_e[k]);
          failed++;
        }
      }
      if (failed > 0) error("%d edge weights are out of range", failed);
#endif
    }

    /* Define the cell graph. Keeping the edge weights association. */
    int nadjcny = 0;
    int nxadj = 0;
    graph_init(s, s->periodic, full_weights_e, full_adjncy, &nadjcny, std_xadj,
               &nxadj);

    /* Dump graphs to disk files for testing. */
    /*dumpMETISGraph("parmetis_graph", ncells, 1, std_xadj, full_adjncy,
                   full_weights_v, NULL, full_weights_e); */

    /* xadj is set for each rank, different to serial version in that each
     * rank starts with 0, so we need to re-offset. */
    for (int rank = 0, i = 0, j = 0; rank < nregions; rank++) {

      /* Number of vertices for this rank. */
      int nvt = vtxdist[rank + 1] - vtxdist[rank];

      /* Each xadj section starts at 0 and terminates like a complete one. */
      int offset = std_xadj[j];
      for (int k = 0; k < nvt; k++) {
        full_xadj[i] = std_xadj[j] - offset;
        j++;
        i++;
      }
      full_xadj[i] = std_xadj[j] - offset;
      i++;
    }

    /* Send ranges to the other ranks and keep our own. */
    for (int rank = 0, j1 = 0, j2 = 0, j3 = 0; rank < nregions; rank++) {
      int nvt = vtxdist[rank + 1] - vtxdist[rank];
      int nedge = std_xadj[vtxdist[rank + 1]] - std_xadj[vtxdist[rank]];

      if (refine)
        for (int i = 0; i < nvt; i++) full_regionid[j3 + i] = celllist[j3 + i];

      if (rank == 0) {
        memcpy(xadj, &full_xadj[j1], sizeof(idx_t) * (nvt + 1));
        memcpy(adjncy, &full_adjncy[j2], sizeof(idx_t) * nedge);
        if (weights_e != NULL)
          memcpy(weights_e, &full_weights_e[j2], sizeof(idx_t) * nedge);
        if (weights_v != NULL)
          memcpy(weights_v, &full_weights_v[j3], sizeof(idx_t) * nvt);
        if (refine) memcpy(regionid, full_regionid, sizeof(idx_t) * nvt);

      } else {
        res = MPI_Isend(&full_xadj[j1], nvt + 1, IDX_T, rank, 0, comm,
                        &reqs[5 * rank + 0]);
        if (res == MPI_SUCCESS)
          res = MPI_Isend(&full_adjncy[j2], nedge, IDX_T, rank, 1, comm,
                          &reqs[5 * rank + 1]);
        if (res == MPI_SUCCESS && weights_e != NULL)
          res = MPI_Isend(&full_weights_e[j2], nedge, IDX_T, rank, 2, comm,
                          &reqs[5 * rank + 2]);
        if (res == MPI_SUCCESS && weights_v != NULL)
          res = MPI_Isend(&full_weights_v[j3], nvt, IDX_T, rank, 3, comm,
                          &reqs[5 * rank + 3]);
        if (refine && res == MPI_SUCCESS)
          res = MPI_Isend(&full_regionid[j3], nvt, IDX_T, rank, 4, comm,
                          &reqs[5 * rank + 4]);
        if (res != MPI_SUCCESS) mpi_error(res, "Failed to send graph data");
      }
      j1 += nvt + 1;

      /* Note we send 26 edges, but only increment by the correct number. */
      j2 += nedge;
      j3 += nvt;
    }

    /* Wait for all sends to complete. */
    int result;
    if ((result = MPI_Waitall(5 * nregions, reqs, stats)) != MPI_SUCCESS) {
      for (int k = 0; k < 5 * nregions; k++) {
        char buff[MPI_MAX_ERROR_STRING];
        MPI_Error_string(stats[k].MPI_ERROR, buff, &result);
        message("send request from source %i, tag %i has error '%s'.",
                stats[k].MPI_SOURCE, stats[k].MPI_TAG, buff);
      }
      error("Failed during waitall sending repartition data.");
    }

    /* Clean up. */
    if (weights_v != NULL) free(full_weights_v);
    if (weights_e != NULL) free(full_weights_e);
    free(full_xadj);
    free(std_xadj);
    free(full_adjncy);
    if (refine) free(full_regionid);

  } else {

    /* Receive stuff from rank 0. */
    res = MPI_Irecv(xadj, nverts + 1, IDX_T, 0, 0, comm, &reqs[0]);
    if (res == MPI_SUCCESS)
      res = MPI_Irecv(adjncy, nr_my_edges, IDX_T, 0, 1, comm, &reqs[1]);
    if (res == MPI_SUCCESS && weights_e != NULL)
      res = MPI_Irecv(weights_e, nr_my_edges, IDX_T, 0, 2, comm, &reqs[2]);
    if (res == MPI_SUCCESS && weights_v != NULL)
      res = MPI_Irecv(weights_v, nverts, IDX_T, 0, 3, comm, &reqs[3]);
    if (refine && res == MPI_SUCCESS)
      res += MPI_Irecv((void *)regionid, nverts, IDX_T, 0, 4, comm, &reqs[4]);
    if (res != MPI_SUCCESS) mpi_error(res, "Failed to receive graph data");

    /* Wait for all recvs to complete. */
    int result;
    if ((result = MPI_Waitall(5, reqs, stats)) != MPI_SUCCESS) {
      for (int k = 0; k < 5; k++) {
        char buff[MPI_MAX_ERROR_STRING];
        MPI_Error_string(stats[k].MPI_ERROR, buff, &result);
        message("recv request from source %i, tag %i has error '%s'.",
                stats[k].MPI_SOURCE, stats[k].MPI_TAG, buff);
      }
      error("Failed during waitall receiving repartition data.");
    }
  }

  /* Set up the tpwgts array. This is just 1/nregions. */
  real_t *tpwgts;
  if ((tpwgts = (real_t *)malloc(sizeof(real_t) * nregions)) == NULL)
    error("Failed to allocate tpwgts array");
  for (int i = 0; i < nregions; i++) tpwgts[i] = 1.0 / (real_t)nregions;

  /* Common parameters. */
  idx_t options[4];
  options[0] = 1;
  options[1] = 0;

  idx_t edgecut;
  idx_t ncon = 1;
  idx_t nparts = nregions;
  idx_t numflag = 0;
  idx_t wgtflag = 0;
  if (edgew != NULL) wgtflag += 1;
  if (vertexw != NULL) wgtflag += 2;

  real_t ubvec[1];
  ubvec[0] = 1.001;

  if (refine) {
    /* Refine an existing partition, uncouple as we do not have the cells
     * present on their expected ranks. */
    options[3] = PARMETIS_PSR_UNCOUPLED;

    /* Seed for randoms. */
    options[2] = clocks_random_seed();

    /* Choice is whether to use an adaptive repartition or a simple
     * refinement. */
    if (adaptive) {

      /* Balance between cuts and movement. */
      real_t itr_real_t = itr;
      if (ParMETIS_V3_AdaptiveRepart(
              vtxdist, xadj, adjncy, weights_v, NULL, weights_e, &wgtflag,
              &numflag, &ncon, &nparts, tpwgts, ubvec, &itr_real_t, options,
              &edgecut, regionid, &comm) != METIS_OK)
        error("Call to ParMETIS_V3_AdaptiveRepart failed.");
    } else {
      if (ParMETIS_V3_RefineKway(vtxdist, xadj, adjncy, weights_v, weights_e,
                                 &wgtflag, &numflag, &ncon, &nparts, tpwgts,
                                 ubvec, options, &edgecut, regionid,
                                 &comm) != METIS_OK)
        error("Call to ParMETIS_V3_RefineKway failed.");
    }
  } else {

    /* Create a new partition. Use a number of guesses as that is similar to
     * the way that serial METIS works (serial METIS usually gives the best
     * quality partitions). */
    idx_t best_edgecut = 0;
    idx_t *best_regionid = NULL;
    if ((best_regionid = (idx_t *)malloc(sizeof(idx_t) * (nverts + 1))) == NULL)
      error("Failed to allocate best_regionid array");

    for (int i = 0; i < 10; i++) {
      options[2] = clocks_random_seed();

      if (ParMETIS_V3_PartKway(vtxdist, xadj, adjncy, weights_v, weights_e,
                               &wgtflag, &numflag, &ncon, &nparts, tpwgts,
                               ubvec, options, &edgecut, regionid,
                               &comm) != METIS_OK)
        error("Call to ParMETIS_V3_PartKway failed.");

      if (i == 0 || (best_edgecut > edgecut)) {
        best_edgecut = edgecut;
        memcpy(best_regionid, regionid, sizeof(idx_t) * (nverts + 1));
      }
    }

    /* Keep the best edgecut. */
    memcpy(regionid, best_regionid, sizeof(idx_t) * (nverts + 1));
    free(best_regionid);
  }

  /* Need to gather all the regionid arrays from the ranks. */
  for (int k = 0; k < nregions; k++) reqs[k] = MPI_REQUEST_NULL;

  if (nodeID != 0) {

    /* Send our regions to node 0. */
    res = MPI_Isend(regionid, vtxdist[nodeID + 1] - vtxdist[nodeID], IDX_T, 0,
                    1, comm, &reqs[0]);
    if (res != MPI_SUCCESS) mpi_error(res, "Failed to send new regionids");

    /* Wait for send to complete. */
    int err;
    if ((err = MPI_Wait(reqs, stats)) != MPI_SUCCESS) {
      mpi_error(err, "Failed during wait sending regionids.");
    }

  } else {

    /* Node 0 */
    idx_t *remoteids = NULL;
    if ((remoteids = (idx_t *)malloc(sizeof(idx_t) * ncells)) == NULL)
      error("Failed to allocate remoteids buffer");

    int nvt = vtxdist[1] - vtxdist[0];
    memcpy(remoteids, regionid, sizeof(idx_t) * nvt);

    /* Receive from other ranks. */
    for (int rank = 1, j = nvt; rank < nregions; rank++) {
      nvt = vtxdist[rank + 1] - vtxdist[rank];
      res = MPI_Irecv((void *)&remoteids[j], nvt, IDX_T, rank, 1, comm,
                      &reqs[rank]);
      if (res != MPI_SUCCESS) mpi_error(res, "Failed to receive new regionids");
      j += nvt;
    }

    int err;
    if ((err = MPI_Waitall(nregions, reqs, stats)) != MPI_SUCCESS) {
      for (int k = 0; k < 5; k++) {
        char buff[MPI_MAX_ERROR_STRING];
        MPI_Error_string(stats[k].MPI_ERROR, buff, &err);
        message("recv request from source %i, tag %i has error '%s'.",
                stats[k].MPI_SOURCE, stats[k].MPI_TAG, buff);
      }
      error("Failed during waitall receiving regionid data.");
    }

    /* Copy: idx_t -> int. */
    int *newcelllist = NULL;
    if ((newcelllist = (int *)malloc(sizeof(int) * ncells)) == NULL)
      error("Failed to allocate new celllist");
    for (int k = 0; k < ncells; k++) newcelllist[k] = remoteids[k];
    free(remoteids);

    /* Check that the region ids are all good. */
    int bad = 0;
    for (int k = 0; k < ncells; k++) {
      if (newcelllist[k] < 0 || newcelllist[k] >= nregions) {
        message("Got bad nodeID %d for cell %i.", newcelllist[k], k);
        bad++;
      }
    }
    if (bad) error("Bad node IDs located");

    /* Now check the similarity to the old partition and permute if necessary.
     * Checks show that refinement can return a permutation of the partition,
     * we need to check that and correct as necessary. */
    int permute = 1;
    if (!refine) {

      /* No old partition was given, so we need to construct the existing
       * partition from the cells, if one existed. */
      int nsum = 0;
      for (int i = 0; i < s->nr_cells; i++) {
        celllist[i] = s->cells_top[i].nodeID;
        nsum += celllist[i];
      }

      /* If no previous partition then all nodeIDs will be set to 0. */
      if (nsum == 0) permute = 0;
    }

    if (permute) {
      int *permcelllist = NULL;
      if ((permcelllist = (int *)malloc(sizeof(int) * ncells)) == NULL)
        error("Failed to allocate perm celllist array");
      permute_regions(newcelllist, celllist, nregions, ncells, permcelllist);

      /* And keep. */
      memcpy(celllist, permcelllist, sizeof(int) * ncells);
      free(permcelllist);

    } else {
      memcpy(celllist, newcelllist, sizeof(int) * ncells);
    }
    free(newcelllist);
  }

  /* And everyone gets a copy. */
  res = MPI_Bcast(celllist, s->nr_cells, MPI_INT, 0, MPI_COMM_WORLD);
  if (res != MPI_SUCCESS) mpi_error(res, "Failed to broadcast new celllist");

  /* Clean up. */
  free(reqs);
  free(stats);
  if (weights_v != NULL) free(weights_v);
  if (weights_e != NULL) free(weights_e);
  free(vtxdist);
  free(tpwgts);
  free(xadj);
  free(adjncy);
  free(regionid);
}
#endif


#if defined(WITH_MPI) && (defined(HAVE_METIS) || defined(HAVE_PARMETIS))
/**
 * @brief Partition the given space into a number of connected regions.
 *
 * Split the space using METIS to derive a partitions using the given edge and
 * vertex weights. If no weights are given then an unweighted partition is
 * performed.
 *
 * @param nodeID the rank of our node.
 * @param s the space of cells to partition.
 * @param nregions the number of regions required in the partition.
 * @param vertexw weights for the cells, sizeof number of cells if used,
 *        NULL for unit weights. Need to be in the range of idx_t.
 * @param edgew weights for the graph edges between all cells, sizeof number
 *        of cells * 26 if used, NULL for unit weights. Need to be packed
 *        in CSR format, so same as adjncy array. Need to be in the range of
 *        idx_t.
 * @param celllist on exit this contains the ids of the selected regions,
 *        sizeof number of cells.
 */
static void pick_metis(int nodeID, struct space *s, int nregions,
                       double *vertexw, double *edgew, int *celllist) {

  /* Total number of cells. */
  int ncells = s->nr_cells;

  /* Total number of edges. */
  int nedges;
  if (s->with_zoom_region) {
    nedges = s->zoom_props->nr_edges;
  } else {
    nedges = 26 * s->nr_cells;
  }

  /* Nothing much to do if only using a single partition. Also avoids METIS
   * bug that doesn't handle this case well. */
  if (nregions == 1) {
    for (int i = 0; i < ncells; i++) celllist[i] = 0;
    return;
  }

  /* Only one node needs to calculate this. */
  if (nodeID == 0) {

    /* Allocate adjacency and weights arrays . */
    idx_t *xadj;
    if ((xadj = (idx_t *)malloc(sizeof(idx_t) * (ncells + 1))) == NULL)
      error("Failed to allocate xadj buffer.");
    idx_t *adjncy;
    if ((adjncy = (idx_t *)malloc(sizeof(idx_t) * nedges)) == NULL)
      error("Failed to allocate adjncy array.");
    idx_t *weights_v = NULL;
    if (vertexw != NULL)
      if ((weights_v = (idx_t *)malloc(sizeof(idx_t) * ncells)) == NULL)
        error("Failed to allocate vertex weights array");
    idx_t *weights_e = NULL;
    if (edgew != NULL)
      if ((weights_e = (idx_t *)malloc(nedges * sizeof(idx_t))) == NULL)
        error("Failed to allocate edge weights array");
    idx_t *regionid;
    if ((regionid = (idx_t *)malloc(sizeof(idx_t) * ncells)) == NULL)
      error("Failed to allocate regionid array");

    /* Init the vertex weights array. */
    if (vertexw != NULL) {
      for (int k = 0; k < ncells; k++) {
        if (vertexw[k] > 1) {
          weights_v[k] = vertexw[k];
        } else {
          weights_v[k] = 0;
        }
      }

#ifdef SWIFT_DEBUG_CHECKS
      /* Check weights are all in range. */
      int failed = 0;
      for (int k = 0; k < ncells; k++) {
        if ((idx_t)vertexw[k] < 0) {
          message("Input vertex weight out of range: %ld", (long)vertexw[k]);
          failed++;
        }
        if (weights_v[k] < 0) {
          message("Used vertex weight  out of range: %" PRIDX, weights_v[k]);
          failed++;
        }
      }
      if (failed > 0) error("%d vertex weights are out of range", failed);
#endif
    }

    /* Init the edges weights array. */

    if (edgew != NULL) {
      for (int k = 0; k < nedges; k++) {
        if (edgew[k] > 1) {
          weights_e[k] = edgew[k];
        } else {
          weights_e[k] = 1;
        }
      }

#ifdef SWIFT_DEBUG_CHECKS
      /* Check weights are all in range. */
      int failed = 0;
      for (int k = 0; k < nedges; k++) {

        if ((idx_t)edgew[k] < 0) {
          message("Input edge weight out of range: %ld", (long)edgew[k]);
          failed++;
        }
        if (weights_e[k] < 1) {
          message("Used edge weight out of range: %" PRIDX, weights_e[k]);
          failed++;
        }
      }
      if (failed > 0) error("%d edge weights are out of range", failed);
#endif
    }

    /* Define the cell graph. Keeping the edge weights association. */
    int nadjcny = 0;
    int nxadj = 0;
    graph_init(s, s->periodic, weights_e, adjncy, &nadjcny, xadj, &nxadj);

    /* Set the METIS options. */
    idx_t options[METIS_NOPTIONS];
    METIS_SetDefaultOptions(options);
    options[METIS_OPTION_OBJTYPE] = METIS_OBJTYPE_CUT;
    options[METIS_OPTION_NUMBERING] = 0;
    options[METIS_OPTION_CONTIG] = 1;
    options[METIS_OPTION_NCUTS] = 10;
    options[METIS_OPTION_NITER] = 20;

    /* Call METIS. */
    idx_t one = 1;
    idx_t idx_ncells = ncells;
    idx_t idx_nregions = nregions;
    idx_t objval;

    /* Dump graph in METIS format */
    /* dumpMETISGraph("metis_graph", idx_ncells, one, xadj, adjncy, weights_v, */
    /*                NULL, weights_e); */

    message("Made it to metis");
    if (METIS_PartGraphKway(&idx_ncells, &one, xadj, adjncy, weights_v, NULL,
                            weights_e, &idx_nregions, NULL, NULL, options,
                            &objval, regionid) != METIS_OK)
      error("Call to METIS_PartGraphKway failed.");

    message("made it out of METIS");

    /* Check that the regionids are ok. */
    for (int k = 0; k < ncells; k++) {
      if (regionid[k] < 0 || regionid[k] >= nregions)
        error("Got bad nodeID %" PRIDX " for cell %i.", regionid[k], k);

      /* And keep. */
      celllist[k] = regionid[k];
    }

    /* Clean up. */
    if (weights_v != NULL) free(weights_v);
    if (weights_e != NULL) free(weights_e);
    free(xadj);
    free(adjncy);
    free(regionid);
  }

  /* Calculations all done, now everyone gets a copy. */
  int res = MPI_Bcast(celllist, ncells, MPI_INT, 0, MPI_COMM_WORLD);
  if (res != MPI_SUCCESS) mpi_error(res, "Failed to broadcast new celllist");
}
#endif


#if defined(WITH_MPI) && (defined(HAVE_METIS) || defined(HAVE_PARMETIS))

/* Helper struct for partition_gather weights. */
struct weights_mapper_data {
  double *weights_e;
  double *weights_v;
  idx_t *inds;
  int eweights;
  int nodeID;
  int timebins;
  int vweights;
  int nedges;
  int nr_cells;
  int use_ticks;
  struct cell *cells;
};

#ifdef SWIFT_DEBUG_CHECKS
static void check_weights(struct task *tasks, int nr_tasks,
                          struct weights_mapper_data *weights_data,
                          double *weights_v, double *weights_e);
#endif

/**
 * @brief Threadpool mapper function to gather cell edge and vertex weights
 *        from the associated tasks.
 *
 * @param map_data part of the data to process in this mapper.
 * @param num_elements the number of data elements to process.
 * @param extra_data additional data for the mapper context.
 */
static void partition_gather_weights(void *map_data, int num_elements,
                                     void *extra_data) {

  struct task *tasks = (struct task *)map_data;
  struct weights_mapper_data *mydata = (struct weights_mapper_data *)extra_data;

  double *weights_e = mydata->weights_e;
  double *weights_v = mydata->weights_v;
  idx_t *inds = mydata->inds;
  int eweights = mydata->eweights;
  int nodeID = mydata->nodeID;
  int nedges = mydata->nedges;
  int timebins = mydata->timebins;
  int vweights = mydata->vweights;
  int use_ticks = mydata->use_ticks;

  struct cell *cells = mydata->cells;

  /* Loop over the tasks... */
  for (int i = 0; i < num_elements; i++) {
    struct task *t = &tasks[i];

    /* Skip un-interesting tasks. */
    if (t->type == task_type_send || t->type == task_type_recv ||
        t->type == task_type_csds || t->implicit || t->ci == NULL)
      continue;

    /* Get weight for this task. Either based on fixed costs or task timings. */
    double w = 0.0;
    if (use_ticks) {
      w = (double)t->toc - (double)t->tic;
    } else {
      w = repartition_costs[t->type][t->subtype];
    }
    if (w <= 0.0) continue;

    /* Get the top-level cells involved. */
    struct cell *ci, *cj;
    for (ci = t->ci; ci->parent != NULL; ci = ci->parent)
      ;
    if (t->cj != NULL)
      for (cj = t->cj; cj->parent != NULL; cj = cj->parent)
        ;
    else
      cj = NULL;

    /* Get the cell IDs. */
    int cid = ci - cells;

    /* Different weights for different tasks. */
    if (t->type == task_type_drift_part || t->type == task_type_drift_gpart ||
        t->type == task_type_ghost || t->type == task_type_extra_ghost ||
        t->type == task_type_kick1 || t->type == task_type_kick2 ||
        t->type == task_type_end_hydro_force ||
        t->type == task_type_end_grav_force || t->type == task_type_cooling ||
        t->type == task_type_star_formation || t->type == task_type_timestep ||
        t->type == task_type_init_grav || t->type == task_type_grav_down ||
        t->type == task_type_grav_long_range ||
        t->type == task_type_grav_long_range_bkg) {

      /* Particle updates add only to vertex weight. */
      if (vweights) atomic_add_d(&weights_v[cid], w);
    }

    /* Self interaction? */
    else if ((t->type == task_type_self && ci->nodeID == nodeID) ||
             (t->type == task_type_sub_self && cj == NULL &&
              ci->nodeID == nodeID)) {
      /* Self interactions add only to vertex weight. */
      if (vweights) atomic_add_d(&weights_v[cid], w);

    }

    /* Pair pool? */
    else if (t->subtype == task_subtype_grav_bkg_pool) {
      
      /* Particle updates add only to vertex weight. */
      if (vweights) atomic_add_d(&weights_v[cid], w);
      
    }

    /* Pair? */
    else if (t->type == task_type_pair || (t->type == task_type_sub_pair)) {

      /* In-cell pair? */
      if (ci == cj) {
        /* Add weight to vertex for ci. */
        if (vweights) atomic_add_d(&weights_v[cid], w);

      }

      /* Distinct cells. */
      else {

        /* Index of the jth cell. */
        int cjd = cj - cells;

        /* Local cells add weight to vertices. */
        if (vweights && ci->nodeID == nodeID) {
          atomic_add_d(&weights_v[cid], 0.5 * w);
          if (cj->nodeID == nodeID) atomic_add_d(&weights_v[cjd], 0.5 * w);
        }

        if (eweights) {

          /* Find indices of ci/cj neighbours. Note with gravity these cells may
           * not be neighbours, in that case we ignore any edge weight for that
           * pair. */
          int ik = -1;
          for (int k = ci->edges_start; k < nedges; k++) {
            if (inds[k] == cjd) {
              ik = k;
              break;
            }
          }

          /* cj */
          int jk = -1;
          for (int k = cj->edges_start; k < nedges; k++) {
            if (inds[k] == cid) {
              jk = k;
              break;
            }
          }

          if (ik != -1 && jk != -1) {

            if (timebins) {
              /* Add weights to edge for all cells based on the expected
               * interaction time (calculated as the time to the last expected
               * time) as we want to avoid having active cells on the edges, so
               * we cut for that. Note that weight is added to the local and
               * remote cells, as we want to keep both away from any cuts, this
               * can overflow int, so take care. */
              int dti = num_time_bins - get_time_bin(ci->hydro.ti_end_min);
              int dtj = num_time_bins - get_time_bin(cj->hydro.ti_end_min);
              double dt = (double)(1 << dti) + (double)(1 << dtj);
              atomic_add_d(&weights_e[ik], dt);
              atomic_add_d(&weights_e[jk], dt);

            } else {

              /* Add weights from task costs to the edge. */
              atomic_add_d(&weights_e[ik], w);
              atomic_add_d(&weights_e[jk], w);
            }
          }
        }
      }
    }
  }
}

/**
 * @brief Repartition the cells amongst the nodes using weights of
 *        various kinds.
 *
 * @param vweights whether vertex weights will be used.
 * @param eweights whether weights will be used.
 * @param timebins use timebins as the edge weights.
 * @param repartition the partition struct of the local engine.
 * @param nodeID our nodeID.
 * @param nr_nodes the number of nodes.
 * @param s the space of cells holding our local particles.
 * @param tasks the completed tasks from the last engine step for our node.
 * @param nr_tasks the number of tasks.
 */
static void repart_edge_metis(int vweights, int eweights, int timebins,
                              struct repartition *repartition, int nodeID,
                              int nr_nodes, struct space *s, struct task *tasks,
                              int nr_tasks) {

  /* Create weight arrays using task ticks for vertices and edges (edges
   * assume the same graph structure as used in the part_ calls). */
  int nr_cells = s->nr_cells;
  struct cell *cells = s->cells_top;

    /* Total number of edges. */
  int nedges;
  if (s->with_zoom_region) {
    nedges = s->zoom_props->nr_edges;
  } else {
    nedges = 26 * s->nr_cells;
  }

  /* Allocate and fill the adjncy indexing array defining the graph of
   * cells. */
  idx_t *inds;
  if ((inds = (idx_t *)malloc(sizeof(idx_t) * nedges)) == NULL)
    error("Failed to allocate the inds array");
  int nadjcny = 0;
  int nxadj = 0;
  graph_init(s, 1 /* periodic */, NULL /* no edge weights */, inds, &nadjcny,
             NULL /* no xadj needed */, &nxadj);

  /* Allocate and init weights. */
  double *weights_v = NULL;
  double *weights_e = NULL;
  if (vweights) {
    if ((weights_v = (double *)malloc(sizeof(double) * nr_cells)) == NULL)
      error("Failed to allocate vertex weights arrays.");
    bzero(weights_v, sizeof(double) * nr_cells);
  }
  if (eweights) {
    if ((weights_e = (double *)malloc(sizeof(double) * nedges)) == NULL)
      error("Failed to allocate edge weights arrays.");
    bzero(weights_e, sizeof(double) * nedges);
  }

  /* Gather weights. */
  struct weights_mapper_data weights_data;

  weights_data.cells = cells;
  weights_data.eweights = eweights;
  weights_data.inds = inds;
  weights_data.nodeID = nodeID;
  weights_data.nedges = nedges;
  weights_data.nr_cells = nr_cells;
  weights_data.timebins = timebins;
  weights_data.vweights = vweights;
  weights_data.weights_e = weights_e;
  weights_data.weights_v = weights_v;
  weights_data.use_ticks = repartition->use_ticks;

  ticks tic = getticks();

  threadpool_map(&s->e->threadpool, partition_gather_weights, tasks, nr_tasks,
                 sizeof(struct task), threadpool_auto_chunk_size,
                 &weights_data);
  if (s->e->verbose)
    message("weight mapper took %.3f %s.", clocks_from_ticks(getticks() - tic),
            clocks_getunit());

#ifdef SWIFT_DEBUG_CHECKS
  check_weights(tasks, nr_tasks, &weights_data, weights_v, weights_e);
#endif

  /* Merge the weights arrays across all nodes. */
  int res;
  if (vweights) {
    res = MPI_Allreduce(MPI_IN_PLACE, weights_v, nr_cells, MPI_DOUBLE, MPI_SUM,
                        MPI_COMM_WORLD);
    if (res != MPI_SUCCESS)
      mpi_error(res, "Failed to allreduce vertex weights.");
  }

  if (eweights) {
    res = MPI_Allreduce(MPI_IN_PLACE, weights_e, nedges,
                        MPI_DOUBLE, MPI_SUM, MPI_COMM_WORLD);
    if (res != MPI_SUCCESS) mpi_error(res, "Failed to allreduce edge weights.");
  }

  /* Allocate cell list for the partition. If not already done. */
#ifdef HAVE_PARMETIS
  int refine = 1;
#endif
  if (repartition->ncelllist != nr_cells) {
#ifdef HAVE_PARMETIS
    refine = 0;
#endif
    free(repartition->celllist);
    repartition->ncelllist = 0;
    if ((repartition->celllist = (int *)malloc(sizeof(int) * nr_cells)) == NULL)
      error("Failed to allocate celllist");
    repartition->ncelllist = nr_cells;
  }

  /* We need to rescale the sum of the weights so that the sums of the two
   * types of weights are less than IDX_MAX, that is the range of idx_t.  */
  double vsum = 0.0;
  if (vweights)
    for (int k = 0; k < nr_cells; k++) vsum += weights_v[k];
  double esum = 0.0;
  if (eweights)
    for (int k = 0; k < nedges; k++) esum += weights_e[k];

  /* Do the scaling, if needed, keeping both weights in proportion. */
  double vscale = 1.0;
  double escale = 1.0;
  if (vweights && eweights) {
    if (vsum > esum) {
      if (vsum > (double)IDX_MAX) {
        vscale = (double)(IDX_MAX - 10000) / vsum;
        escale = vscale;
      }
    } else {
      if (esum > (double)IDX_MAX) {
        escale = (double)(IDX_MAX - 10000) / esum;
        vscale = escale;
      }
    }
  } else if (vweights) {
    if (vsum > (double)IDX_MAX) {
      vscale = (double)(IDX_MAX - 10000) / vsum;
    }
  } else if (eweights) {
    if (esum > (double)IDX_MAX) {
      escale = (double)(IDX_MAX - 10000) / esum;
    }
  }

  if (vweights && vscale != 1.0) {
    vsum = 0.0;
    for (int k = 0; k < nr_cells; k++) {
      weights_v[k] *= vscale;
      vsum += weights_v[k];
    }
    vscale = 1.0;
  }
  if (eweights && escale != 1.0) {
    esum = 0.0;
    for (int k = 0; k < nedges; k++) {
      weights_e[k] *= escale;
      esum += weights_e[k];
    }
    escale = 1.0;
  }

  /* Balance edges and vertices when the edge weights are timebins, as these
   * have no reason to have equivalent scales, we use an equipartition. */
  if (timebins && eweights) {

    /* Make sums the same. */
    if (vsum > esum) {
      escale = vsum / esum;
      for (int k = 0; k < nedges; k++) weights_e[k] *= escale;
    } else {
      vscale = esum / vsum;
      for (int k = 0; k < nr_cells; k++) weights_v[k] *= vscale;
    }
  }

  /* And repartition/ partition, using both weights or not as requested. */
#ifdef HAVE_PARMETIS
  if (repartition->usemetis) {
    pick_metis(nodeID, s, nr_nodes, weights_v, weights_e,
               repartition->celllist);
  } else {
    pick_parmetis(nodeID, s, nr_nodes, weights_v, weights_e, refine,
                  repartition->adaptive, repartition->itr,
                  repartition->celllist);
  }
#else
  pick_metis(nodeID, s, nr_nodes, weights_v, weights_e, repartition->celllist);
#endif

  /* Check that all cells have good values. All nodes have same copy, so just
   * check on one. */
  if (nodeID == 0) {
    for (int k = 0; k < nr_cells; k++)
      if (repartition->celllist[k] < 0 || repartition->celllist[k] >= nr_nodes)
        error("Got bad nodeID %d for cell %i.", repartition->celllist[k], k);
  }

  /* Check that the partition is complete and all nodes have some work. */
  int present[nr_nodes];
  int failed = 0;
  for (int i = 0; i < nr_nodes; i++) present[i] = 0;
  for (int i = 0; i < nr_cells; i++) present[repartition->celllist[i]]++;
  for (int i = 0; i < nr_nodes; i++) {
    if (!present[i]) {
      failed = 1;
      if (nodeID == 0) message("Node %d is not present after repartition", i);
    }
  }

  /* If partition failed continue with the current one, but make this clear. */
  if (failed) {
    if (nodeID == 0)
      message(
          "WARNING: repartition has failed, continuing with the current"
          " partition, load balance will not be optimal");
    for (int k = 0; k < nr_cells; k++)
      repartition->celllist[k] = cells[k].nodeID;
  }

  /* And apply to our cells */
  split_metis(s, nr_nodes, repartition->celllist);

  /* Clean up. */
  free(inds);
  if (vweights) free(weights_v);
  if (eweights) free(weights_e);
}

/**
 * @brief Repartition the cells amongst the nodes using weights based on
 *        the memory use of particles in the cells.
 *
 * @param repartition the partition struct of the local engine.
 * @param nodeID our nodeID.
 * @param nr_nodes the number of nodes.
 * @param s the space of cells holding our local particles.
 */
static void repart_memory_metis(struct repartition *repartition, int nodeID,
                                int nr_nodes, struct space *s) {

  /* Space for counts of particle memory use per cell. */
  double *weights = NULL;
  if ((weights = (double *)malloc(sizeof(double) * s->nr_cells)) == NULL)
    error("Failed to allocate cell weights buffer.");

  /* Check each particle and accumulate the sizes per cell. */
  accumulate_sizes(s, s->e->verbose, weights);

  /* Allocate cell list for the partition. If not already done. */
#ifdef HAVE_PARMETIS
  int refine = 1;
#endif
  if (repartition->ncelllist != s->nr_cells) {
#ifdef HAVE_PARMETIS
    refine = 0;
#endif
    free(repartition->celllist);
    repartition->ncelllist = 0;
    if ((repartition->celllist = (int *)malloc(sizeof(int) * s->nr_cells)) ==
        NULL)
      error("Failed to allocate celllist");
    repartition->ncelllist = s->nr_cells;
  }

  /* We need to rescale the sum of the weights so that the sum is
   * less than IDX_MAX, that is the range of idx_t. */
  double sum = 0.0;
  for (int k = 0; k < s->nr_cells; k++) sum += weights[k];
  if (sum > (double)IDX_MAX) {
    double scale = (double)(IDX_MAX - 1000) / sum;
    for (int k = 0; k < s->nr_cells; k++) weights[k] *= scale;
  }

  /* And repartition. */
#ifdef HAVE_PARMETIS
  if (repartition->usemetis) {
    pick_metis(nodeID, s, nr_nodes, weights, NULL, repartition->celllist);
  } else {
    pick_parmetis(nodeID, s, nr_nodes, weights, NULL, refine,
                  repartition->adaptive, repartition->itr,
                  repartition->celllist);
  }
#else
  pick_metis(nodeID, s, nr_nodes, weights, NULL, repartition->celllist);
#endif

  /* Check that all cells have good values. All nodes have same copy, so just
   * check on one. */
  if (nodeID == 0) {
    for (int k = 0; k < s->nr_cells; k++)
      if (repartition->celllist[k] < 0 || repartition->celllist[k] >= nr_nodes)
        error("Got bad nodeID %d for cell %i.", repartition->celllist[k], k);
  }

  /* Check that the partition is complete and all nodes have some cells. */
  int present[nr_nodes];
  int failed = 0;
  for (int i = 0; i < nr_nodes; i++) present[i] = 0;
  for (int i = 0; i < s->nr_cells; i++) present[repartition->celllist[i]]++;
  for (int i = 0; i < nr_nodes; i++) {
    if (!present[i]) {
      failed = 1;
      if (nodeID == 0) message("Node %d is not present after repartition", i);
    }
  }

  /* If partition failed continue with the current one, but make this clear. */
  if (failed) {
    if (nodeID == 0)
      message(
          "WARNING: repartition has failed, continuing with the current"
          " partition, load balance will not be optimal");
    for (int k = 0; k < s->nr_cells; k++)
      repartition->celllist[k] = s->cells_top[k].nodeID;
  }

  /* And apply to our cells */
  split_metis(s, nr_nodes, repartition->celllist);
}
#endif /* WITH_MPI && (HAVE_METIS || HAVE_PARMETIS) */

/**
 * @brief Repartition the space using the given repartition type.
 *
 * Note that at the end of this process all the cells will be re-distributed
 * across the nodes, but the particles themselves will not be.
 *
 * @param reparttype #repartition struct
 * @param nodeID our nodeID.
 * @param nr_nodes the number of nodes.
 * @param s the space of cells holding our local particles.
 * @param tasks the completed tasks from the last engine step for our node.
 * @param nr_tasks the number of tasks.
 */
void partition_repartition(struct repartition *reparttype, int nodeID,
                           int nr_nodes, struct space *s, struct task *tasks,
                           int nr_tasks) {

#if defined(WITH_MPI) && (defined(HAVE_METIS) || defined(HAVE_PARMETIS))

  ticks tic = getticks();

  if (reparttype->type == REPART_METIS_VERTEX_EDGE_COSTS) {
    repart_edge_metis(1, 1, 0, reparttype, nodeID, nr_nodes, s, tasks,
                      nr_tasks);

  } else if (reparttype->type == REPART_METIS_EDGE_COSTS) {
    repart_edge_metis(0, 1, 0, reparttype, nodeID, nr_nodes, s, tasks,
                      nr_tasks);

  } else if (reparttype->type == REPART_METIS_VERTEX_COSTS_TIMEBINS) {
    repart_edge_metis(1, 1, 1, reparttype, nodeID, nr_nodes, s, tasks,
                      nr_tasks);

  } else if (reparttype->type == REPART_METIS_VERTEX_COUNTS) {
    repart_memory_metis(reparttype, nodeID, nr_nodes, s);

  } else if (reparttype->type == REPART_NONE) {
    /* Doing nothing. */

  } else {
    error("Impossible repartition type");
  }

  if (s->e->verbose)
    message("took %.3f %s.", clocks_from_ticks(getticks() - tic),
            clocks_getunit());
#else
  error("SWIFT was not compiled with METIS or ParMETIS support.");
#endif
}

/**
 * @brief Initial partition of space cells.
 *
 * Cells are assigned to a node on the basis of various schemes, all of which
 * should attempt to distribute them in geometrically close regions to
 * minimise the movement of particles.
 *
 * Note that the partition type is a suggestion and will be ignored if that
 * scheme fails. In that case we fallback to a vectorised scheme, that is
 * guaranteed to work provided we have more cells than nodes.
 *
 * @param initial_partition the type of partitioning to try.
 * @param nodeID our nodeID.
 * @param nr_nodes the number of nodes.
 * @param s the space of cells.
 */
void partition_initial_partition(struct partition *initial_partition,
                                 int nodeID, int nr_nodes, struct space *s) {
  ticks tic = getticks();

  /* Geometric grid partitioning. */
  if (initial_partition->type == INITPART_GRID) {
    int j, k;
    int ind[3];
    struct cell *c;

    /* If we've got the wrong number of nodes, fail. */
    if (nr_nodes != initial_partition->grid[0] * initial_partition->grid[1] *
                        initial_partition->grid[2])
      error("Grid size does not match number of nodes.");

#ifdef WITH_ZOOM_REGION
    /* Run through the cells and set their nodeID. */
    for (k = 0; k < s->nr_cells; k++) {
      c = &s->cells_top[k];
      for (j = 0; j < 3; j++) {
        if (s->with_zoom_region) {
          if (c->tl_cell_type == 3) {
            ind[j] = (c->loc[j] - s->zoom_props->region_bounds[2 * j]) /
                     s->zoom_props->dim[j] * initial_partition->grid[j];
          } else {
            ind[j] = c->loc[j] / s->dim[j] * initial_partition->grid[j];
          }
        } else {
          ind[j] = c->loc[j] / s->dim[j] * initial_partition->grid[j];
        }
      }
      c->nodeID = ind[0] + initial_partition->grid[0] *
                               (ind[1] + initial_partition->grid[1] * ind[2]);
    }
#else

    /* Run through the cells and set their nodeID. */
    for (k = 0; k < s->nr_cells; k++) {
      c = &s->cells_top[k];
      for (j = 0; j < 3; j++)
        ind[j] = c->loc[j] / s->dim[j] * initial_partition->grid[j];
      c->nodeID = ind[0] + initial_partition->grid[0] *
                               (ind[1] + initial_partition->grid[1] * ind[2]);
    }

#endif /* WITH_ZOOM_REGION */

    /* The grid technique can fail, so check for this before proceeding. */
    if (!check_complete(s, (nodeID == 0), nr_nodes)) {
      if (nodeID == 0)
        message("Grid initial partition failed, using a vectorised partition");
      initial_partition->type = INITPART_VECTORIZE;
      partition_initial_partition(initial_partition, nodeID, nr_nodes, s);
      return;
    }

  } else if (initial_partition->type == INITPART_RADIAL) {

    /* Do a simple radial wedge decomposition. */
    split_radial_wedges(s, nr_nodes);

    /* The radial technique shouldn't fail, but lets be safe. */
    if (!check_complete(s, (nodeID == 0), nr_nodes)) {
      if (nodeID == 0)
        message("Grid initial partition failed, using a vectorised partition");
      initial_partition->type = INITPART_VECTORIZE;
      partition_initial_partition(initial_partition, nodeID, nr_nodes, s);
      return;
    }

  } else if (initial_partition->type == INITPART_METIS_WEIGHT ||
             initial_partition->type == INITPART_METIS_WEIGHT_EDGE ||
             initial_partition->type == INITPART_METIS_NOWEIGHT) {
#if defined(WITH_MPI) && (defined(HAVE_METIS) || defined(HAVE_PARMETIS))
    /* Simple k-way partition selected by METIS using cell particle
     * counts as weights or not. Should be best when starting with a
     * inhomogeneous dist.
     */

    /* Define the number of edges we have to handle. */
    int nedges;
    if (s->with_zoom_region) {
      nedges = s->zoom_props->nr_edges;
    } else {
      nedges = 26 * s->nr_cells;
    }
    
    double *weights_v = NULL;
    double *weights_e = NULL;
    if (initial_partition->type == INITPART_METIS_WEIGHT) {
      /* Particles sizes per cell, which will be used as weights. */
      if ((weights_v = (double *)malloc(sizeof(double) * s->nr_cells)) == NULL)
        error("Failed to allocate weights_v buffer.");

      /* Check each particle and accumulate the sizes per cell. */
      accumulate_sizes(s, s->e->verbose, weights_v);

    } else if (initial_partition->type == INITPART_METIS_WEIGHT_EDGE) {

      /* Particle sizes also counted towards the edges. */
      if ((weights_v = (double *)malloc(sizeof(double) * s->nr_cells)) == NULL)
        error("Failed to allocate weights_v buffer.");
      if ((weights_e = (double *)malloc(sizeof(double) * nedges)) ==
          NULL)
        error("Failed to allocate weights_e buffer.");

      /* Check each particle and accumulate the sizes per cell. */
      accumulate_sizes(s, s->e->verbose, weights_v);

      /* Spread these into edge weights. */
      sizes_to_edges(s, weights_v, weights_e);
    }

    /* Do the calculation. */
    int *celllist = NULL;
    if ((celllist = (int *)malloc(sizeof(int) * s->nr_cells)) == NULL)
      error("Failed to allocate celllist");
#ifdef HAVE_PARMETIS
    if (initial_partition->usemetis) {
      pick_metis(nodeID, s, nr_nodes, weights_v, weights_e, celllist);
    } else {
      pick_parmetis(nodeID, s, nr_nodes, weights_v, weights_e, 0, 0, 0.0f,
                    celllist);
    }
#else
    pick_metis(nodeID, s, nr_nodes, weights_v, weights_e, celllist);
#endif

    /* And apply to our cells */
    split_metis(s, nr_nodes, celllist);

    /* It's not known if this can fail, but check for this before
     * proceeding. */
    if (!check_complete(s, (nodeID == 0), nr_nodes)) {
      if (nodeID == 0)
        message("METIS initial partition failed, using a vectorised partition");
      initial_partition->type = INITPART_VECTORIZE;
      partition_initial_partition(initial_partition, nodeID, nr_nodes, s);
    }

    if (weights_v != NULL) free(weights_v);
    if (weights_e != NULL) free(weights_e);
    free(celllist);
#else
    error("SWIFT was not compiled with METIS or ParMETIS support");
#endif

  } else if (initial_partition->type == INITPART_VECTORIZE) {

#if defined(WITH_MPI)
    /* Vectorised selection, guaranteed to work for samples less than the
     * number of cells, but not very clumpy in the selection of regions. */
    int *samplecells = NULL;
    if ((samplecells = (int *)malloc(sizeof(int) * nr_nodes * 3)) == NULL)
      error("Failed to allocate samplecells");

    if (nodeID == 0) {
      pick_vector(s, s->cdim, nr_nodes, samplecells);
    }

    /* Share the samplecells around all the nodes. */
    int res = MPI_Bcast(samplecells, nr_nodes * 3, MPI_INT, 0, MPI_COMM_WORLD);
    if (res != MPI_SUCCESS)
      mpi_error(res, "Failed to bcast the partition sample cells.");

#ifdef WITH_ZOOM_REGION

    /* Do the zoom cells if we are running with them */
    if (s->with_zoom_region) {

      /* With a zoom region we must apply the background offset */
      split_vector(s, s->cdim, nr_nodes, samplecells,
                   s->zoom_props->tl_cell_offset);
      free(samplecells);

      int *zoom_samplecells = NULL;
      if ((zoom_samplecells = (int *)malloc(sizeof(int) * nr_nodes * 3)) ==
          NULL)
        error("Failed to allocate zoom_samplecells");

      if (nodeID == 0) {
        pick_vector(s, s->zoom_props->cdim, nr_nodes, zoom_samplecells);
      }

      /* Share the zoom_samplecells around all the nodes. */
      res =
          MPI_Bcast(zoom_samplecells, nr_nodes * 3, MPI_INT, 0, MPI_COMM_WORLD);
      if (res != MPI_SUCCESS)
        mpi_error(res, "Failed to bcast the partition sample cells.");

      /* And apply to our zoom cells */
      split_vector(s, s->zoom_props->cdim, nr_nodes, zoom_samplecells, 0);
      free(zoom_samplecells);
    } else {
      /* And apply to our cells */
      split_vector(s, s->cdim, nr_nodes, samplecells, 0);
      free(samplecells);
    }
#else
    /* And apply to our cells */
    split_vector(s, s->cdim, nr_nodes, samplecells, 0);
    free(samplecells);
#endif /* WITH_ZOOM_REGION */
#else
    error("SWIFT was not compiled with MPI support");
#endif /* WITH_MPI */
  }

  if (s->e->verbose)
    message("took %.3f %s.", clocks_from_ticks(getticks() - tic),
            clocks_getunit());
}

/**
 * @brief Initialises the partition and re-partition scheme from the parameter
 *        file.
 *
 * @param partition The #partition scheme to initialise.
 * @param repartition The #repartition scheme to initialise.
 * @param params The parsed parameter file.
 * @param nr_nodes The number of MPI nodes we are running on.
 */
void partition_init(struct partition *partition,
                    struct repartition *repartition,
                    struct swift_params *params, int nr_nodes) {

#ifdef WITH_MPI

/* Defaults make use of METIS if available */
#if defined(HAVE_METIS) || defined(HAVE_PARMETIS)
  const char *default_repart = "fullcosts";
  const char *default_part = "edgememory";
#else
  const char *default_repart = "none";
  const char *default_part = "grid";
#endif

  /* Set a default grid so that grid[0]*grid[1]*grid[2] == nr_nodes. */
  factor(nr_nodes, &partition->grid[0], &partition->grid[1]);
  factor(nr_nodes / partition->grid[1], &partition->grid[0],
         &partition->grid[2]);
  factor(partition->grid[0] * partition->grid[1], &partition->grid[1],
         &partition->grid[0]);

  /* Now let's check what the user wants as an initial domain. */
  char part_type[20];
  parser_get_opt_param_string(params, "DomainDecomposition:initial_type",
                              part_type, default_part);
  switch (part_type[0]) {
    case 'g':
      partition->type = INITPART_GRID;
      break;
    case 'v':
      partition->type = INITPART_VECTORIZE;
      break;
    case 'w':
      partition->type = INITPART_RADIAL;
      break;
#if defined(HAVE_METIS) || defined(HAVE_PARMETIS)
    case 'r':
      partition->type = INITPART_METIS_NOWEIGHT;
      break;
    case 'm':
      partition->type = INITPART_METIS_WEIGHT;
      break;
    case 'e':
      partition->type = INITPART_METIS_WEIGHT_EDGE;
      break;
    default:
      message("Invalid choice of initial partition type '%s'.", part_type);
      error(
          "Permitted values are: 'grid', 'region', 'memory', 'edgememory', "
          "'vectorized' or 'wedges'",);
#else
    default:
      message("Invalid choice of initial partition type '%s'.", part_type);
      error(
          "Permitted values are: 'grid', 'wedges' or 'vectorized' when compiled "
          "without METIS or ParMETIS.");
#endif
  }

  /* In case of grid, read more parameters */
  if (part_type[0] == 'g') {
    parser_get_opt_param_int_array(params, "DomainDecomposition:initial_grid",
                                   3, partition->grid);
  }

  /* Now let's check what the user wants as a repartition strategy */
  parser_get_opt_param_string(params, "DomainDecomposition:repartition_type",
                              part_type, default_repart);

  if (strcmp("none", part_type) == 0) {
    repartition->type = REPART_NONE;

#if defined(HAVE_METIS) || defined(HAVE_PARMETIS)
  } else if (strcmp("fullcosts", part_type) == 0) {
    repartition->type = REPART_METIS_VERTEX_EDGE_COSTS;

  } else if (strcmp("edgecosts", part_type) == 0) {
    repartition->type = REPART_METIS_EDGE_COSTS;

  } else if (strcmp("memory", part_type) == 0) {
    repartition->type = REPART_METIS_VERTEX_COUNTS;

  } else if (strcmp("timecosts", part_type) == 0) {
    repartition->type = REPART_METIS_VERTEX_COSTS_TIMEBINS;

  } else {
    message("Invalid choice of re-partition type '%s'.", part_type);
    error(
        "Permitted values are: 'none', 'fullcosts', 'edgecosts' "
        "'memory' or 'timecosts'");
#else
  } else {
    message("Invalid choice of re-partition type '%s'.", part_type);
    error(
        "Permitted values are: 'none' when compiled without "
        "METIS or ParMETIS.");
#endif
  }

  /* Get the fraction CPU time difference between nodes (<1) or the number
   * of steps between repartitions (>1). */
  repartition->trigger =
      parser_get_opt_param_float(params, "DomainDecomposition:trigger", 0.05f);
  if (repartition->trigger <= 0)
    error("Invalid DomainDecomposition:trigger, must be greater than zero");
  if (repartition->trigger < 2 && repartition->trigger >= 1)
    error(
        "Invalid DomainDecomposition:trigger, must be 2 or greater or less"
        " than 1");

  /* Fraction of particles that should be updated before a repartition
   * based on CPU time is considered, needs to be high. */
  repartition->minfrac =
      parser_get_opt_param_float(params, "DomainDecomposition:minfrac", 0.95f);
  if (repartition->minfrac <= 0.5 || repartition->minfrac > 1)
    error(
        "Invalid DomainDecomposition:minfrac, must be greater than 0.5 "
        "and less than equal to 1");

  /* Use METIS or ParMETIS when ParMETIS is also available. */
  repartition->usemetis =
      parser_get_opt_param_int(params, "DomainDecomposition:usemetis", 0);
  partition->usemetis = repartition->usemetis;

  /* Use adaptive or simple refinement when repartitioning. */
  repartition->adaptive =
      parser_get_opt_param_int(params, "DomainDecomposition:adaptive", 1);

  /* Ratio of interprocess communication time to data redistribution time. */
  repartition->itr =
      parser_get_opt_param_float(params, "DomainDecomposition:itr", 100.0f);

  /* Clear the celllist for use. */
  repartition->ncelllist = 0;
  repartition->celllist = NULL;

  /* Do we have fixed costs available? These can be used to force
   * repartitioning at any time. Not required if not repartitioning.*/
  repartition->use_fixed_costs = parser_get_opt_param_int(
      params, "DomainDecomposition:use_fixed_costs", 0);
  if (repartition->type == REPART_NONE) repartition->use_fixed_costs = 0;

  /* Check if this is true or required and initialise them. */
  if (repartition->use_fixed_costs || repartition->trigger > 1) {
    if (!repart_init_fixed_costs()) {
      if (repartition->trigger <= 1) {
        if (engine_rank == 0)
          message(
              "WARNING: fixed cost repartitioning was requested but is"
              " not available.");
        repartition->use_fixed_costs = 0;
      } else {
        error(
            "Forced fixed cost repartitioning was requested but is"
            " not available.");
      }
    }
  }

#else
  error("SWIFT was not compiled with MPI support");
#endif
}

#ifdef WITH_MPI
/**
 * @brief Set the fixed costs for repartition using METIS.
 *
 *  These are determined using a run with the -y flag on which produces
 *  a statistical analysis that is condensed into a .h file for inclusion.
 *
 *  If the default include file is used then no fixed costs are set and this
 *  function will return 0.
 */
static int repart_init_fixed_costs(void) {

#if defined(WITH_MPI) && (defined(HAVE_METIS) || defined(HAVE_PARMETIS))
  /* Set the default fixed cost. */
  for (int j = 0; j < task_type_count; j++) {
    for (int k = 0; k < task_subtype_count; k++) {
      repartition_costs[j][k] = 1.0;
    }
  }

#include <partition_fixed_costs.h>
  return HAVE_FIXED_COSTS;
#endif

  return 0;
}
#endif /* WITH_MPI */

/*  General support */
/*  =============== */

/**
 * @brief Check if all regions have been assigned a node in the
 *        cells of a space.
 *
 * @param s the space containing the cells to check.
 * @param nregions number of regions expected.
 * @param verbose if true report the missing regions.
 * @return true if all regions have been found, false otherwise.
 */
static int check_complete(struct space *s, int verbose, int nregions) {

  int *present = NULL;
  if ((present = (int *)malloc(sizeof(int) * nregions)) == NULL)
    error("Failed to allocate present array");

  int failed = 0;
  for (int i = 0; i < nregions; i++) present[i] = 0;
  for (int i = 0; i < s->nr_cells; i++) {
    if (s->cells_top[i].nodeID <= nregions)
      present[s->cells_top[i].nodeID]++;
    else
      message("Bad nodeID: s->cells_top[%d].nodeID = %d", i,
              s->cells_top[i].nodeID);
  }
  for (int i = 0; i < nregions; i++) {
    if (!present[i]) {
      failed = 1;
      if (verbose) message("Region %d is not present in partition", i);
    }
  }
  free(present);
  return (!failed);
}

#if defined(WITH_MPI) && (defined(HAVE_METIS) || defined(HAVE_PARMETIS))
#ifdef SWIFT_DEBUG_CHECKS
/**
 * @brief Check that the threadpool version of the weights construction is
 *        correct by comparing to the old serial code.
 *
 * @param tasks the list of tasks
 * @param nr_tasks number of tasks
 * @param mydata additional values as passed to threadpool
 * @param ref_weights_v vertex weights to check
 * @param ref_weights_e edge weights to check
 */
static void check_weights(struct task *tasks, int nr_tasks,
                          struct weights_mapper_data *mydata,
                          double *ref_weights_v, double *ref_weights_e) {

  idx_t *inds = mydata->inds;
  int eweights = mydata->eweights;
  int nodeID = mydata->nodeID;
  int nr_cells = mydata->nr_cells;
  int nedges = mydata->nedges;
  int timebins = mydata->timebins;
  int vweights = mydata->vweights;
  int use_ticks = mydata->use_ticks;

  struct cell *cells = mydata->cells;

  /* Allocate and init weights. */
  double *weights_v = NULL;
  double *weights_e = NULL;
  if (vweights) {
    if ((weights_v = (double *)malloc(sizeof(double) * nr_cells)) == NULL)
      error("Failed to allocate vertex weights arrays.");
    bzero(weights_v, sizeof(double) * nr_cells);
  }
  if (eweights) {
    if ((weights_e = (double *)malloc(sizeof(double) * nedges)) == NULL)
      error("Failed to allocate edge weights arrays.");
    bzero(weights_e, sizeof(double) * nedges);
  }

  /* Loop over the tasks... */
  for (int j = 0; j < nr_tasks; j++) {

    /* Get a pointer to the kth task. */
    struct task *t = &tasks[j];

    /* Skip un-interesting tasks. */
    if (t->type == task_type_send || t->type == task_type_recv ||
        t->type == task_type_csds || t->implicit || t->ci == NULL)
      continue;

    /* Get weight for this task. Either based on fixed costs or task timings. */
    double w = 0.0;
    if (use_ticks) {
      w = (double)t->toc - (double)t->tic;
    } else {
      w = repartition_costs[t->type][t->subtype];
    }
    if (w <= 0.0) continue;

    /* Get the top-level cells involved. */
    struct cell *ci, *cj;
    for (ci = t->ci; ci->parent != NULL; ci = ci->parent)
      ;
    if (t->cj != NULL)
      for (cj = t->cj; cj->parent != NULL; cj = cj->parent)
        ;
    else
      cj = NULL;

    /* Get the cell IDs. */
    int cid = ci - cells;

    /* Different weights for different tasks. */
    if (t->type == task_type_drift_part || t->type == task_type_drift_gpart ||
        t->type == task_type_ghost || t->type == task_type_extra_ghost ||
        t->type == task_type_kick1 || t->type == task_type_kick2 ||
        t->type == task_type_end_hydro_force ||
        t->type == task_type_end_grav_force || t->type == task_type_cooling ||
        t->type == task_type_star_formation || t->type == task_type_timestep ||
        t->type == task_type_init_grav || t->type == task_type_grav_down ||
        t->type == task_type_grav_long_range ||
        t->type == task_type_grav_long_range_bkg) {

      /* Particle updates add only to vertex weight. */
      if (vweights) weights_v[cid] += w;
    }

    /* Self interaction? */
    else if ((t->type == task_type_self && ci->nodeID == nodeID) ||
             (t->type == task_type_sub_self && cj == NULL &&
              ci->nodeID == nodeID)) {
      /* Self interactions add only to vertex weight. */
      if (vweights) weights_v[cid] += w;

    }

    /* Pair pool? */
    else if (t->subtype == task_subtype_grav_bkg_pool) {
      
      /* Particle updates add only to vertex weight. */
      if (vweights) weights_v[cid] += w;
      
    }

    /* Pair? */
    else if (t->type == task_type_pair || (t->type == task_type_sub_pair)) {
      /* In-cell pair? */
      if (ci == cj) {
        /* Add weight to vertex for ci. */
        if (vweights) weights_v[cid] += w;

      }

      /* Distinct cells. */
      else {
        /* Index of the jth cell. */
        int cjd = cj - cells;

        /* Local cells add weight to vertices. */
        if (vweights && ci->nodeID == nodeID) {
          weights_v[cid] += 0.5 * w;
          if (cj->nodeID == nodeID) weights_v[cjd] += 0.5 * w;
        }

        if (eweights) {

          /* Find indices of ci/cj neighbours. Note with gravity these cells may
           * not be neighbours, in that case we ignore any edge weight for that
           * pair. */
          int ik = -1;
          for (int k = ci->edges_start; k < nedges; k++) {
            if (inds[k] == cjd) {
              ik = k;
              break;
            }
          }

          /* cj */
          int jk = -1;
          for (int k = cj->edges_start; k < nedges; k++) {
            if (inds[k] == cid) {
              jk = k;
              break;
            }
          }
          
          if (ik != -1 && jk != -1) {

            if (timebins) {
              /* Add weights to edge for all cells based on the expected
               * interaction time (calculated as the time to the last expected
               * time) as we want to avoid having active cells on the edges, so
               * we cut for that. Note that weight is added to the local and
               * remote cells, as we want to keep both away from any cuts, this
               * can overflow int, so take care. */
              int dti = num_time_bins - get_time_bin(ci->hydro.ti_end_min);
              int dtj = num_time_bins - get_time_bin(cj->hydro.ti_end_min);
              double dt = (double)(1 << dti) + (double)(1 << dtj);
              weights_e[ik] += dt;
              weights_e[jk] += dt;

            } else {

              /* Add weights from task costs to the edge. */
              weights_e[ik] += w;
              weights_e[jk] += w;
            }
          }
        }
      }
    }
  }

  /* Now do the comparisons. */
  double refsum = 0.0;
  double sum = 0.0;
  if (vweights) {
<<<<<<< HEAD
    for (int k = 0; k < nr_cells; k++) {
      refsum += ref_weights_v[k];
      sum += weights_v[k];
    } 
    if (fabs(sum - refsum) > 1.0) 
      error("vertex partition weights are not consistent (%f!=%f)", sum, refsum);
  }

  if (eweights) {
    refsum = 0.0;
    sum = 0.0;
    for (int k = 0; k < nedges; k++) {
=======
    if (engine_rank == 0) message("checking vertex weight consistency");
    if (ref_weights_v == NULL)
      error("vertex partition weights are inconsistent");
    for (int k = 0; k < nr_cells; k++) {
      refsum += ref_weights_v[k];
      sum += weights_v[k];
    }
    if (fabs(sum - refsum) > 1.0) {
      error("vertex partition weights are not consistent (%f!=%f)", sum,
            refsum);
    }
  }
  if (eweights) {
    if (engine_rank == 0) message("checking edge weight consistency");
    refsum = 0.0;
    sum = 0.0;
    if (ref_weights_e == NULL) error("edge partition weights are inconsistent");
    for (int k = 0; k < 26 * nr_cells; k++) {
>>>>>>> cbcd454b
      refsum += ref_weights_e[k];
      sum += weights_e[k];
    }
    if (fabs(sum - refsum) > 1.0) {
      error("edge partition weights are not consistent (%f!=%f)", sum, refsum);
    }
  }
  if (engine_rank == 0) message("partition weights checked successfully");
}
#endif
#endif

/**
 * @brief Partition a space of cells based on another space of cells.
 *
 * The two spaces are expected to be at different cell sizes, so what we'd
 * like to do is assign the second space to geometrically closest nodes
 * of the first, with the effect of minimizing particle movement when
 * rebuilding the second space from the first.
 *
 * Since two spaces cannot exist simultaneously the old space is actually
 * required in a decomposed state. These are the old cells sizes and counts
 * per dimension, along with a list of the old nodeIDs. The old nodeIDs are
 * indexed by the cellid (see cell_getid()), so should be stored that way.
 *
 * On exit the new space cells will have their nodeIDs assigned.
 *
 * @param oldh the cell dimensions of old space.
 * @param oldcdim number of cells per dimension in old space.
 * @param oldnodeIDs the nodeIDs of cells in the old space, indexed by old
 *cellid.
 * @param s the space to be partitioned.
 *
 * @return 1 if the new space contains nodeIDs from all nodes, 0 otherwise.
 */
int partition_space_to_space(double *oldh, double *oldcdim, int *oldnodeIDs,
                             struct space *s) {

  /* Loop over all the new cells. */
  for (int i = 0; i < s->cdim[0]; i++) {
    for (int j = 0; j < s->cdim[1]; j++) {
      for (int k = 0; k < s->cdim[2]; k++) {

        /* Scale indices to old cell space. */
        const int ii = rint(i * s->iwidth[0] * oldh[0]);
        const int jj = rint(j * s->iwidth[1] * oldh[1]);
        const int kk = rint(k * s->iwidth[2] * oldh[2]);

        const int cid = cell_getid(s->cdim, i, j, k);
        const int oldcid = cell_getid(oldcdim, ii, jj, kk);
        s->cells_top[cid].nodeID = oldnodeIDs[oldcid];
      }
    }
  }

  /* Check we have all nodeIDs present in the resample. */
  return check_complete(s, 1, s->e->nr_nodes);
}

/**
 * @brief save the nodeIDs of the current top-level cells by adding them to a
 *             repartition struct. Used when restarting application.
 *
 * @param s the space with the top-level cells.
 * @param reparttype struct to update with the a list of nodeIDs.
 *
 */
void partition_store_celllist(struct space *s, struct repartition *reparttype) {
  if (reparttype->ncelllist != s->nr_cells) {
    free(reparttype->celllist);
    if ((reparttype->celllist = (int *)malloc(sizeof(int) * s->nr_cells)) ==
        NULL)
      error("Failed to allocate celllist");
    reparttype->ncelllist = s->nr_cells;
  }

  for (int i = 0; i < s->nr_cells; i++) {
    reparttype->celllist[i] = s->cells_top[i].nodeID;
  }
}

/**
 * @brief restore the saved list of nodeIDs by applying them to the
 *        top-level cells of a space. Used when restarting application.
 *
 * @param s the space with the top-level cells.
 * @param reparttype struct with the list of nodeIDs saved,
 *
 */
void partition_restore_celllist(struct space *s,
                                struct repartition *reparttype) {
  if (reparttype->ncelllist > 0) {
    if (reparttype->ncelllist == s->nr_cells) {
      for (int i = 0; i < s->nr_cells; i++) {
        s->cells_top[i].nodeID = reparttype->celllist[i];
      }
      if (!check_complete(s, 1, s->e->nr_nodes)) {
        error("Not all ranks are present in the restored partition");
      }
    } else {
      error(
          "Cannot apply the saved partition celllist as the "
          "number of top-level cells (%d) is different to the "
          "saved number (%d)",
          s->nr_cells, reparttype->ncelllist);
    }
  }
}

/**
 * @brief Write a repartition struct to the given FILE as a stream of bytes.
 *
 * @param reparttype the struct
 * @param stream the file stream
 */
void partition_struct_dump(struct repartition *reparttype, FILE *stream) {
  restart_write_blocks(reparttype, sizeof(struct repartition), 1, stream,
                       "repartition", "repartition params");

  /* Also save the celllist, if we have one. */
  if (reparttype->ncelllist > 0)
    restart_write_blocks(reparttype->celllist,
                         sizeof(int) * reparttype->ncelllist, 1, stream,
                         "celllist", "repartition celllist");
}

/**
 * @brief Restore a repartition struct from the given FILE as a stream of
 * bytes.
 *
 * @param reparttype the struct
 * @param stream the file stream
 */
void partition_struct_restore(struct repartition *reparttype, FILE *stream) {
  restart_read_blocks(reparttype, sizeof(struct repartition), 1, stream, NULL,
                      "repartition params");

  /* Also restore the celllist, if we have one. */
  if (reparttype->ncelllist > 0) {
    if ((reparttype->celllist =
             (int *)malloc(sizeof(int) * reparttype->ncelllist)) == NULL)
      error("Failed to allocate celllist");
    restart_read_blocks(reparttype->celllist,
                        sizeof(int) * reparttype->ncelllist, 1, stream, NULL,
                        "repartition celllist");
  }
}<|MERGE_RESOLUTION|>--- conflicted
+++ resolved
@@ -3002,20 +3002,6 @@
   double refsum = 0.0;
   double sum = 0.0;
   if (vweights) {
-<<<<<<< HEAD
-    for (int k = 0; k < nr_cells; k++) {
-      refsum += ref_weights_v[k];
-      sum += weights_v[k];
-    } 
-    if (fabs(sum - refsum) > 1.0) 
-      error("vertex partition weights are not consistent (%f!=%f)", sum, refsum);
-  }
-
-  if (eweights) {
-    refsum = 0.0;
-    sum = 0.0;
-    for (int k = 0; k < nedges; k++) {
-=======
     if (engine_rank == 0) message("checking vertex weight consistency");
     if (ref_weights_v == NULL)
       error("vertex partition weights are inconsistent");
@@ -3034,7 +3020,6 @@
     sum = 0.0;
     if (ref_weights_e == NULL) error("edge partition weights are inconsistent");
     for (int k = 0; k < 26 * nr_cells; k++) {
->>>>>>> cbcd454b
       refsum += ref_weights_e[k];
       sum += weights_e[k];
     }
