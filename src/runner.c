--- conflicted
+++ resolved
@@ -634,6 +634,7 @@
       struct part *const p = &parts[k];
       struct xpart *const xp = &xparts[k];
 
+
       /* Drift... */
       drift_part(p, xp, dt, timeBase, ti_old, ti_current);
 
@@ -735,21 +736,13 @@
 
   const double global_dt = r->e->dt_max;
   const double timeBase = r->e->timeBase;
+  const double timeBase_inv = 1.0 / r->e->timeBase;
   const int count = c->count;
   const int gcount = c->gcount;
   struct part *const parts = c->parts;
   struct xpart *const xparts = c->xparts;
   struct gpart *const gparts = c->gparts;
-<<<<<<< HEAD
-  const struct external_potential *potential = r->e->external_potential;
-  const struct hydro_props *hydro_properties = r->e->hydro_properties;
-  const struct phys_const *constants = r->e->physical_constants;
   const double const_G = constants->const_newton_G;
-  const float ln_max_h_change = hydro_properties->log_max_h_change;
-  const int is_fixdt =
-      (r->e->policy & engine_policy_fixdt) == engine_policy_fixdt;
-=======
->>>>>>> b90156c9
 
   int updated = 0, g_updated = 0;
   int ti_end_min = max_nr_timesteps, ti_end_max = 0;
@@ -776,19 +769,10 @@
       if (gp->id < 0) {
 
         /* First, finish the force calculation */
-        gravity_end_force(gp);
-
-<<<<<<< HEAD
-          /* First, finish the force calculation */
-          gravity_end_force(gp, const_G);
-
-          if (gp->id == -ICHECK)
-            message("id=%lld a=[%f %f %f] M=%f\n", gp->id, gp->a_grav[0],
-                    gp->a_grav[1], gp->a_grav[2], gp->mass_interacted);
-=======
+        gravity_end_force(gp, const_G);
+
         /* Kick the g-particle forward */
         kick_gpart(gp, new_dti, timeBase);
->>>>>>> b90156c9
 
         /* Number of updated g-particles */
         g_updated++;
@@ -813,7 +797,7 @@
 
       /* And do the same of the extra variable */
       hydro_end_force(p);
-      if (p->gpart != NULL) gravity_end_force(p->gpart);
+      if (p->gpart != NULL) gravity_end_force(p->gpart, const_G);
 
       /* Kick the particle forward */
       kick_part(p, xp, new_dti, timeBase);
@@ -934,7 +918,7 @@
 
         /* And do the same of the extra variable */
         hydro_end_force(p);
-        if (p->gpart != NULL) gravity_end_force(p->gpart, const_G);
+        if (p->gpart != NULL) gravity_end_force(p->gpart);
 
         /* Compute the next timestep (hydro condition) */
         const int new_dti = get_part_timestep(p, xp, e);
@@ -1074,8 +1058,6 @@
             runner_doself1_density(r, ci);
           else if (t->subtype == task_subtype_force)
             runner_doself2_force(r, ci);
-          else if (t->subtype == task_subtype_grav)
-            runner_doself_grav(r, ci);
           else
             error("Unknown task subtype.");
           break;
@@ -1084,8 +1066,6 @@
             runner_dopair1_density(r, ci, cj);
           else if (t->subtype == task_subtype_force)
             runner_dopair2_force(r, ci, cj);
-          else if (t->subtype == task_subtype_grav)
-            runner_dopair_grav(r, ci, cj);
           else
             error("Unknown task subtype.");
           break;
