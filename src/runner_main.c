/*******************************************************************************
 * This file is part of SWIFT.
 * Copyright (c) 2012 Pedro Gonnet (pedro.gonnet@durham.ac.uk)
 *                    Matthieu Schaller (schaller@strw.leidenuniv.nl)
 *               2015 Peter W. Draper (p.w.draper@durham.ac.uk)
 *
 * This program is free software: you can redistribute it and/or modify
 * it under the terms of the GNU Lesser General Public License as published
 * by the Free Software Foundation, either version 3 of the License, or
 * (at your option) any later version.
 *
 * This program is distributed in the hope that it will be useful,
 * but WITHOUT ANY WARRANTY; without even the implied warranty of
 * MERCHANTABILITY or FITNESS FOR A PARTICULAR PURPOSE.  See the
 * GNU General Public License for more details.
 *
 * You should have received a copy of the GNU Lesser General Public License
 * along with this program.  If not, see <http://www.gnu.org/licenses/>.
 *
 ******************************************************************************/

/* Config parameters. */
#include <config.h>

/* MPI headers. */
#ifdef WITH_MPI
#include <mpi.h>
#endif

/* This object's header. */
#include "runner.h"

/* Local headers. */
#include "engine.h"
#include "feedback.h"
#include "runner_doiact_sinks.h"
#include "scheduler.h"
#include "space_getsid.h"
#include "timers.h"

/* Import the grid construction functions. */
#include "runner_doiact_grid.h"

/* Import the gravity loop functions. */
#include "runner_doiact_grav.h"

/* Import the hydro loop functions */

/* SPH hydro loops */
/* Import the density loop functions. */
#define FUNCTION density
#define FUNCTION_TASK_LOOP TASK_LOOP_DENSITY
#include "runner_doiact_hydro.h"
#include "runner_doiact_undef.h"

/* Import the gradient loop functions (if required). */
#ifdef EXTRA_HYDRO_LOOP
#define FUNCTION gradient
#define FUNCTION_TASK_LOOP TASK_LOOP_GRADIENT
#include "runner_doiact_hydro.h"
#include "runner_doiact_undef.h"
#endif

/* Import the force loop functions. */
#define FUNCTION force
#define FUNCTION_TASK_LOOP TASK_LOOP_FORCE
#include "runner_doiact_hydro.h"
#include "runner_doiact_undef.h"

/* Moving mesh hydro loops. */
#ifdef EXTRA_HYDRO_LOOP
/* Gradient calculation */
#define FUNCTION slope_estimate
#define FUNCTION_TASK_LOOP TASK_LOOP_SLOPE_ESTIMATE
#include "runner_doiact_grid_hydro.h"
#undef FUNCTION
#undef FUNCTION_TASK_LOOP

/* Slope limiter */
#define FUNCTION slope_limiter
#define FUNCTION_TASK_LOOP TASK_LOOP_SLOPE_LIMITER
#include "runner_doiact_grid_hydro.h"
#undef FUNCTION
#undef FUNCTION_TASK_LOOP
#endif

/* Flux exchange */
#define FUNCTION flux_exchange
#define FUNCTION_TASK_LOOP TASK_LOOP_FLUX_EXCHANGE
#include "runner_doiact_grid_hydro.h"
#undef FUNCTION
#undef FUNCTION_TASK_LOOP

/* Import the limiter loop functions. */
#define FUNCTION limiter
#define FUNCTION_TASK_LOOP TASK_LOOP_LIMITER
#include "runner_doiact_limiter.h"
#include "runner_doiact_undef.h"

/* Import the stars density loop functions. */
#define FUNCTION density
#define FUNCTION_TASK_LOOP TASK_LOOP_DENSITY
#include "runner_doiact_stars.h"
#include "runner_doiact_undef.h"

#ifdef EXTRA_STAR_LOOPS

/* Import the stars prepare1 loop functions. */
#define FUNCTION prep1
#define FUNCTION_TASK_LOOP TASK_LOOP_STARS_PREP1
#include "runner_doiact_stars.h"
#include "runner_doiact_undef.h"

/* Import the stars prepare2 loop functions. */
#define FUNCTION prep2
#define FUNCTION_TASK_LOOP TASK_LOOP_STARS_PREP2
#include "runner_doiact_stars.h"
#include "runner_doiact_undef.h"

#endif /* EXTRA_STAR_LOOPS */

/* Import the stars feedback loop functions. */
#define FUNCTION feedback
#define FUNCTION_TASK_LOOP TASK_LOOP_FEEDBACK
#include "runner_doiact_stars.h"
#include "runner_doiact_undef.h"

/* Import the black hole density loop functions. */
#define FUNCTION density
#define FUNCTION_TASK_LOOP TASK_LOOP_DENSITY
#include "runner_doiact_black_holes.h"
#include "runner_doiact_undef.h"

/* Import the black hole feedback loop functions. */
#define FUNCTION swallow
#define FUNCTION_TASK_LOOP TASK_LOOP_SWALLOW
#include "runner_doiact_black_holes.h"
#include "runner_doiact_undef.h"

/* Import the black hole feedback loop functions. */
#define FUNCTION feedback
#define FUNCTION_TASK_LOOP TASK_LOOP_FEEDBACK
#include "runner_doiact_black_holes.h"
#include "runner_doiact_undef.h"

/* Import the RT gradient loop functions */
#define FUNCTION rt_gradient
#define FUNCTION_TASK_LOOP TASK_LOOP_RT_GRADIENT
#include "runner_doiact_hydro.h"
#include "runner_doiact_undef.h"

/* Import the RT transport (force) loop functions. */
#define FUNCTION rt_transport
#define FUNCTION_TASK_LOOP TASK_LOOP_RT_TRANSPORT
#include "runner_doiact_hydro.h"
#include "runner_doiact_undef.h"

/**
 * @brief The #runner main thread routine.
 *
 * @param data A pointer to this thread's data.
 */
void *runner_main(void *data) {

  struct runner *r = (struct runner *)data;
  struct engine *e = r->e;
  struct scheduler *sched = &e->sched;

  /* Main loop. */
  while (1) {

    /* Wait at the barrier. */
    engine_barrier(e);

    /* Can we go home yet? */
    if (e->step_props & engine_step_prop_done) break;

    /* Re-set the pointer to the previous task, as there is none. */
    struct task *t = NULL;
    struct task *prev = NULL;

    /* Loop while there are tasks... */
    while (1) {

      /* If there's no old task, try to get a new one. */
      if (t == NULL) {

        /* Get the task. */
        TIMER_TIC
        t = scheduler_gettask(sched, r->qid, prev);
        TIMER_TOC(timer_gettask);

        /* Did I get anything? */
        if (t == NULL) break;
      }

      /* Get the cells. */
      struct cell *ci = t->ci;
      struct cell *cj = t->cj;

#ifdef SWIFT_DEBUG_TASKS
      /* Mark the thread we run on */
      t->rid = r->cpuid;

      /* And recover the pair direction */
      if (t->type == task_type_pair || t->type == task_type_sub_pair) {
        struct cell *ci_temp = ci;
        struct cell *cj_temp = cj;
        double shift[3];
        t->sid = space_getsid(e->s, &ci_temp, &cj_temp, shift);
      } else {
        t->sid = -1;
      }
#endif

#ifdef SWIFT_DEBUG_CHECKS
      /* Check that we haven't scheduled an inactive task */
      t->ti_run = e->ti_current;
      /* Store the task that will be running (for debugging only) */
      r->t = t;
#endif

      const ticks task_beg = getticks();
      /* Different types of tasks... */
      switch (t->type) {
        case task_type_self:
          if (t->subtype == task_subtype_density)
            runner_doself1_branch_density(r, ci);
#ifdef EXTRA_HYDRO_LOOP
          else if (t->subtype == task_subtype_gradient)
            runner_doself1_branch_gradient(r, ci);
#endif
          else if (t->subtype == task_subtype_force)
            runner_doself2_branch_force(r, ci);
          else if (t->subtype == task_subtype_limiter)
            runner_doself1_branch_limiter(r, ci);
          else if (t->subtype == task_subtype_grav)
            runner_doself_recursive_grav(r, ci, 1);
          else if (t->subtype == task_subtype_external_grav)
            runner_do_grav_external(r, ci, 1);
          else if (t->subtype == task_subtype_stars_density)
            runner_doself_branch_stars_density(r, ci);
#ifdef EXTRA_STAR_LOOPS
          else if (t->subtype == task_subtype_stars_prep1)
            runner_doself_branch_stars_prep1(r, ci);
          else if (t->subtype == task_subtype_stars_prep2)
            runner_doself_branch_stars_prep2(r, ci);
#endif
          else if (t->subtype == task_subtype_stars_feedback)
            runner_doself_branch_stars_feedback(r, ci);
          else if (t->subtype == task_subtype_bh_density)
            runner_doself_branch_bh_density(r, ci);
          else if (t->subtype == task_subtype_bh_swallow)
            runner_doself_branch_bh_swallow(r, ci);
          else if (t->subtype == task_subtype_do_gas_swallow)
            runner_do_gas_swallow_self(r, ci, 1);
          else if (t->subtype == task_subtype_do_bh_swallow)
            runner_do_bh_swallow_self(r, ci, 1);
          else if (t->subtype == task_subtype_bh_feedback)
            runner_doself_branch_bh_feedback(r, ci);
          else if (t->subtype == task_subtype_rt_gradient)
            runner_doself1_branch_rt_gradient(r, ci);
          else if (t->subtype == task_subtype_rt_transport)
            runner_doself2_branch_rt_transport(r, ci);
          else if (t->subtype == task_subtype_sink_swallow)
            runner_doself_branch_sinks_swallow(r, ci);
          else if (t->subtype == task_subtype_sink_do_gas_swallow)
            runner_do_sinks_gas_swallow_self(r, ci, 1);
          else if (t->subtype == task_subtype_sink_do_sink_swallow)
            runner_do_sinks_sink_swallow_self(r, ci, 1);
          else if (t->subtype == task_subtype_grid_construction)
            runner_doself_branch_grid_construction(r, ci);
#ifdef EXTRA_HYDRO_LOOP
          else if (t->subtype == task_subtype_slope_estimate)
            runner_doself_slope_estimate(r, ci);
          else if (t->subtype == task_subtype_slope_limiter)
            runner_doself_slope_limiter(r, ci);
#endif
          else if (t->subtype == task_subtype_flux)
            runner_doself_flux_exchange(r, ci);
          else
            error("Unknown/invalid task subtype (%s).",
                  subtaskID_names[t->subtype]);
          break;

        case task_type_pair:
          if (t->subtype == task_subtype_density)
            runner_dopair1_branch_density(r, ci, cj);
#ifdef EXTRA_HYDRO_LOOP
          else if (t->subtype == task_subtype_gradient)
            runner_dopair1_branch_gradient(r, ci, cj);
#endif
          else if (t->subtype == task_subtype_force)
            runner_dopair2_branch_force(r, ci, cj);
          else if (t->subtype == task_subtype_limiter)
            runner_dopair1_branch_limiter(r, ci, cj);
          else if (t->subtype == task_subtype_grav)
            runner_dopair_recursive_grav(r, ci, cj, 1);
          else if (t->subtype == task_subtype_stars_density)
            runner_dopair_branch_stars_density(r, ci, cj);
#ifdef EXTRA_STAR_LOOPS
          else if (t->subtype == task_subtype_stars_prep1)
            runner_dopair_branch_stars_prep1(r, ci, cj);
          else if (t->subtype == task_subtype_stars_prep2)
            runner_dopair_branch_stars_prep2(r, ci, cj);
#endif
          else if (t->subtype == task_subtype_stars_feedback)
            runner_dopair_branch_stars_feedback(r, ci, cj);
          else if (t->subtype == task_subtype_bh_density)
            runner_dopair_branch_bh_density(r, ci, cj);
          else if (t->subtype == task_subtype_bh_swallow)
            runner_dopair_branch_bh_swallow(r, ci, cj);
          else if (t->subtype == task_subtype_do_gas_swallow)
            runner_do_gas_swallow_pair(r, ci, cj, 1);
          else if (t->subtype == task_subtype_do_bh_swallow)
            runner_do_bh_swallow_pair(r, ci, cj, 1);
          else if (t->subtype == task_subtype_bh_feedback)
            runner_dopair_branch_bh_feedback(r, ci, cj);
          else if (t->subtype == task_subtype_rt_gradient)
            runner_dopair1_branch_rt_gradient(r, ci, cj);
          else if (t->subtype == task_subtype_rt_transport)
            runner_dopair2_branch_rt_transport(r, ci, cj);
          else if (t->subtype == task_subtype_sink_swallow)
            runner_dopair_branch_sinks_swallow(r, ci, cj);
          else if (t->subtype == task_subtype_sink_do_gas_swallow)
            runner_do_sinks_gas_swallow_pair(r, ci, cj, 1);
          else if (t->subtype == task_subtype_sink_do_sink_swallow)
            runner_do_sinks_sink_swallow_pair(r, ci, cj, 1);
          else if (t->subtype == task_subtype_grid_construction)
            runner_dopair_branch_grid_construction(r, ci, cj);
#ifdef EXTRA_HYDRO_LOOP
          else if (t->subtype == task_subtype_slope_estimate)
            runner_dopair_branch_slope_estimate(r, ci, cj);
          else if (t->subtype == task_subtype_slope_limiter)
            runner_dopair_branch_slope_limiter(r, ci, cj);
#endif
          else if (t->subtype == task_subtype_flux)
            runner_dopair_branch_flux_exchange(r, ci, cj);
          else
            error("Unknown/invalid task subtype (%s/%s).",
                  taskID_names[t->type], subtaskID_names[t->subtype]);
          break;

        case task_type_sub_self:
          if (t->subtype == task_subtype_density)
            runner_dosub_self1_density(r, ci, 1);
#ifdef EXTRA_HYDRO_LOOP
          else if (t->subtype == task_subtype_gradient)
            runner_dosub_self1_gradient(r, ci, 1);
#endif
          else if (t->subtype == task_subtype_force)
            runner_dosub_self2_force(r, ci, 1);
          else if (t->subtype == task_subtype_limiter)
            runner_dosub_self1_limiter(r, ci, 1);
          else if (t->subtype == task_subtype_stars_density)
            runner_dosub_self_stars_density(r, ci, 1);
#ifdef EXTRA_STAR_LOOPS
          else if (t->subtype == task_subtype_stars_prep1)
            runner_dosub_self_stars_prep1(r, ci, 1);
          else if (t->subtype == task_subtype_stars_prep2)
            runner_dosub_self_stars_prep2(r, ci, 1);
#endif
          else if (t->subtype == task_subtype_stars_feedback)
            runner_dosub_self_stars_feedback(r, ci, 1);
          else if (t->subtype == task_subtype_bh_density)
            runner_dosub_self_bh_density(r, ci, 1);
          else if (t->subtype == task_subtype_bh_swallow)
            runner_dosub_self_bh_swallow(r, ci, 1);
          else if (t->subtype == task_subtype_do_gas_swallow)
            runner_do_gas_swallow_self(r, ci, 1);
          else if (t->subtype == task_subtype_do_bh_swallow)
            runner_do_bh_swallow_self(r, ci, 1);
          else if (t->subtype == task_subtype_bh_feedback)
            runner_dosub_self_bh_feedback(r, ci, 1);
          else if (t->subtype == task_subtype_rt_gradient)
            runner_dosub_self1_rt_gradient(r, ci, 1);
          else if (t->subtype == task_subtype_rt_transport)
            runner_dosub_self2_rt_transport(r, ci, 1);
          else if (t->subtype == task_subtype_sink_swallow)
            runner_dosub_self_sinks_swallow(r, ci, 1);
          else if (t->subtype == task_subtype_sink_do_gas_swallow)
            runner_do_sinks_gas_swallow_self(r, ci, 1);
          else if (t->subtype == task_subtype_sink_do_sink_swallow)
            runner_do_sinks_sink_swallow_self(r, ci, 1);
          else
            error("Unknown/invalid task subtype (%s/%s).",
                  taskID_names[t->type], subtaskID_names[t->subtype]);
          break;

        case task_type_sub_pair:
          if (t->subtype == task_subtype_density)
            runner_dosub_pair1_density(r, ci, cj, 1);
#ifdef EXTRA_HYDRO_LOOP
          else if (t->subtype == task_subtype_gradient)
            runner_dosub_pair1_gradient(r, ci, cj, 1);
#endif
          else if (t->subtype == task_subtype_force)
            runner_dosub_pair2_force(r, ci, cj, 1);
          else if (t->subtype == task_subtype_limiter)
            runner_dosub_pair1_limiter(r, ci, cj, 1);
          else if (t->subtype == task_subtype_stars_density)
            runner_dosub_pair_stars_density(r, ci, cj, 1);
#ifdef EXTRA_STAR_LOOPS
          else if (t->subtype == task_subtype_stars_prep1)
            runner_dosub_pair_stars_prep1(r, ci, cj, 1);
          else if (t->subtype == task_subtype_stars_prep2)
            runner_dosub_pair_stars_prep2(r, ci, cj, 1);
#endif
          else if (t->subtype == task_subtype_stars_feedback)
            runner_dosub_pair_stars_feedback(r, ci, cj, 1);
          else if (t->subtype == task_subtype_bh_density)
            runner_dosub_pair_bh_density(r, ci, cj, 1);
          else if (t->subtype == task_subtype_bh_swallow)
            runner_dosub_pair_bh_swallow(r, ci, cj, 1);
          else if (t->subtype == task_subtype_do_gas_swallow)
            runner_do_gas_swallow_pair(r, ci, cj, 1);
          else if (t->subtype == task_subtype_do_bh_swallow)
            runner_do_bh_swallow_pair(r, ci, cj, 1);
          else if (t->subtype == task_subtype_bh_feedback)
            runner_dosub_pair_bh_feedback(r, ci, cj, 1);
          else if (t->subtype == task_subtype_rt_gradient)
            runner_dosub_pair1_rt_gradient(r, ci, cj, 1);
          else if (t->subtype == task_subtype_rt_transport)
            runner_dosub_pair2_rt_transport(r, ci, cj, 1);
          else if (t->subtype == task_subtype_sink_swallow)
            runner_dosub_pair_sinks_swallow(r, ci, cj, 1);
          else if (t->subtype == task_subtype_sink_do_gas_swallow)
            runner_do_sinks_gas_swallow_pair(r, ci, cj, 1);
          else if (t->subtype == task_subtype_sink_do_sink_swallow)
            runner_do_sinks_sink_swallow_pair(r, ci, cj, 1);
          else
            error("Unknown/invalid task subtype (%s/%s).",
                  taskID_names[t->type], subtaskID_names[t->subtype]);
          break;

        case task_type_sort:
          /* Cleanup only if any of the indices went stale. */
          runner_do_hydro_sort(
              r, ci, t->flags,
              ci->hydro.dx_max_sort_old > space_maxreldx * ci->dmin,
              cell_get_flag(ci, cell_flag_rt_requests_sort), 1);
          /* Reset the sort flags as our work here is done. */
          t->flags = 0;
          break;
        case task_type_rt_sort:
          /* Cleanup only if any of the indices went stale.
           * NOTE: we check whether we reset the sort flags when the
           * recv tasks are running. Cells without an RT recv task
           * don't have rt_sort tasks. */
          runner_do_hydro_sort(
              r, ci, t->flags,
              ci->hydro.dx_max_sort_old > space_maxreldx * ci->dmin, 1, 1);
          /* Reset the sort flags as our work here is done. */
          t->flags = 0;
          break;
        case task_type_stars_sort:
          /* Cleanup only if any of the indices went stale. */
          runner_do_stars_sort(
              r, ci, t->flags,
              ci->stars.dx_max_sort_old > space_maxreldx * ci->dmin, 1);
          /* Reset the sort flags as our work here is done. */
          t->flags = 0;
          break;
        case task_type_init_grav:
          runner_do_init_grav(r, ci, 1);
          break;
        case task_type_ghost:
          runner_do_ghost(r, ci, 1);
          break;
#ifdef EXTRA_HYDRO_LOOP
        case task_type_extra_ghost:
          runner_do_extra_ghost(r, ci, 1);
          break;
#endif
        case task_type_stars_ghost:
          runner_do_stars_ghost(r, ci, 1);
          break;
        case task_type_bh_density_ghost:
          runner_do_black_holes_density_ghost(r, ci, 1);
          break;
        case task_type_bh_swallow_ghost3:
          runner_do_black_holes_swallow_ghost(r, ci, 1);
          break;
        case task_type_drift_part:
          runner_do_drift_part(r, ci, 1);
          break;
        case task_type_drift_spart:
          runner_do_drift_spart(r, ci, 1);
          break;
        case task_type_drift_sink:
          runner_do_drift_sink(r, ci, 1);
          break;
        case task_type_drift_bpart:
          runner_do_drift_bpart(r, ci, 1);
          break;
        case task_type_drift_gpart:
          runner_do_drift_gpart(r, ci, 1);
          break;
        case task_type_kick1:
          runner_do_kick1(r, ci, 1);
          break;
        case task_type_kick2:
          runner_do_kick2(r, ci, 1);
          break;
        case task_type_end_hydro_force:
          runner_do_end_hydro_force(r, ci, 1);
          break;
        case task_type_end_grav_force:
          runner_do_end_grav_force(r, ci, 1);
          break;
        case task_type_csds:
          runner_do_csds(r, ci, 1);
          break;
        case task_type_timestep:
          runner_do_timestep(r, ci, 1);
          break;
        case task_type_timestep_limiter:
          runner_do_limiter(r, ci, 0, 1);
          break;
        case task_type_timestep_sync:
          runner_do_sync(r, ci, 0, 1);
          break;
        case task_type_collect:
          runner_do_timestep_collect(r, ci, 1);
          break;
        case task_type_rt_collect_times:
          runner_do_collect_rt_times(r, ci, 1);
          break;
#ifdef WITH_MPI
        case task_type_send:
          if (t->subtype == task_subtype_tend) {
            free(t->buff);
          } else if (t->subtype == task_subtype_sf_counts) {
            free(t->buff);
          } else if (t->subtype == task_subtype_part_swallow) {
            free(t->buff);
          } else if (t->subtype == task_subtype_bpart_merger) {
            free(t->buff);
          } else if (t->subtype == task_subtype_limiter) {
            free(t->buff);
          } else if (t->subtype == task_subtype_faces) {
            free(t->buff);
          }
          break;
        case task_type_recv:
          if (t->subtype == task_subtype_tend) {
            cell_unpack_end_step(ci, (struct pcell_step *)t->buff);
            free(t->buff);
          } else if (t->subtype == task_subtype_sf_counts) {
            cell_unpack_sf_counts(ci, (struct pcell_sf *)t->buff);
            cell_clear_stars_sort_flags(ci, /*clear_unused_flags=*/0);
            free(t->buff);
          } else if (t->subtype == task_subtype_xv) {
            runner_do_recv_part(r, ci, 1, 1);
          } else if (t->subtype == task_subtype_rho) {
            runner_do_recv_part(r, ci, 0, 1);
          } else if (t->subtype == task_subtype_gradient) {
            runner_do_recv_part(r, ci, 0, 1);
          } else if (t->subtype == task_subtype_rt_gradient) {
            runner_do_recv_part(r, ci, 2, 1);
          } else if (t->subtype == task_subtype_rt_transport) {
            runner_do_recv_part(r, ci, -1, 1);
          } else if (t->subtype == task_subtype_part_swallow) {
            cell_unpack_part_swallow(ci,
                                     (struct black_holes_part_data *)t->buff);
            free(t->buff);
          } else if (t->subtype == task_subtype_bpart_merger) {
            cell_unpack_bpart_swallow(ci,
                                      (struct black_holes_bpart_data *)t->buff);
            free(t->buff);
          } else if (t->subtype == task_subtype_limiter) {
            /* Nothing to do here. Unpacking done in a separate task */
          } else if (t->subtype == task_subtype_gpart) {
            runner_do_recv_gpart(r, ci, 1);
          } else if (t->subtype == task_subtype_spart_density) {
            runner_do_recv_spart(r, ci, 1, 1);
          } else if (t->subtype == task_subtype_part_prep1) {
            runner_do_recv_part(r, ci, 0, 1);
          } else if (t->subtype == task_subtype_spart_prep2) {
            runner_do_recv_spart(r, ci, 0, 1);
          } else if (t->subtype == task_subtype_bpart_rho) {
            runner_do_recv_bpart(r, ci, 1, 1);
          } else if (t->subtype == task_subtype_bpart_feedback) {
            runner_do_recv_bpart(r, ci, 0, 1);
<<<<<<< HEAD
          } else if (t->subtype == task_subtype_multipole) {
            cell_unpack_multipoles(ci, (struct gravity_tensors *)t->buff);
            free(t->buff);
          } else if (t->subtype == task_subtype_faces) {
            cell_unpack_voronoi_faces(ci, (struct pcell_faces *)t->buff);
            free(t->buff);
=======
>>>>>>> f2cc252f
          } else {
            error("Unknown/invalid task subtype (%d).", t->subtype);
          }
          break;

        case task_type_pack:
          runner_do_pack_limiter(r, ci, &t->buff, 1);
          task_get_unique_dependent(t)->buff = t->buff;
          break;
        case task_type_unpack:
          runner_do_unpack_limiter(r, ci, t->buff, 1);
          break;
#endif
        case task_type_grav_down:
          runner_do_grav_down(r, t->ci, 1);
          break;
        case task_type_grav_long_range:
          runner_do_grav_long_range(r, t->ci, 1);
          break;
        case task_type_grav_mm:
          runner_dopair_grav_mm_progenies(r, t->flags, t->ci, t->cj);
          break;
        case task_type_cooling:
          runner_do_cooling(r, t->ci, 1);
          break;
        case task_type_star_formation:
          runner_do_star_formation(r, t->ci, 1);
          break;
        case task_type_star_formation_sink:
          runner_do_star_formation_sink(r, t->ci, 1);
          break;
        case task_type_stars_resort:
          runner_do_stars_resort(r, t->ci, 1);
          break;
        case task_type_sink_formation:
          runner_do_sink_formation(r, t->ci);
          break;
        case task_type_fof_self:
          runner_do_fof_self(r, t->ci, 1);
          break;
        case task_type_fof_pair:
          runner_do_fof_pair(r, t->ci, t->cj, 1);
          break;
        case task_type_neutrino_weight:
          runner_do_neutrino_weighting(r, ci, 1);
          break;
        case task_type_rt_ghost1:
          runner_do_rt_ghost1(r, t->ci, 1);
          break;
        case task_type_rt_ghost2:
          runner_do_rt_ghost2(r, t->ci, 1);
          break;
        case task_type_rt_tchem:
          runner_do_rt_tchem(r, t->ci, 1);
          break;
        case task_type_rt_advance_cell_time:
          runner_do_rt_advance_cell_time(r, t->ci, 1);
          break;
        case task_type_bvh:
          runner_build_bvh(r, t->ci, 1);
          break;
        case task_type_grid_ghost:
          runner_do_grid_ghost(r, t->ci, 1);
          break;
        case task_type_slope_estimate_ghost:
          runner_do_slope_estimate_ghost(r, t->ci, 1);
          break;
        case task_type_slope_limiter_ghost:
          runner_do_slope_limiter_ghost(r, t->ci, 1);
          break;
        case task_type_flux_ghost:
          runner_do_flux_ghost(r, t->ci, 1);
          break;
        default:
          error("Unknown/invalid task type (%d).", t->type);
      }
      r->active_time += (getticks() - task_beg);

/* Mark that we have run this task on these cells */
#ifdef SWIFT_DEBUG_CHECKS
      if (ci != NULL) {
        ci->tasks_executed[t->type]++;
        ci->subtasks_executed[t->subtype]++;
      }
      if (cj != NULL) {
        cj->tasks_executed[t->type]++;
        cj->subtasks_executed[t->subtype]++;
      }

      /* This runner is not doing a task anymore */
      r->t = NULL;
#endif

      /* We're done with this task, see if we get a next one. */
      prev = t;
      t = scheduler_done(sched, t);

    } /* main loop. */
  }

  /* Be kind, rewind. */
  return NULL;
}

ticks runner_get_active_time(const struct runner *restrict r) {
  return r->active_time;
}

void runner_reset_active_time(struct runner *restrict r) { r->active_time = 0; }<|MERGE_RESOLUTION|>--- conflicted
+++ resolved
@@ -582,15 +582,9 @@
             runner_do_recv_bpart(r, ci, 1, 1);
           } else if (t->subtype == task_subtype_bpart_feedback) {
             runner_do_recv_bpart(r, ci, 0, 1);
-<<<<<<< HEAD
-          } else if (t->subtype == task_subtype_multipole) {
-            cell_unpack_multipoles(ci, (struct gravity_tensors *)t->buff);
-            free(t->buff);
           } else if (t->subtype == task_subtype_faces) {
             cell_unpack_voronoi_faces(ci, (struct pcell_faces *)t->buff);
             free(t->buff);
-=======
->>>>>>> f2cc252f
           } else {
             error("Unknown/invalid task subtype (%d).", t->subtype);
           }
