/*******************************************************************************
 * This file is part of SWIFT.
 * Copyright (c) 2012 Pedro Gonnet (pedro.gonnet@durham.ac.uk)
 *                    Matthieu Schaller (matthieu.schaller@durham.ac.uk)
 *               2016 Peter W. Draper (p.w.draper@durham.ac.uk)
 *
 * This program is free software: you can redistribute it and/or modify
 * it under the terms of the GNU Lesser General Public License as published
 * by the Free Software Foundation, either version 3 of the License, or
 * (at your option) any later version.
 *
 * This program is distributed in the hope that it will be useful,
 * but WITHOUT ANY WARRANTY; without even the implied warranty of
 * MERCHANTABILITY or FITNESS FOR A PARTICULAR PURPOSE.  See the
 * GNU General Public License for more details.
 *
 * You should have received a copy of the GNU Lesser General Public License
 * along with this program.  If not, see <http://www.gnu.org/licenses/>.
 *
 ******************************************************************************/

/* Config parameters. */
#include "../config.h"

/* Some standard headers. */
#include <limits.h>
#include <math.h>
#include <pthread.h>
#include <stdio.h>
#include <stdlib.h>
#include <string.h>
#include <sys/stat.h>

/* MPI headers. */
#ifdef WITH_MPI
#include <mpi.h>
#endif

/* This object's header. */
#include "scheduler.h"

/* Local headers. */
#include "atomic.h"
#include "cycle.h"
#include "engine.h"
#include "error.h"
#include "intrinsics.h"
#include "kernel_hydro.h"
#include "queue.h"
#include "sort_part.h"
#include "space.h"
#include "space_getsid.h"
#include "task.h"
#include "timers.h"
#include "version.h"

/**
 * @brief Re-set the list of active tasks.
 */
void scheduler_clear_active(struct scheduler *s) { s->active_count = 0; }

/**
 * @brief Increase the space available for unlocks. Only call when
 *        current index == s->size_unlock;
 */
static void scheduler_extend_unlocks(struct scheduler *s) {

  /* Allocate the new buffer. */
  const int size_unlocks_new = s->size_unlocks * 2;
  struct task **unlocks_new =
      (struct task **)malloc(sizeof(struct task *) * size_unlocks_new);
  int *unlock_ind_new = (int *)malloc(sizeof(int) * size_unlocks_new);
  if (unlocks_new == NULL || unlock_ind_new == NULL)
    error("Failed to re-allocate unlocks.");

  /* Wait for all writes to the old buffer to complete. */
  while (s->completed_unlock_writes < s->size_unlocks)
    ;

  /* Copy the buffers. */
  memcpy(unlocks_new, s->unlocks, sizeof(struct task *) * s->size_unlocks);
  memcpy(unlock_ind_new, s->unlock_ind, sizeof(int) * s->size_unlocks);
  free(s->unlocks);
  free(s->unlock_ind);
  s->unlocks = unlocks_new;
  s->unlock_ind = unlock_ind_new;

  /* Publish the new buffer size. */
  s->size_unlocks = size_unlocks_new;
}

/**
 * @brief Add an unlock_task to the given task.
 *
 * @param s The #scheduler.
 * @param ta The unlocking #task.
 * @param tb The #task that will be unlocked.

 */
void scheduler_addunlock(struct scheduler *s, struct task *ta,
                         struct task *tb) {
#ifdef SWIFT_DEBUG_CHECKS
  if (ta == NULL) error("Unlocking task is NULL.");
  if (tb == NULL) error("Unlocked task is NULL.");
#endif

  /* Get an index at which to store this unlock. */
  const int ind = atomic_inc(&s->nr_unlocks);

  /* Does the buffer need to be grown? */
  if (ind == s->size_unlocks) scheduler_extend_unlocks(s);

#ifdef SWIFT_DEBUG_CHECKS
  if (ind > s->size_unlocks * 2)
    message("unlocks guard enabled: %d / %d", ind, s->size_unlocks);
#endif

  /* Wait for there to actually be space at my index. */
  while (ind > s->size_unlocks)
    ;

  /* Guard against case when more than (old) s->size_unlocks unlocks
   * are now pending. */
  if (ind == s->size_unlocks) scheduler_extend_unlocks(s);

  /* Write the unlock to the scheduler. */
  s->unlocks[ind] = tb;
  s->unlock_ind[ind] = ta - s->tasks;
  atomic_inc(&s->completed_unlock_writes);
}

/**
 * @brief compute the number of similar dependencies
 *
 * @param s The #scheduler
 * @param ta The #task
 * @param tb The dependent #task
 *
 * @return Number of dependencies
 */
int scheduler_get_number_relation(const struct scheduler *s,
                                  const struct task *ta,
                                  const struct task *tb) {

  int count = 0;

  /* loop over all tasks */
  for (int i = 0; i < s->nr_tasks; i++) {
    const struct task *ta_tmp = &s->tasks[i];

    /* and their dependencies */
    for (int j = 0; j < ta->nr_unlock_tasks; j++) {
      const struct task *tb_tmp = ta->unlock_tasks[j];

      if (ta->type == ta_tmp->type && ta->subtype == ta_tmp->subtype &&
          tb->type == tb_tmp->type && tb->subtype == tb_tmp->subtype) {
        count += 1;
      }
    }
  }
  return count;
}

/* Conservative number of dependencies per task type */
#define MAX_NUMBER_DEP 128

/**
 * @brief Informations about all the task dependencies of
 *   a single task.
 */
struct task_dependency {
  /* Main task */
  /* ID of the task */
  int type_in;

  /* ID of the subtask */
  int subtype_in;

  /* Is the task implicit */
  int implicit_in;

  /* Dependent task */
  /* ID of the dependent task */
  int type_out[MAX_NUMBER_DEP];

  /* ID of the dependent subtask */
  int subtype_out[MAX_NUMBER_DEP];

  /* Is the dependent task implicit */
  int implicit_out[MAX_NUMBER_DEP];

  /* Statistics */
  /* number of link between the two task type */
  int number_link[MAX_NUMBER_DEP];

  /* number of ranks having this relation */
  int number_rank[MAX_NUMBER_DEP];
};

#ifdef WITH_MPI

/**
 * @brief Define the #task_dependency for MPI
 *
 * @param tstype The MPI_Datatype to initialize
 */
void task_dependency_define(MPI_Datatype *tstype) {

  /* Define the variables */
  const int count = 8;
  int blocklens[count];
  MPI_Datatype types[count];
  MPI_Aint disps[count];

  /* all the type are int */
  for (int i = 0; i < count; i++) {
    types[i] = MPI_INT;
  }

  /* Task in */
  disps[0] = offsetof(struct task_dependency, type_in);
  blocklens[0] = 1;
  disps[1] = offsetof(struct task_dependency, subtype_in);
  blocklens[1] = 1;
  disps[2] = offsetof(struct task_dependency, implicit_in);
  blocklens[2] = 1;

  /* Task out */
  disps[3] = offsetof(struct task_dependency, type_out);
  blocklens[3] = MAX_NUMBER_DEP;
  disps[4] = offsetof(struct task_dependency, subtype_out);
  blocklens[4] = MAX_NUMBER_DEP;
  disps[5] = offsetof(struct task_dependency, implicit_out);
  blocklens[5] = MAX_NUMBER_DEP;

  /* statistics */
  disps[6] = offsetof(struct task_dependency, number_link);
  blocklens[6] = MAX_NUMBER_DEP;
  disps[7] = offsetof(struct task_dependency, number_rank);
  blocklens[7] = MAX_NUMBER_DEP;

  /* define it for MPI */
  MPI_Type_create_struct(count, blocklens, disps, types, tstype);
  MPI_Type_commit(tstype);
}

/**
 * @brief Sum operator of #task_dependency for MPI
 *
 * @param in_p The #task_dependency to add
 * @param out_p The #task_dependency where in_p is added
 * @param len The length of the arrays
 * @param type The MPI datatype
 */
void task_dependency_sum(void *in_p, void *out_p, int *len,
                         MPI_Datatype *type) {

  /* change pointer type */
  struct task_dependency *in = (struct task_dependency *)in_p;
  struct task_dependency *out = (struct task_dependency *)out_p;

  /* Loop over all the current objects */
  for (int i = 0; i < *len; i++) {

    /* loop over all the object set in invals */
    for (int j = 0; j < MAX_NUMBER_DEP; j++) {

      /* Have we reached the end of the links? */
      if (in[i].number_link[j] == -1) {
        break;
      }

      /* get a few variables */
      int tb_type = in[i].type_out[j];
      int tb_subtype = in[i].subtype_out[j];

#ifdef SWIFT_DEBUG_CHECKS
      /* Check tasks */
      if (tb_type >= task_type_count) {
        error("Unknown task type %i", tb_type);
      }

      if (tb_subtype >= task_subtype_count) {
        error("Unknown subtask type %i", tb_subtype);
      }
#endif

      /* find the corresponding id */
      int k = 0;
      while (k < MAX_NUMBER_DEP) {
        /* have we reached the end of the links? */
        if (out[i].number_link[k] == -1) {
          /* reset the counter in order to be safe */
          out[i].number_link[k] = 0;
          out[i].number_rank[k] = 0;

          /* set the relation */
          out[i].type_in = in[i].type_in;
          out[i].subtype_in = in[i].subtype_in;
          out[i].implicit_in = in[i].implicit_in;

          out[i].type_out[k] = in[i].type_out[j];
          out[i].subtype_out[k] = in[i].subtype_out[j];
          out[i].implicit_out[k] = in[i].implicit_out[j];
          break;
        }

        /* do we have the same relation? */
        if (out[i].type_out[k] == tb_type &&
            out[i].subtype_out[k] == tb_subtype) {
          break;
        }

        k++;
      }

      /* Check if we are still in the memory */
      if (k == MAX_NUMBER_DEP) {
        error("Not enough memory, please increase MAX_NUMBER_DEP");
      }

#ifdef SWIFT_DEBUG_CHECKS
      /* Check if correct relation */
      if (out[i].type_in != in[i].type_in ||
          out[i].subtype_in != in[i].subtype_in ||
          out[i].implicit_in != in[i].implicit_in ||
          out[i].type_out[k] != in[i].type_out[j] ||
          out[i].subtype_out[k] != in[i].subtype_out[j] ||
          out[i].implicit_out[k] != in[i].implicit_out[j]) {
        error("Tasks do not correspond");
      }
#endif

      /* sum the contributions */
      out[i].number_link[k] += in[i].number_link[j];
      out[i].number_rank[k] += in[i].number_rank[j];
    }
  }

  return;
}

#endif  // WITH_MPI

/**
 * @brief Write a dot file with the task dependencies.
 *
 * Run plot_task_dependencies.sh for an example of how to use it
 * to generate the figure.
 *
 * @param s The #scheduler we are working in.
 * @param verbose Are we verbose about this?
 */
void scheduler_write_dependencies(struct scheduler *s, int verbose) {

  const ticks tic = getticks();

  /* Number of possible relations between tasks */
  const int nber_tasks = task_type_count * task_subtype_count;

  /* To get the table for a task:
   * ind = (ta * task_subtype_count + sa)
   * where ta is the value of task_type and sa is the value of
   * task_subtype  */
  struct task_dependency *task_dep = (struct task_dependency *)malloc(
      nber_tasks * sizeof(struct task_dependency));

  if (task_dep == NULL)
    error("Error allocating memory for task-dependency graph (table).");

  /* Reset counter */
  for (int i = 0; i < nber_tasks; i++) {
    for (int j = 0; j < MAX_NUMBER_DEP; j++) {
      /* Use number_link as indicator of the existance of a relation */
      task_dep[i].number_link[j] = -1;
    }
  }

  /* loop over all tasks */
  for (int i = 0; i < s->nr_tasks; i++) {
    const struct task *ta = &s->tasks[i];

    /* Current index */
    const int ind = ta->type * task_subtype_count + ta->subtype;

    struct task_dependency *cur = &task_dep[ind];

    /* Set ta */
    cur->type_in = ta->type;
    cur->subtype_in = ta->subtype;
    cur->implicit_in = ta->implicit;

    /* and their dependencies */
    for (int j = 0; j < ta->nr_unlock_tasks; j++) {
      const struct task *tb = ta->unlock_tasks[j];

      int k = 0;
      while (k < MAX_NUMBER_DEP) {

        /* not written yet */
        if (cur->number_link[k] == -1) {
          /* set tb */
          cur->type_out[k] = tb->type;
          cur->subtype_out[k] = tb->subtype;
          cur->implicit_out[k] = tb->implicit;

          /* statistics */
          const int count = scheduler_get_number_relation(s, ta, tb);
          cur->number_link[k] = count;
          cur->number_rank[k] = 1;

          break;
        }

        /* already written */
        if (cur->type_out[k] == tb->type &&
            cur->subtype_out[k] == tb->subtype) {
          break;
        }

        k += 1;
      }

      /* MAX_NUMBER_DEP is too small */
      if (k == MAX_NUMBER_DEP)
        error("Not enough memory, please increase MAX_NUMBER_DEP");
    }
  }

#ifdef WITH_MPI
  /* create MPI operator */
  MPI_Datatype data_type;
  task_dependency_define(&data_type);

  MPI_Op sum;
  MPI_Op_create(task_dependency_sum, /* commute */ 1, &sum);

  /* create recv buffer */
  struct task_dependency *recv = NULL;

  if (s->nodeID == 0) {
    recv = (struct task_dependency *)malloc(nber_tasks *
                                            sizeof(struct task_dependency));

    /* reset counter */
    for (int i = 0; i < nber_tasks; i++) {
      for (int j = 0; j < MAX_NUMBER_DEP; j++) {
        /* Use number_link as indicator of the existance of a relation */
        recv[i].number_link[j] = -1;
      }
    }
  }

  /* Do the reduction */
  int test =
      MPI_Reduce(task_dep, recv, nber_tasks, data_type, sum, 0, MPI_COMM_WORLD);
  if (test != MPI_SUCCESS) error("MPI reduce failed");

  /* free some memory */
  if (s->nodeID == 0) {
    free(task_dep);
    task_dep = recv;
  }
#endif

  if (s->nodeID == 0) {
    /* Create file */
    char *filename = "dependency_graph.csv";
    FILE *f = fopen(filename, "w");
    if (f == NULL) error("Error opening dependency graph file.");

    /* Write header */
    fprintf(f, "# %s\n", git_revision());
    fprintf(
        f,
        "task_in,task_out,implicit_in,implicit_out,mpi_in,mpi_out,cluster_in,"
        "cluster_out,number_link,number_rank\n");

    for (int i = 0; i < nber_tasks; i++) {
      for (int j = 0; j < MAX_NUMBER_DEP; j++) {
        /* Does this link exists */
        if (task_dep[i].number_link[j] == -1) {
          continue;
        }

        /* Define a few variables */
        const int ta_type = task_dep[i].type_in;
        const int ta_subtype = task_dep[i].subtype_in;
        const int ta_implicit = task_dep[i].implicit_in;

        const int tb_type = task_dep[i].type_out[j];
        const int tb_subtype = task_dep[i].subtype_out[j];
        const int tb_implicit = task_dep[i].implicit_out[j];

        const int count = task_dep[i].number_link[j];
        const int number_rank = task_dep[i].number_rank[j];

        /* text to write */
        char ta_name[200];
        char tb_name[200];

        /* construct line */
        task_get_full_name(ta_type, ta_subtype, ta_name);
        task_get_full_name(tb_type, tb_subtype, tb_name);

        /* Check if MPI */
        int ta_mpi = 0;
        if (ta_type == task_type_send || ta_type == task_type_recv) ta_mpi = 1;

        int tb_mpi = 0;
        if (tb_type == task_type_send || tb_type == task_type_recv) tb_mpi = 1;

        /* Get group name */
        char ta_cluster[20];
        char tb_cluster[20];
        task_get_group_name(ta_type, ta_subtype, ta_cluster);
        task_get_group_name(tb_type, tb_subtype, tb_cluster);

        fprintf(f, "%s,%s,%d,%d,%d,%d,%s,%s,%d,%d\n", ta_name, tb_name,
                ta_implicit, tb_implicit, ta_mpi, tb_mpi, ta_cluster,
                tb_cluster, count, number_rank);
      }
    }
    /* Close the file */
    fclose(f);
  }

  /* Be clean */
  free(task_dep);

  if (verbose)
    message("Printing task graph took %.3f %s.",
            clocks_from_ticks(getticks() - tic), clocks_getunit());
}

/**
 * @brief Split a hydrodynamic task if too large.
 *
 * @param t The #task
 * @param s The #scheduler we are working in.
 */
static void scheduler_splittask_hydro(struct task *t, struct scheduler *s) {

  /* Are we considering both stars and hydro when splitting? */
  /* Note this is not very clean as the scheduler should not really
     access the engine... */
  const int with_feedback = (s->space->e->policy & engine_policy_feedback);

  /* Iterate on this task until we're done with it. */
  int redo = 1;
  while (redo) {

    /* Reset the redo flag. */
    redo = 0;

    /* Is this a non-empty self-task? */
    const int is_self =
        (t->type == task_type_self) && (t->ci != NULL) &&
        ((t->ci->hydro.count > 0) || (with_feedback && t->ci->stars.count > 0));

    /* Is this a non-empty pair-task? */
    const int is_pair =
        (t->type == task_type_pair) && (t->ci != NULL) && (t->cj != NULL) &&
        ((t->ci->hydro.count > 0) ||
         (with_feedback && t->ci->stars.count > 0)) &&
        ((t->cj->hydro.count > 0) || (with_feedback && t->cj->stars.count > 0));

    /* Empty task? */
    if (!is_self && !is_pair) {
      t->type = task_type_none;
      t->subtype = task_subtype_none;
      t->cj = NULL;
      t->skip = 1;
      break;
    }

    /* Self-interaction? */
    if (t->type == task_type_self) {

      /* Get a handle on the cell involved. */
      struct cell *ci = t->ci;

      /* Foreign task? */
      if (ci->nodeID != s->nodeID) {
        t->skip = 1;
        break;
      }

      /* Is this cell even split and the task does not violate h ? */
      if (cell_can_split_self_hydro_task(ci)) {

        /* Make a sub? */
        if (scheduler_dosub && ci->hydro.count < space_subsize_self_hydro) {

          /* convert to a self-subtask. */
          t->type = task_type_sub_self;

          /* Otherwise, make tasks explicitly. */
        } else {

          /* Take a step back (we're going to recycle the current task)... */
          redo = 1;

          /* Add the self tasks. */
          int first_child = 0;
          while (ci->progeny[first_child] == NULL) first_child++;
          t->ci = ci->progeny[first_child];
          for (int k = first_child + 1; k < 8; k++) {

            /* Do we have a non-empty progenitor? */
            if (ci->progeny[k] != NULL &&
                (ci->progeny[k]->hydro.count ||
                 (with_feedback && ci->progeny[k]->stars.count))) {

              scheduler_splittask_hydro(
                  scheduler_addtask(s, task_type_self, t->subtype, 0, 0,
                                    ci->progeny[k], NULL),
                  s);
            }
          }

          /* Make a task for each pair of progeny */
          for (int j = 0; j < 8; j++) {

            /* Do we have a non-empty progenitor? */
            if (ci->progeny[j] != NULL &&
                (ci->progeny[j]->hydro.count ||
                 (with_feedback && ci->progeny[j]->stars.count))) {

              for (int k = j + 1; k < 8; k++) {

                /* Do we have a second non-empty progenitor? */
                if (ci->progeny[k] != NULL &&
                    (ci->progeny[k]->hydro.count ||
                     (with_feedback && ci->progeny[k]->stars.count))) {

                  scheduler_splittask_hydro(
                      scheduler_addtask(s, task_type_pair, t->subtype,
                                        sub_sid_flag[j][k], 0, ci->progeny[j],
                                        ci->progeny[k]),
                      s);
                }
              }
            }
          }
        }

      } /* Cell is split */

    } /* Self interaction */

    /* Pair interaction? */
    else if (t->type == task_type_pair) {

      /* Get a handle on the cells involved. */
      struct cell *ci = t->ci;
      struct cell *cj = t->cj;

      /* Foreign task? */
      if (ci->nodeID != s->nodeID && cj->nodeID != s->nodeID) {
        t->skip = 1;
        break;
      }

      /* Get the sort ID, use space_getsid and not t->flags
         to make sure we get ci and cj swapped if needed. */
      double shift[3];
      const int sid = space_getsid(s->space, &ci, &cj, shift);

#ifdef SWIFT_DEBUG_CHECKS
      if (sid != t->flags)
        error("Got pair task with incorrect flags: sid=%d flags=%lld", sid,
              t->flags);
#endif

      /* Should this task be split-up? */
      if (cell_can_split_pair_hydro_task(ci) &&
          cell_can_split_pair_hydro_task(cj)) {

        /* Replace by a single sub-task? */
        if (scheduler_dosub && /* Use division to avoid integer overflow. */
            ci->hydro.count * sid_scale[sid] <
                space_subsize_pair_hydro / cj->hydro.count &&
            !sort_is_corner(sid)) {

          /* Make this task a sub task. */
          t->type = task_type_sub_pair;

          /* Otherwise, split it. */
        } else {

          /* Take a step back (we're going to recycle the current task)... */
          redo = 1;

          /* For each different sorting type... */
          switch (sid) {

            case 0: /* (  1 ,  1 ,  1 ) */
              t->ci = ci->progeny[7];
              t->cj = cj->progeny[0];
              t->flags = 0;
              break;

            case 1: /* (  1 ,  1 ,  0 ) */
              t->ci = ci->progeny[6];
              t->cj = cj->progeny[0];
              t->flags = 1;
              scheduler_splittask_hydro(
                  scheduler_addtask(s, task_type_pair, t->subtype, 1, 0,
                                    ci->progeny[7], cj->progeny[1]),
                  s);
              scheduler_splittask_hydro(
                  scheduler_addtask(s, task_type_pair, t->subtype, 0, 0,
                                    ci->progeny[6], cj->progeny[1]),
                  s);
              scheduler_splittask_hydro(
                  scheduler_addtask(s, task_type_pair, t->subtype, 2, 0,
                                    ci->progeny[7], cj->progeny[0]),
                  s);
              break;

            case 2: /* (  1 ,  1 , -1 ) */
              t->ci = ci->progeny[6];
              t->cj = cj->progeny[1];
              t->flags = 2;
              break;

            case 3: /* (  1 ,  0 ,  1 ) */
              t->ci = ci->progeny[5];
              t->cj = cj->progeny[0];
              t->flags = 3;
              scheduler_splittask_hydro(
                  scheduler_addtask(s, task_type_pair, t->subtype, 3, 0,
                                    ci->progeny[7], cj->progeny[2]),
                  s);
              scheduler_splittask_hydro(
                  scheduler_addtask(s, task_type_pair, t->subtype, 0, 0,
                                    ci->progeny[5], cj->progeny[2]),
                  s);
              scheduler_splittask_hydro(
                  scheduler_addtask(s, task_type_pair, t->subtype, 6, 0,
                                    ci->progeny[7], cj->progeny[0]),
                  s);
              break;

            case 4: /* (  1 ,  0 ,  0 ) */
              t->ci = ci->progeny[4];
              t->cj = cj->progeny[0];
              t->flags = 4;
              scheduler_splittask_hydro(
                  scheduler_addtask(s, task_type_pair, t->subtype, 5, 0,
                                    ci->progeny[5], cj->progeny[0]),
                  s);
              scheduler_splittask_hydro(
                  scheduler_addtask(s, task_type_pair, t->subtype, 7, 0,
                                    ci->progeny[6], cj->progeny[0]),
                  s);
              scheduler_splittask_hydro(
                  scheduler_addtask(s, task_type_pair, t->subtype, 8, 0,
                                    ci->progeny[7], cj->progeny[0]),
                  s);
              scheduler_splittask_hydro(
                  scheduler_addtask(s, task_type_pair, t->subtype, 3, 0,
                                    ci->progeny[4], cj->progeny[1]),
                  s);
              scheduler_splittask_hydro(
                  scheduler_addtask(s, task_type_pair, t->subtype, 4, 0,
                                    ci->progeny[5], cj->progeny[1]),
                  s);
              scheduler_splittask_hydro(
                  scheduler_addtask(s, task_type_pair, t->subtype, 6, 0,
                                    ci->progeny[6], cj->progeny[1]),
                  s);
              scheduler_splittask_hydro(
                  scheduler_addtask(s, task_type_pair, t->subtype, 7, 0,
                                    ci->progeny[7], cj->progeny[1]),
                  s);
              scheduler_splittask_hydro(
                  scheduler_addtask(s, task_type_pair, t->subtype, 1, 0,
                                    ci->progeny[4], cj->progeny[2]),
                  s);
              scheduler_splittask_hydro(
                  scheduler_addtask(s, task_type_pair, t->subtype, 2, 0,
                                    ci->progeny[5], cj->progeny[2]),
                  s);
              scheduler_splittask_hydro(
                  scheduler_addtask(s, task_type_pair, t->subtype, 4, 0,
                                    ci->progeny[6], cj->progeny[2]),
                  s);
              scheduler_splittask_hydro(
                  scheduler_addtask(s, task_type_pair, t->subtype, 5, 0,
                                    ci->progeny[7], cj->progeny[2]),
                  s);
              scheduler_splittask_hydro(
                  scheduler_addtask(s, task_type_pair, t->subtype, 0, 0,
                                    ci->progeny[4], cj->progeny[3]),
                  s);
              scheduler_splittask_hydro(
                  scheduler_addtask(s, task_type_pair, t->subtype, 1, 0,
                                    ci->progeny[5], cj->progeny[3]),
                  s);
              scheduler_splittask_hydro(
                  scheduler_addtask(s, task_type_pair, t->subtype, 3, 0,
                                    ci->progeny[6], cj->progeny[3]),
                  s);
              scheduler_splittask_hydro(
                  scheduler_addtask(s, task_type_pair, t->subtype, 4, 0,
                                    ci->progeny[7], cj->progeny[3]),
                  s);
              break;

            case 5: /* (  1 ,  0 , -1 ) */
              t->ci = ci->progeny[4];
              t->cj = cj->progeny[1];
              t->flags = 5;
              scheduler_splittask_hydro(
                  scheduler_addtask(s, task_type_pair, t->subtype, 5, 0,
                                    ci->progeny[6], cj->progeny[3]),
                  s);
              scheduler_splittask_hydro(
                  scheduler_addtask(s, task_type_pair, t->subtype, 2, 0,
                                    ci->progeny[4], cj->progeny[3]),
                  s);
              scheduler_splittask_hydro(
                  scheduler_addtask(s, task_type_pair, t->subtype, 8, 0,
                                    ci->progeny[6], cj->progeny[1]),
                  s);
              break;

            case 6: /* (  1 , -1 ,  1 ) */
              t->ci = ci->progeny[5];
              t->cj = cj->progeny[2];
              t->flags = 6;
              break;

            case 7: /* (  1 , -1 ,  0 ) */
              t->ci = ci->progeny[4];
              t->cj = cj->progeny[3];
              t->flags = 6;
              scheduler_splittask_hydro(
                  scheduler_addtask(s, task_type_pair, t->subtype, 8, 0,
                                    ci->progeny[5], cj->progeny[2]),
                  s);
              scheduler_splittask_hydro(
                  scheduler_addtask(s, task_type_pair, t->subtype, 7, 0,
                                    ci->progeny[4], cj->progeny[2]),
                  s);
              scheduler_splittask_hydro(
                  scheduler_addtask(s, task_type_pair, t->subtype, 7, 0,
                                    ci->progeny[5], cj->progeny[3]),
                  s);
              break;

            case 8: /* (  1 , -1 , -1 ) */
              t->ci = ci->progeny[4];
              t->cj = cj->progeny[3];
              t->flags = 8;
              break;

            case 9: /* (  0 ,  1 ,  1 ) */
              t->ci = ci->progeny[3];
              t->cj = cj->progeny[0];
              t->flags = 9;
              scheduler_splittask_hydro(
                  scheduler_addtask(s, task_type_pair, t->subtype, 9, 0,
                                    ci->progeny[7], cj->progeny[4]),
                  s);
              scheduler_splittask_hydro(
                  scheduler_addtask(s, task_type_pair, t->subtype, 0, 0,
                                    ci->progeny[3], cj->progeny[4]),
                  s);
              scheduler_splittask_hydro(
                  scheduler_addtask(s, task_type_pair, t->subtype, 8, 0,
                                    ci->progeny[7], cj->progeny[0]),
                  s);
              break;

            case 10: /* (  0 ,  1 ,  0 ) */
              t->ci = ci->progeny[2];
              t->cj = cj->progeny[0];
              t->flags = 10;
              scheduler_splittask_hydro(
                  scheduler_addtask(s, task_type_pair, t->subtype, 11, 0,
                                    ci->progeny[3], cj->progeny[0]),
                  s);
              scheduler_splittask_hydro(
                  scheduler_addtask(s, task_type_pair, t->subtype, 7, 0,
                                    ci->progeny[6], cj->progeny[0]),
                  s);
              scheduler_splittask_hydro(
                  scheduler_addtask(s, task_type_pair, t->subtype, 6, 0,
                                    ci->progeny[7], cj->progeny[0]),
                  s);
              scheduler_splittask_hydro(
                  scheduler_addtask(s, task_type_pair, t->subtype, 9, 0,
                                    ci->progeny[2], cj->progeny[1]),
                  s);
              scheduler_splittask_hydro(
                  scheduler_addtask(s, task_type_pair, t->subtype, 10, 0,
                                    ci->progeny[3], cj->progeny[1]),
                  s);
              scheduler_splittask_hydro(
                  scheduler_addtask(s, task_type_pair, t->subtype, 8, 0,
                                    ci->progeny[6], cj->progeny[1]),
                  s);
              scheduler_splittask_hydro(
                  scheduler_addtask(s, task_type_pair, t->subtype, 7, 0,
                                    ci->progeny[7], cj->progeny[1]),
                  s);
              scheduler_splittask_hydro(
                  scheduler_addtask(s, task_type_pair, t->subtype, 1, 0,
                                    ci->progeny[2], cj->progeny[4]),
                  s);
              scheduler_splittask_hydro(
                  scheduler_addtask(s, task_type_pair, t->subtype, 2, 0,
                                    ci->progeny[3], cj->progeny[4]),
                  s);
              scheduler_splittask_hydro(
                  scheduler_addtask(s, task_type_pair, t->subtype, 10, 0,
                                    ci->progeny[6], cj->progeny[4]),
                  s);
              scheduler_splittask_hydro(
                  scheduler_addtask(s, task_type_pair, t->subtype, 11, 0,
                                    ci->progeny[7], cj->progeny[4]),
                  s);
              scheduler_splittask_hydro(
                  scheduler_addtask(s, task_type_pair, t->subtype, 0, 0,
                                    ci->progeny[2], cj->progeny[5]),
                  s);
              scheduler_splittask_hydro(
                  scheduler_addtask(s, task_type_pair, t->subtype, 1, 0,
                                    ci->progeny[3], cj->progeny[5]),
                  s);
              scheduler_splittask_hydro(
                  scheduler_addtask(s, task_type_pair, t->subtype, 9, 0,
                                    ci->progeny[6], cj->progeny[5]),
                  s);
              scheduler_splittask_hydro(
                  scheduler_addtask(s, task_type_pair, t->subtype, 10, 0,
                                    ci->progeny[7], cj->progeny[5]),
                  s);
              break;

            case 11: /* (  0 ,  1 , -1 ) */
              t->ci = ci->progeny[2];
              t->cj = cj->progeny[1];
              t->flags = 11;
              scheduler_splittask_hydro(
                  scheduler_addtask(s, task_type_pair, t->subtype, 11, 0,
                                    ci->progeny[6], cj->progeny[5]),
                  s);
              scheduler_splittask_hydro(
                  scheduler_addtask(s, task_type_pair, t->subtype, 2, 0,
                                    ci->progeny[2], cj->progeny[5]),
                  s);
              scheduler_splittask_hydro(
                  scheduler_addtask(s, task_type_pair, t->subtype, 6, 0,
                                    ci->progeny[6], cj->progeny[1]),
                  s);
              break;

            case 12: /* (  0 ,  0 ,  1 ) */
              t->ci = ci->progeny[1];
              t->cj = cj->progeny[0];
              t->flags = 12;
              scheduler_splittask_hydro(
                  scheduler_addtask(s, task_type_pair, t->subtype, 11, 0,
                                    ci->progeny[3], cj->progeny[0]),
                  s);
              scheduler_splittask_hydro(
                  scheduler_addtask(s, task_type_pair, t->subtype, 5, 0,
                                    ci->progeny[5], cj->progeny[0]),
                  s);
              scheduler_splittask_hydro(
                  scheduler_addtask(s, task_type_pair, t->subtype, 2, 0,
                                    ci->progeny[7], cj->progeny[0]),
                  s);
              scheduler_splittask_hydro(
                  scheduler_addtask(s, task_type_pair, t->subtype, 9, 0,
                                    ci->progeny[1], cj->progeny[2]),
                  s);
              scheduler_splittask_hydro(
                  scheduler_addtask(s, task_type_pair, t->subtype, 12, 0,
                                    ci->progeny[3], cj->progeny[2]),
                  s);
              scheduler_splittask_hydro(
                  scheduler_addtask(s, task_type_pair, t->subtype, 8, 0,
                                    ci->progeny[5], cj->progeny[2]),
                  s);
              scheduler_splittask_hydro(
                  scheduler_addtask(s, task_type_pair, t->subtype, 5, 0,
                                    ci->progeny[7], cj->progeny[2]),
                  s);
              scheduler_splittask_hydro(
                  scheduler_addtask(s, task_type_pair, t->subtype, 3, 0,
                                    ci->progeny[1], cj->progeny[4]),
                  s);
              scheduler_splittask_hydro(
                  scheduler_addtask(s, task_type_pair, t->subtype, 6, 0,
                                    ci->progeny[3], cj->progeny[4]),
                  s);
              scheduler_splittask_hydro(
                  scheduler_addtask(s, task_type_pair, t->subtype, 12, 0,
                                    ci->progeny[5], cj->progeny[4]),
                  s);
              scheduler_splittask_hydro(
                  scheduler_addtask(s, task_type_pair, t->subtype, 11, 0,
                                    ci->progeny[7], cj->progeny[4]),
                  s);
              scheduler_splittask_hydro(
                  scheduler_addtask(s, task_type_pair, t->subtype, 0, 0,
                                    ci->progeny[1], cj->progeny[6]),
                  s);
              scheduler_splittask_hydro(
                  scheduler_addtask(s, task_type_pair, t->subtype, 3, 0,
                                    ci->progeny[3], cj->progeny[6]),
                  s);
              scheduler_splittask_hydro(
                  scheduler_addtask(s, task_type_pair, t->subtype, 9, 0,
                                    ci->progeny[5], cj->progeny[6]),
                  s);
              scheduler_splittask_hydro(
                  scheduler_addtask(s, task_type_pair, t->subtype, 12, 0,
                                    ci->progeny[7], cj->progeny[6]),
                  s);
              break;
          } /* switch(sid) */
        }

        /* Otherwise, break it up if it is too large? */
      } else if (scheduler_doforcesplit && ci->split && cj->split &&
                 (ci->hydro.count > space_maxsize / cj->hydro.count)) {

        // message( "force splitting pair with %i and %i parts." ,
        // ci->hydro.count , cj->hydro.count );

        /* Replace the current task. */
        t->type = task_type_none;

        for (int j = 0; j < 8; j++)
          if (ci->progeny[j] != NULL && ci->progeny[j]->hydro.count)
            for (int k = 0; k < 8; k++)
              if (cj->progeny[k] != NULL && cj->progeny[k]->hydro.count) {
                struct task *tl =
                    scheduler_addtask(s, task_type_pair, t->subtype, 0, 0,
                                      ci->progeny[j], cj->progeny[k]);
                scheduler_splittask_hydro(tl, s);
                tl->flags = space_getsid(s->space, &t->ci, &t->cj, shift);
              }
      }
    } /* pair interaction? */
  }   /* iterate over the current task. */
}

/**
<<<<<<< HEAD
 * @brief Split a stars task if too large.
 *
 * @param t The #task
 * @param s The #scheduler we are working in.
 */
static void scheduler_splittask_stars(struct task *t, struct scheduler *s) {

  /* Iterate on this task until we're done with it. */
  int redo = 1;
  while (redo) {

    /* Reset the redo flag. */
    redo = 0;

    /* Empty task? */
    /* Need defines in order to evaluate after check for t->ci == NULL */
    const int self = (t->ci != NULL) && t->type == task_type_self &&
      t->ci->stars.count != 0 && t->ci->hydro.count != 0;

    const int pair = (t->ci != NULL) && (t->cj != NULL) &&
      t->type == task_type_pair &&
      ((t->ci->stars.count != 0 && t->cj->hydro.count != 0) ||
       (t->cj->stars.count != 0 && t->ci->hydro.count != 0));
 
    if (!self && !pair) {
      t->type = task_type_none;
      t->subtype = task_subtype_none;
      t->cj = NULL;
      t->skip = 1;
      break;
    }

    /* Self-interaction? */
    if (t->type == task_type_self) {

      /* Get a handle on the cell involved. */
      struct cell *ci = t->ci;

      /* Foreign task? */
      if (ci->nodeID != s->nodeID) {
        t->skip = 1;
        break;
      }

      /* Is this cell even split and the task does not violate h ? */
      if (cell_can_split_self_stars_task(ci)) {

        /* Make a sub? */
        if (scheduler_dosub && ci->hydro.count < space_subsize_self_hydro) {

          /* convert to a self-subtask. */
          t->type = task_type_sub_self;

          /* Otherwise, make tasks explicitly. */
        } else {

          /* Take a step back (we're going to recycle the current task)... */
          redo = 1;

          /* Add the self tasks. */
          int first_child = 0;
          while (ci->progeny[first_child] == NULL) first_child++;
          t->ci = ci->progeny[first_child];
          for (int k = first_child + 1; k < 8; k++)
            if (ci->progeny[k] != NULL && ci->progeny[k]->stars.count != 0 &&
		ci->progeny[k]->hydro.count != 0)
              scheduler_splittask_stars(
                  scheduler_addtask(s, task_type_self, t->subtype, 0, 0,
                                    ci->progeny[k], NULL),
                  s);

          /* Make a task for each pair of progeny */
          for (int j = 0; j < 8; j++)
            if (ci->progeny[j] != NULL)
              for (int k = j + 1; k < 8; k++)
                if (ci->progeny[k] != NULL &&
		    ((ci->progeny[k]->stars.count != 0 && ci->progeny[j]->hydro.count != 0) ||
		     (ci->progeny[j]->stars.count != 0 && ci->progeny[k]->hydro.count != 0)))
                  scheduler_splittask_stars(
                      scheduler_addtask(s, task_type_pair, t->subtype,
                                        sub_sid_flag[j][k], 0, ci->progeny[j],
                                        ci->progeny[k]),
                      s);
        }
      } /* Cell is split */

    } /* Self interaction */

    /* Pair interaction? */
    else if (t->type == task_type_pair) {

      /* Get a handle on the cells involved. */
      struct cell *ci = t->ci;
      struct cell *cj = t->cj;

      /* Foreign task? */
      if (ci->nodeID != s->nodeID && cj->nodeID != s->nodeID) {
        t->skip = 1;
        break;
      }

      /* Get the sort ID, use space_getsid and not t->flags
         to make sure we get ci and cj swapped if needed. */
      double shift[3];
      const int sid = space_getsid(s->space, &ci, &cj, shift);

#ifdef SWIFT_DEBUG_CHECKS
      if (sid != t->flags)
        error("Got pair task with incorrect flags: sid=%d flags=%lld", sid,
              t->flags);
#endif

      /* Should this task be split-up? */
      if (cell_can_split_pair_stars_task(ci, cj) &&
          cell_can_split_pair_stars_task(cj, ci)) {

        /* Replace by a single sub-task? */
	if (scheduler_dosub && /* Use division to avoid integer overflow. */
	    ci->hydro.count * sid_scale[sid] <
	    space_subsize_pair_hydro / cj->hydro.count &&
	    !sort_is_corner(sid)) {

	  /* Make this task a sub task. */
          t->type = task_type_sub_pair;
	
          /* Otherwise, split it. */
        } else {
          /* Take a step back (we're going to recycle the current task)... */
          redo = 1;

          /* For each different sorting type... */
          switch (sid) {

            case 0: /* (  1 ,  1 ,  1 ) */
              t->ci = ci->progeny[7];
              t->cj = cj->progeny[0];
              t->flags = 0;
              break;

            case 1: /* (  1 ,  1 ,  0 ) */
              t->ci = ci->progeny[6];
              t->cj = cj->progeny[0];
              t->flags = 1;
              scheduler_splittask_stars(
                  scheduler_addtask(s, task_type_pair, t->subtype, 1, 0,
                                    ci->progeny[7], cj->progeny[1]),
                  s);
              scheduler_splittask_stars(
                  scheduler_addtask(s, task_type_pair, t->subtype, 0, 0,
                                    ci->progeny[6], cj->progeny[1]),
                  s);
              scheduler_splittask_stars(
                  scheduler_addtask(s, task_type_pair, t->subtype, 2, 0,
                                    ci->progeny[7], cj->progeny[0]),
                  s);
              break;

            case 2: /* (  1 ,  1 , -1 ) */
              t->ci = ci->progeny[6];
              t->cj = cj->progeny[1];
              t->flags = 2;
              break;

            case 3: /* (  1 ,  0 ,  1 ) */
              t->ci = ci->progeny[5];
              t->cj = cj->progeny[0];
              t->flags = 3;
              scheduler_splittask_stars(
                  scheduler_addtask(s, task_type_pair, t->subtype, 3, 0,
                                    ci->progeny[7], cj->progeny[2]),
                  s);
              scheduler_splittask_stars(
                  scheduler_addtask(s, task_type_pair, t->subtype, 0, 0,
                                    ci->progeny[5], cj->progeny[2]),
                  s);
              scheduler_splittask_stars(
                  scheduler_addtask(s, task_type_pair, t->subtype, 6, 0,
                                    ci->progeny[7], cj->progeny[0]),
                  s);
              break;

            case 4: /* (  1 ,  0 ,  0 ) */
              t->ci = ci->progeny[4];
              t->cj = cj->progeny[0];
              t->flags = 4;
              scheduler_splittask_stars(
                  scheduler_addtask(s, task_type_pair, t->subtype, 5, 0,
                                    ci->progeny[5], cj->progeny[0]),
                  s);
              scheduler_splittask_stars(
                  scheduler_addtask(s, task_type_pair, t->subtype, 7, 0,
                                    ci->progeny[6], cj->progeny[0]),
                  s);
              scheduler_splittask_stars(
                  scheduler_addtask(s, task_type_pair, t->subtype, 8, 0,
                                    ci->progeny[7], cj->progeny[0]),
                  s);
              scheduler_splittask_stars(
                  scheduler_addtask(s, task_type_pair, t->subtype, 3, 0,
                                    ci->progeny[4], cj->progeny[1]),
                  s);
              scheduler_splittask_stars(
                  scheduler_addtask(s, task_type_pair, t->subtype, 4, 0,
                                    ci->progeny[5], cj->progeny[1]),
                  s);
              scheduler_splittask_stars(
                  scheduler_addtask(s, task_type_pair, t->subtype, 6, 0,
                                    ci->progeny[6], cj->progeny[1]),
                  s);
              scheduler_splittask_stars(
                  scheduler_addtask(s, task_type_pair, t->subtype, 7, 0,
                                    ci->progeny[7], cj->progeny[1]),
                  s);
              scheduler_splittask_stars(
                  scheduler_addtask(s, task_type_pair, t->subtype, 1, 0,
                                    ci->progeny[4], cj->progeny[2]),
                  s);
              scheduler_splittask_stars(
                  scheduler_addtask(s, task_type_pair, t->subtype, 2, 0,
                                    ci->progeny[5], cj->progeny[2]),
                  s);
              scheduler_splittask_stars(
                  scheduler_addtask(s, task_type_pair, t->subtype, 4, 0,
                                    ci->progeny[6], cj->progeny[2]),
                  s);
              scheduler_splittask_stars(
                  scheduler_addtask(s, task_type_pair, t->subtype, 5, 0,
                                    ci->progeny[7], cj->progeny[2]),
                  s);
              scheduler_splittask_stars(
                  scheduler_addtask(s, task_type_pair, t->subtype, 0, 0,
                                    ci->progeny[4], cj->progeny[3]),
                  s);
              scheduler_splittask_stars(
                  scheduler_addtask(s, task_type_pair, t->subtype, 1, 0,
                                    ci->progeny[5], cj->progeny[3]),
                  s);
              scheduler_splittask_stars(
                  scheduler_addtask(s, task_type_pair, t->subtype, 3, 0,
                                    ci->progeny[6], cj->progeny[3]),
                  s);
              scheduler_splittask_stars(
                  scheduler_addtask(s, task_type_pair, t->subtype, 4, 0,
                                    ci->progeny[7], cj->progeny[3]),
                  s);
              break;

            case 5: /* (  1 ,  0 , -1 ) */
              t->ci = ci->progeny[4];
              t->cj = cj->progeny[1];
              t->flags = 5;
              scheduler_splittask_stars(
                  scheduler_addtask(s, task_type_pair, t->subtype, 5, 0,
                                    ci->progeny[6], cj->progeny[3]),
                  s);
              scheduler_splittask_stars(
                  scheduler_addtask(s, task_type_pair, t->subtype, 2, 0,
                                    ci->progeny[4], cj->progeny[3]),
                  s);
              scheduler_splittask_stars(
                  scheduler_addtask(s, task_type_pair, t->subtype, 8, 0,
                                    ci->progeny[6], cj->progeny[1]),
                  s);
              break;

            case 6: /* (  1 , -1 ,  1 ) */
              t->ci = ci->progeny[5];
              t->cj = cj->progeny[2];
              t->flags = 6;
              break;

            case 7: /* (  1 , -1 ,  0 ) */
              t->ci = ci->progeny[4];
              t->cj = cj->progeny[3];
              t->flags = 6;
              scheduler_splittask_stars(
                  scheduler_addtask(s, task_type_pair, t->subtype, 8, 0,
                                    ci->progeny[5], cj->progeny[2]),
                  s);
              scheduler_splittask_stars(
                  scheduler_addtask(s, task_type_pair, t->subtype, 7, 0,
                                    ci->progeny[4], cj->progeny[2]),
                  s);
              scheduler_splittask_stars(
                  scheduler_addtask(s, task_type_pair, t->subtype, 7, 0,
                                    ci->progeny[5], cj->progeny[3]),
                  s);
              break;

            case 8: /* (  1 , -1 , -1 ) */
              t->ci = ci->progeny[4];
              t->cj = cj->progeny[3];
              t->flags = 8;
              break;

            case 9: /* (  0 ,  1 ,  1 ) */
              t->ci = ci->progeny[3];
              t->cj = cj->progeny[0];
              t->flags = 9;
              scheduler_splittask_stars(
                  scheduler_addtask(s, task_type_pair, t->subtype, 9, 0,
                                    ci->progeny[7], cj->progeny[4]),
                  s);
              scheduler_splittask_stars(
                  scheduler_addtask(s, task_type_pair, t->subtype, 0, 0,
                                    ci->progeny[3], cj->progeny[4]),
                  s);
              scheduler_splittask_stars(
                  scheduler_addtask(s, task_type_pair, t->subtype, 8, 0,
                                    ci->progeny[7], cj->progeny[0]),
                  s);
              break;

            case 10: /* (  0 ,  1 ,  0 ) */
              t->ci = ci->progeny[2];
              t->cj = cj->progeny[0];
              t->flags = 10;
              scheduler_splittask_stars(
                  scheduler_addtask(s, task_type_pair, t->subtype, 11, 0,
                                    ci->progeny[3], cj->progeny[0]),
                  s);
              scheduler_splittask_stars(
                  scheduler_addtask(s, task_type_pair, t->subtype, 7, 0,
                                    ci->progeny[6], cj->progeny[0]),
                  s);
              scheduler_splittask_stars(
                  scheduler_addtask(s, task_type_pair, t->subtype, 6, 0,
                                    ci->progeny[7], cj->progeny[0]),
                  s);
              scheduler_splittask_stars(
                  scheduler_addtask(s, task_type_pair, t->subtype, 9, 0,
                                    ci->progeny[2], cj->progeny[1]),
                  s);
              scheduler_splittask_stars(
                  scheduler_addtask(s, task_type_pair, t->subtype, 10, 0,
                                    ci->progeny[3], cj->progeny[1]),
                  s);
              scheduler_splittask_stars(
                  scheduler_addtask(s, task_type_pair, t->subtype, 8, 0,
                                    ci->progeny[6], cj->progeny[1]),
                  s);
              scheduler_splittask_stars(
                  scheduler_addtask(s, task_type_pair, t->subtype, 7, 0,
                                    ci->progeny[7], cj->progeny[1]),
                  s);
              scheduler_splittask_stars(
                  scheduler_addtask(s, task_type_pair, t->subtype, 1, 0,
                                    ci->progeny[2], cj->progeny[4]),
                  s);
              scheduler_splittask_stars(
                  scheduler_addtask(s, task_type_pair, t->subtype, 2, 0,
                                    ci->progeny[3], cj->progeny[4]),
                  s);
              scheduler_splittask_stars(
                  scheduler_addtask(s, task_type_pair, t->subtype, 10, 0,
                                    ci->progeny[6], cj->progeny[4]),
                  s);
              scheduler_splittask_stars(
                  scheduler_addtask(s, task_type_pair, t->subtype, 11, 0,
                                    ci->progeny[7], cj->progeny[4]),
                  s);
              scheduler_splittask_stars(
                  scheduler_addtask(s, task_type_pair, t->subtype, 0, 0,
                                    ci->progeny[2], cj->progeny[5]),
                  s);
              scheduler_splittask_stars(
                  scheduler_addtask(s, task_type_pair, t->subtype, 1, 0,
                                    ci->progeny[3], cj->progeny[5]),
                  s);
              scheduler_splittask_stars(
                  scheduler_addtask(s, task_type_pair, t->subtype, 9, 0,
                                    ci->progeny[6], cj->progeny[5]),
                  s);
              scheduler_splittask_stars(
                  scheduler_addtask(s, task_type_pair, t->subtype, 10, 0,
                                    ci->progeny[7], cj->progeny[5]),
                  s);
              break;

            case 11: /* (  0 ,  1 , -1 ) */
              t->ci = ci->progeny[2];
              t->cj = cj->progeny[1];
              t->flags = 11;
              scheduler_splittask_stars(
                  scheduler_addtask(s, task_type_pair, t->subtype, 11, 0,
                                    ci->progeny[6], cj->progeny[5]),
                  s);
              scheduler_splittask_stars(
                  scheduler_addtask(s, task_type_pair, t->subtype, 2, 0,
                                    ci->progeny[2], cj->progeny[5]),
                  s);
              scheduler_splittask_stars(
                  scheduler_addtask(s, task_type_pair, t->subtype, 6, 0,
                                    ci->progeny[6], cj->progeny[1]),
                  s);
              break;

            case 12: /* (  0 ,  0 ,  1 ) */
              t->ci = ci->progeny[1];
              t->cj = cj->progeny[0];
              t->flags = 12;
              scheduler_splittask_stars(
                  scheduler_addtask(s, task_type_pair, t->subtype, 11, 0,
                                    ci->progeny[3], cj->progeny[0]),
                  s);
              scheduler_splittask_stars(
                  scheduler_addtask(s, task_type_pair, t->subtype, 5, 0,
                                    ci->progeny[5], cj->progeny[0]),
                  s);
              scheduler_splittask_stars(
                  scheduler_addtask(s, task_type_pair, t->subtype, 2, 0,
                                    ci->progeny[7], cj->progeny[0]),
                  s);
              scheduler_splittask_stars(
                  scheduler_addtask(s, task_type_pair, t->subtype, 9, 0,
                                    ci->progeny[1], cj->progeny[2]),
                  s);
              scheduler_splittask_stars(
                  scheduler_addtask(s, task_type_pair, t->subtype, 12, 0,
                                    ci->progeny[3], cj->progeny[2]),
                  s);
              scheduler_splittask_stars(
                  scheduler_addtask(s, task_type_pair, t->subtype, 8, 0,
                                    ci->progeny[5], cj->progeny[2]),
                  s);
              scheduler_splittask_stars(
                  scheduler_addtask(s, task_type_pair, t->subtype, 5, 0,
                                    ci->progeny[7], cj->progeny[2]),
                  s);
              scheduler_splittask_stars(
                  scheduler_addtask(s, task_type_pair, t->subtype, 3, 0,
                                    ci->progeny[1], cj->progeny[4]),
                  s);
              scheduler_splittask_stars(
                  scheduler_addtask(s, task_type_pair, t->subtype, 6, 0,
                                    ci->progeny[3], cj->progeny[4]),
                  s);
              scheduler_splittask_stars(
                  scheduler_addtask(s, task_type_pair, t->subtype, 12, 0,
                                    ci->progeny[5], cj->progeny[4]),
                  s);
              scheduler_splittask_stars(
                  scheduler_addtask(s, task_type_pair, t->subtype, 11, 0,
                                    ci->progeny[7], cj->progeny[4]),
                  s);
              scheduler_splittask_stars(
                  scheduler_addtask(s, task_type_pair, t->subtype, 0, 0,
                                    ci->progeny[1], cj->progeny[6]),
                  s);
              scheduler_splittask_stars(
                  scheduler_addtask(s, task_type_pair, t->subtype, 3, 0,
                                    ci->progeny[3], cj->progeny[6]),
                  s);
              scheduler_splittask_stars(
                  scheduler_addtask(s, task_type_pair, t->subtype, 9, 0,
                                    ci->progeny[5], cj->progeny[6]),
                  s);
              scheduler_splittask_stars(
                  scheduler_addtask(s, task_type_pair, t->subtype, 12, 0,
                                    ci->progeny[7], cj->progeny[6]),
                  s);
              break;
          } /* switch(sid) */
        }

        /* Otherwise, break it up if it is too large? */
      } else if (scheduler_doforcesplit && ci->split && cj->split &&
                 (ci->hydro.count > space_maxsize / cj->hydro.count)) {

        /* Replace the current task. */
        t->type = task_type_none;

        for (int j = 0; j < 8; j++)
          if (ci->progeny[j] != NULL &&
              (ci->progeny[j]->stars.count || ci->progeny[j]->hydro.count))
            for (int k = 0; k < 8; k++)
              if (cj->progeny[k] != NULL && (cj->progeny[k]->stars.count ||
                                             cj->progeny[k]->hydro.count)) {
                struct task *tl =
                    scheduler_addtask(s, task_type_pair, t->subtype, 0, 0,
                                      ci->progeny[j], cj->progeny[k]);
                scheduler_splittask_stars(tl, s);
                tl->flags = space_getsid(s->space, &t->ci, &t->cj, shift);
              }
      }
    } /* pair interaction? */
  }   /* iterate over the current task. */
}

/**
=======
>>>>>>> 49276852
 * @brief Split a gravity task if too large.
 *
 * @param t The #task
 * @param s The #scheduler we are working in.
 */
static void scheduler_splittask_gravity(struct task *t, struct scheduler *s) {

  const struct space *sp = s->space;
  struct engine *e = sp->e;

  /* Iterate on this task until we're done with it. */
  int redo = 1;
  while (redo) {

    /* Reset the redo flag. */
    redo = 0;

    /* Non-splittable task? */
    if ((t->ci == NULL) || (t->type == task_type_pair && t->cj == NULL)) {
      t->type = task_type_none;
      t->subtype = task_subtype_none;
      t->cj = NULL;
      t->skip = 1;
      break;
    }

    /* Self-interaction? */
    if (t->type == task_type_self) {

      /* Get a handle on the cell involved. */
      const struct cell *ci = t->ci;

      /* Foreign task? */
      if (ci->nodeID != s->nodeID) {
        t->skip = 1;
        break;
      }

      /* Should we split this task? */
      if (cell_can_split_self_gravity_task(ci)) {

        if (scheduler_dosub && ci->grav.count < space_subsize_self_grav) {

          /* Otherwise, split it. */
        } else {

          /* Take a step back (we're going to recycle the current task)... */
          redo = 1;

          /* Add the self tasks. */
          int first_child = 0;
          while (ci->progeny[first_child] == NULL) first_child++;
          t->ci = ci->progeny[first_child];

          for (int k = first_child + 1; k < 8; k++)
            if (ci->progeny[k] != NULL)
              scheduler_splittask_gravity(
                  scheduler_addtask(s, task_type_self, t->subtype, 0, 0,
                                    ci->progeny[k], NULL),
                  s);

          /* Make a task for each pair of progeny */
          if (t->subtype != task_subtype_external_grav) {
            for (int j = 0; j < 8; j++)
              if (ci->progeny[j] != NULL)
                for (int k = j + 1; k < 8; k++)
                  if (ci->progeny[k] != NULL)
                    scheduler_splittask_gravity(
                        scheduler_addtask(s, task_type_pair, t->subtype,
                                          sub_sid_flag[j][k], 0, ci->progeny[j],
                                          ci->progeny[k]),
                        s);

          } /* Self-gravity only */
        }   /* Make tasks explicitly */
      }     /* Cell is split */
    }       /* Self interaction */

    /* Pair interaction? */
    else if (t->type == task_type_pair) {

      /* Get a handle on the cells involved. */
      struct cell *ci = t->ci;
      struct cell *cj = t->cj;

      /* Foreign task? */
      if (ci->nodeID != s->nodeID && cj->nodeID != s->nodeID) {
        t->skip = 1;
        break;
      }

      /* Should this task be split-up? */
      if (cell_can_split_pair_gravity_task(ci) &&
          cell_can_split_pair_gravity_task(cj)) {

        const long long gcount_i = ci->grav.count;
        const long long gcount_j = cj->grav.count;

        /* Replace by a single sub-task? */
        if (scheduler_dosub &&
            gcount_i * gcount_j < ((long long)space_subsize_pair_grav)) {

          /* Otherwise, split it. */
        } else {

          /* Turn the task into a M-M task that will take care of all the
           * progeny pairs */
          t->type = task_type_grav_mm;
          t->subtype = task_subtype_none;
          t->flags = 0;

          /* Make a task for every other pair of progeny */
          for (int i = 0; i < 8; i++) {
            if (ci->progeny[i] != NULL) {
              for (int j = 0; j < 8; j++) {
                if (cj->progeny[j] != NULL) {

                  /* Can we use a M-M interaction here? */
                  if (cell_can_use_pair_mm_rebuild(ci->progeny[i],
                                                   cj->progeny[j], e, sp)) {

                    /* Flag this pair as being treated by the M-M task.
                     * We use the 64 bits in the task->flags field to store
                     * this information. The corresponding taks will unpack
                     * the information and operate according to the choices
                     * made here. */
                    const int flag = i * 8 + j;
                    t->flags |= (1ULL << flag);

                  } else {

                    /* Ok, we actually have to create a task */
                    scheduler_splittask_gravity(
                        scheduler_addtask(s, task_type_pair, task_subtype_grav,
                                          0, 0, ci->progeny[i], cj->progeny[j]),
                        s);
                  }
                }
              }
            }
          }

          /* Can none of the progenies use M-M calculations? */
          if (t->flags == 0) {
            t->type = task_type_none;
            t->subtype = task_subtype_none;
            t->ci = NULL;
            t->cj = NULL;
            t->skip = 1;
          }

        } /* Split the pair */
      }
    } /* pair interaction? */
  }   /* iterate over the current task. */
}

/**
 * @brief Mapper function to split tasks that may be too large.
 *
 * @param map_data the tasks to process
 * @param num_elements the number of tasks.
 * @param extra_data The #scheduler we are working in.
 */
void scheduler_splittasks_mapper(void *map_data, int num_elements,
                                 void *extra_data) {

  /* Extract the parameters. */
  struct scheduler *s = (struct scheduler *)extra_data;
  struct task *tasks = (struct task *)map_data;

  for (int ind = 0; ind < num_elements; ind++) {
    struct task *t = &tasks[ind];

    /* Invoke the correct splitting strategy */
    if (t->subtype == task_subtype_density) {
      scheduler_splittask_hydro(t, s);
    } else if (t->subtype == task_subtype_external_grav) {
      scheduler_splittask_gravity(t, s);
    } else if (t->subtype == task_subtype_grav) {
      scheduler_splittask_gravity(t, s);
    } else if (t->type == task_type_grav_mesh) {
      /* For future use */
    } else {
#ifdef SWIFT_DEBUG_CHECKS
      error("Unexpected task sub-type");
#endif
    }
  }
}

/**
 * @brief Splits all the tasks in the scheduler that are too large.
 *
 * @param s The #scheduler.
 */
void scheduler_splittasks(struct scheduler *s) {
  /* Call the mapper on each current task. */
  threadpool_map(s->threadpool, scheduler_splittasks_mapper, s->tasks,
                 s->nr_tasks, sizeof(struct task), 0, s);
}

/**
 * @brief Add a #task to the #scheduler.
 *
 * @param s The #scheduler we are working in.
 * @param type The type of the task.
 * @param subtype The sub-type of the task.
 * @param flags The flags of the task.
 * @param implicit If true, only use this task to unlock dependencies, i.e.
 *        this task is never enqueued.
 * @param ci The first cell to interact.
 * @param cj The second cell to interact.
 */
struct task *scheduler_addtask(struct scheduler *s, enum task_types type,
                               enum task_subtypes subtype, int flags,
                               int implicit, struct cell *ci, struct cell *cj) {

  /* Get the next free task. */
  const int ind = atomic_inc(&s->tasks_next);

  /* Overflow? */
  if (ind >= s->size)
    error(
        "Task list overflow (%d). Need to increase "
        "Scheduler:tasks_per_cell.",
        ind);

  /* Get a pointer to the new task. */
  struct task *t = &s->tasks[ind];

  /* Copy the data. */
  t->type = type;
  t->subtype = subtype;
  t->flags = flags;
  t->wait = 0;
  t->ci = ci;
  t->cj = cj;
  t->skip = 1; /* Mark tasks as skip by default. */
  t->implicit = implicit;
  t->weight = 0;
  t->rank = 0;
  t->nr_unlock_tasks = 0;
#ifdef SWIFT_DEBUG_TASKS
  t->rid = -1;
#endif
  t->tic = 0;
  t->toc = 0;

  /* Add an index for it. */
  // lock_lock( &s->lock );
  s->tasks_ind[atomic_inc(&s->nr_tasks)] = ind;
  // lock_unlock_blind( &s->lock );

  /* Return a pointer to the new task. */
  return t;
}

/**
 * @brief Set the unlock pointers in each task.
 *
 * @param s The #scheduler.
 */
void scheduler_set_unlocks(struct scheduler *s) {

  /* Store the counts for each task. */
  short int *counts;
  if ((counts = (short int *)malloc(sizeof(short int) * s->nr_tasks)) == NULL)
    error("Failed to allocate temporary counts array.");
  bzero(counts, sizeof(short int) * s->nr_tasks);
  for (int k = 0; k < s->nr_unlocks; k++) {
    counts[s->unlock_ind[k]] += 1;

#ifdef SWIFT_DEBUG_CHECKS
    /* Check that we are not overflowing */
    if (counts[s->unlock_ind[k]] < 0)
      error("Task (type=%s/%s) unlocking more than %lld other tasks!",
            taskID_names[s->tasks[s->unlock_ind[k]].type],
            subtaskID_names[s->tasks[s->unlock_ind[k]].subtype],
            (1LL << (8 * sizeof(short int) - 1)) - 1);
#endif
  }

  /* Compute the offset for each unlock block. */
  int *offsets;
  if ((offsets = (int *)malloc(sizeof(int) * (s->nr_tasks + 1))) == NULL)
    error("Failed to allocate temporary offsets array.");
  offsets[0] = 0;
  for (int k = 0; k < s->nr_tasks; k++) {
    offsets[k + 1] = offsets[k] + counts[k];

#ifdef SWIFT_DEBUG_CHECKS
    /* Check that we are not overflowing */
    if (offsets[k + 1] < 0) error("Task unlock offset array overflowing");
#endif
  }

  /* Create and fill a temporary array with the sorted unlocks. */
  struct task **unlocks;
  if ((unlocks = (struct task **)malloc(sizeof(struct task *) *
                                        s->size_unlocks)) == NULL)
    error("Failed to allocate temporary unlocks array.");
  for (int k = 0; k < s->nr_unlocks; k++) {
    const int ind = s->unlock_ind[k];
    unlocks[offsets[ind]] = s->unlocks[k];
    offsets[ind] += 1;
  }

  /* Swap the unlocks. */
  free(s->unlocks);
  s->unlocks = unlocks;

  /* Re-set the offsets. */
  offsets[0] = 0;
  for (int k = 1; k < s->nr_tasks; k++)
    offsets[k] = offsets[k - 1] + counts[k - 1];

  /* Set the unlocks in the tasks. */
  for (int k = 0; k < s->nr_tasks; k++) {
    struct task *t = &s->tasks[k];
    t->nr_unlock_tasks = counts[k];
    t->unlock_tasks = &s->unlocks[offsets[k]];
  }

#ifdef SWIFT_DEBUG_CHECKS
  /* Verify that there are no duplicate unlocks. */
  for (int k = 0; k < s->nr_tasks; k++) {
    struct task *t = &s->tasks[k];
    for (int i = 0; i < t->nr_unlock_tasks; i++) {
      for (int j = i + 1; j < t->nr_unlock_tasks; j++) {
        if (t->unlock_tasks[i] == t->unlock_tasks[j])
          error("duplicate unlock! t->type=%s/%s unlocking type=%s/%s",
                taskID_names[t->type], subtaskID_names[t->subtype],
                taskID_names[t->unlock_tasks[i]->type],
                subtaskID_names[t->unlock_tasks[i]->subtype]);
      }
    }
  }
#endif

  /* Clean up. */
  free(counts);
  free(offsets);
}

/**
 * @brief Sort the tasks in topological order over all queues.
 *
 * @param s The #scheduler.
 */
void scheduler_ranktasks(struct scheduler *s) {

  struct task *tasks = s->tasks;
  int *tid = s->tasks_ind;
  const int nr_tasks = s->nr_tasks;

  /* Run through the tasks and get all the waits right. */
  for (int i = 0; i < nr_tasks; i++) {
    struct task *t = &tasks[i];

    // Increment the waits of the dependances
    for (int k = 0; k < t->nr_unlock_tasks; k++) {
      t->unlock_tasks[k]->wait++;
    }
  }

  /* Load the tids of tasks with no waits. */
  int left = 0;
  for (int k = 0; k < nr_tasks; k++)
    if (tasks[k].wait == 0) {
      tid[left] = k;
      left += 1;
    }

  /* Main loop. */
  for (int j = 0, rank = 0; j < nr_tasks; rank++) {

    /* Did we get anything? */
    if (j == left) error("Unsatisfiable task dependencies detected.");

    /* Unlock the next layer of tasks. */
    const int left_old = left;
    for (; j < left_old; j++) {
      struct task *t = &tasks[tid[j]];
      t->rank = rank;
      /* message( "task %i of type %s has rank %i." , i ,
          (t->type == task_type_self) ? "self" : (t->type == task_type_pair) ?
         "pair" : "sort" , rank ); */
      for (int k = 0; k < t->nr_unlock_tasks; k++) {
        struct task *u = t->unlock_tasks[k];
        if (--u->wait == 0) {
          tid[left] = u - tasks;
          left += 1;
        }
      }
    }

    /* Move back to the old left (like Sanders!). */
    j = left_old;
  }

#ifdef SWIFT_DEBUG_CHECKS
  /* Verify that the tasks were ranked correctly. */
  for (int k = 1; k < s->nr_tasks; k++)
    if (tasks[tid[k - 1]].rank > tasks[tid[k]].rank)
      error("Task ranking failed.");
#endif
}

/**
 * @brief (Re)allocate the task arrays.
 *
 * @param s The #scheduler.
 * @param size The maximum number of tasks in the #scheduler.
 */
void scheduler_reset(struct scheduler *s, int size) {

  /* Do we need to re-allocate? */
  if (size > s->size) {

    /* Free existing task lists if necessary. */
    scheduler_free_tasks(s);

    /* Allocate the new lists. */
    if (posix_memalign((void **)&s->tasks, task_align,
                       size * sizeof(struct task)) != 0)
      error("Failed to allocate task array.");

    if ((s->tasks_ind = (int *)malloc(sizeof(int) * size)) == NULL)
      error("Failed to allocate task lists.");

    if ((s->tid_active = (int *)malloc(sizeof(int) * size)) == NULL)
      error("Failed to allocate aactive task lists.");
  }

  /* Reset the counters. */
  s->size = size;
  s->nr_tasks = 0;
  s->tasks_next = 0;
  s->waiting = 0;
  s->nr_unlocks = 0;
  s->completed_unlock_writes = 0;
  s->active_count = 0;

  /* Set the task pointers in the queues. */
  for (int k = 0; k < s->nr_queues; k++) s->queues[k].tasks = s->tasks;
}

/**
 * @brief Compute the task weights
 *
 * @param s The #scheduler.
 * @param verbose Are we talkative?
 */
void scheduler_reweight(struct scheduler *s, int verbose) {

  const int nr_tasks = s->nr_tasks;
  int *tid = s->tasks_ind;
  struct task *tasks = s->tasks;
  const int nodeID = s->nodeID;
  const float wscale = 0.001f;
  const ticks tic = getticks();

  /* Run through the tasks backwards and set their weights. */
  for (int k = nr_tasks - 1; k >= 0; k--) {
    struct task *t = &tasks[tid[k]];
    float cost = 0.f;
    t->weight = 0.f;

    for (int j = 0; j < t->nr_unlock_tasks; j++)
      if (t->unlock_tasks[j]->weight > t->weight)
        t->weight = t->unlock_tasks[j]->weight;

    const float count_i = (t->ci != NULL) ? t->ci->hydro.count : 0.f;
    const float count_j = (t->cj != NULL) ? t->cj->hydro.count : 0.f;
    const float gcount_i = (t->ci != NULL) ? t->ci->grav.count : 0.f;
    const float gcount_j = (t->cj != NULL) ? t->cj->grav.count : 0.f;
    const float scount_i = (t->ci != NULL) ? t->ci->stars.count : 0.f;
    const float scount_j = (t->cj != NULL) ? t->cj->stars.count : 0.f;

    switch (t->type) {
      case task_type_sort:
        cost = wscale * intrinsics_popcount(t->flags) * count_i *
               (sizeof(int) * 8 - intrinsics_clz(t->ci->hydro.count));
        break;

      case task_type_stars_sort_local:
      case task_type_stars_sort_foreign:
        cost = wscale * intrinsics_popcount(t->flags) * scount_i *
               (sizeof(int) * 8 - intrinsics_clz(t->ci->stars.count));
        break;

      case task_type_self:
        if (t->subtype == task_subtype_grav) {
          cost = 1.f * (wscale * gcount_i) * gcount_i;
        } else if (t->subtype == task_subtype_external_grav)
          cost = 1.f * wscale * gcount_i;
        else if (t->subtype == task_subtype_stars_density)
          cost = 1.f * wscale * scount_i * count_i;
        else
          cost = 1.f * (wscale * count_i) * count_i;
        break;

      case task_type_pair:
        if (t->subtype == task_subtype_grav) {
          if (t->ci->nodeID != nodeID || t->cj->nodeID != nodeID)
            cost = 3.f * (wscale * gcount_i) * gcount_j;
          else
            cost = 2.f * (wscale * gcount_i) * gcount_j;
        } else if (t->subtype == task_subtype_stars_density) {
          if (t->ci->nodeID != nodeID)
            cost = 3.f * wscale * count_i * scount_j * sid_scale[t->flags];
          else if (t->cj->nodeID != nodeID)
            cost = 3.f * wscale * scount_i * count_j * sid_scale[t->flags];
          else
            cost = 2.f * wscale * (scount_i * count_j + scount_j * count_i) *
                   sid_scale[t->flags];
        } else {
          if (t->ci->nodeID != nodeID || t->cj->nodeID != nodeID)
            cost = 3.f * (wscale * count_i) * count_j * sid_scale[t->flags];
          else
            cost = 2.f * (wscale * count_i) * count_j * sid_scale[t->flags];
        }
        break;

      case task_type_sub_pair:
#ifdef SWIFT_DEBUG_CHECKS
        if (t->flags < 0) error("Negative flag value!");
#endif
        if (t->subtype == task_subtype_stars_density) {
          if (t->ci->nodeID != nodeID) {
            cost = 3.f * (wscale * count_i) * scount_j * sid_scale[t->flags];
          } else if (t->cj->nodeID != nodeID) {
            cost = 3.f * (wscale * scount_i) * count_j * sid_scale[t->flags];
          } else {
            cost = 2.f * wscale * (scount_i * count_j + scount_j * count_i) *
                   sid_scale[t->flags];
          }

        } else {
          if (t->ci->nodeID != nodeID || t->cj->nodeID != nodeID) {
            cost = 3.f * (wscale * count_i) * count_j * sid_scale[t->flags];
          } else {
            cost = 2.f * (wscale * count_i) * count_j * sid_scale[t->flags];
          }
        }
        break;

      case task_type_sub_self:
        if (t->subtype == task_subtype_stars_density) {
          cost = 1.f * (wscale * scount_i) * count_i;
        } else {
          cost = 1.f * (wscale * count_i) * count_i;
        }
        break;
      case task_type_ghost:
        if (t->ci == t->ci->hydro.super) cost = wscale * count_i;
        break;
      case task_type_extra_ghost:
        if (t->ci == t->ci->hydro.super) cost = wscale * count_i;
        break;
      case task_type_stars_ghost:
        if (t->ci == t->ci->hydro.super) cost = wscale * scount_i;
        break;
      case task_type_drift_part:
        cost = wscale * count_i;
        break;
      case task_type_drift_gpart:
        cost = wscale * gcount_i;
        break;
      case task_type_init_grav:
        cost = wscale * gcount_i;
        break;
      case task_type_grav_down:
        cost = wscale * gcount_i;
        break;
      case task_type_grav_long_range:
        cost = wscale * gcount_i;
        break;
      case task_type_grav_mm:
        cost = wscale * (gcount_i + gcount_j);
        break;
      case task_type_end_hydro_force:
        cost = wscale * count_i;
        break;
      case task_type_end_grav_force:
        cost = wscale * gcount_i;
        break;
      case task_type_kick1:
        cost = wscale * count_i + wscale * gcount_i;
        break;
      case task_type_kick2:
        cost = wscale * count_i + wscale * gcount_i;
        break;
      case task_type_timestep:
        cost = wscale * count_i + wscale * gcount_i;
        break;
      case task_type_send:
        if (count_i < 1e5)
          cost = 10.f * (wscale * count_i) * count_i;
        else
          cost = 2e9;
        break;
      case task_type_recv:
        if (count_i < 1e5)
          cost = 5.f * (wscale * count_i) * count_i;
        else
          cost = 1e9;
        break;
      default:
        cost = 0;
        break;
    }
    t->weight += cost;
  }

  if (verbose)
    message("took %.3f %s.", clocks_from_ticks(getticks() - tic),
            clocks_getunit());

  /* int min = tasks[0].weight, max = tasks[0].weight;
  for ( int k = 1 ; k < nr_tasks ; k++ )
      if ( tasks[k].weight < min )
          min = tasks[k].weight;
      else if ( tasks[k].weight > max )
          max = tasks[k].weight;
  message( "task weights are in [ %i , %i ]." , min , max ); */
}

/**
 * @brief #threadpool_map function which runs through the task
 *        graph and re-computes the task wait counters.
 */
void scheduler_rewait_mapper(void *map_data, int num_elements,
                             void *extra_data) {

  struct scheduler *s = (struct scheduler *)extra_data;
  const int *tid = (int *)map_data;

  for (int ind = 0; ind < num_elements; ind++) {
    struct task *t = &s->tasks[tid[ind]];

    /* Ignore skipped tasks. */
    if (t->skip) continue;

    /* Increment the task's own wait counter for the enqueueing. */
    atomic_inc(&t->wait);

#ifdef SWIFT_DEBUG_CHECKS
    /* Check that we don't have more waits that what can be stored. */
    if (t->wait < 0)
      error("Task (type=%s/%s) unlocked by more than %lld tasks!",
            taskID_names[t->type], subtaskID_names[t->subtype],
            (1LL << (8 * sizeof(t->wait) - 1)) - 1);
#endif

    /* Sets the waits of the dependances */
    for (int k = 0; k < t->nr_unlock_tasks; k++) {
      struct task *u = t->unlock_tasks[k];
      atomic_inc(&u->wait);
    }
  }
}

void scheduler_enqueue_mapper(void *map_data, int num_elements,
                              void *extra_data) {
  struct scheduler *s = (struct scheduler *)extra_data;
  const int *tid = (int *)map_data;
  struct task *tasks = s->tasks;
  for (int ind = 0; ind < num_elements; ind++) {
    struct task *t = &tasks[tid[ind]];
    if (atomic_dec(&t->wait) == 1 && !t->skip) {
      scheduler_enqueue(s, t);
    }
  }
  pthread_cond_broadcast(&s->sleep_cond);
}

/**
 * @brief Start the scheduler, i.e. fill the queues with ready tasks.
 *
 * @param s The #scheduler.
 */
void scheduler_start(struct scheduler *s) {

  /* Reset all task timers. */
  for (int i = 0; i < s->nr_tasks; ++i) {
    s->tasks[i].tic = 0;
    s->tasks[i].toc = 0;
#ifdef SWIFT_DEBUG_TASKS
    s->tasks[i].rid = -1;
#endif
  }

  /* Re-wait the tasks. */
  if (s->active_count > 1000) {
    threadpool_map(s->threadpool, scheduler_rewait_mapper, s->tid_active,
                   s->active_count, sizeof(int), 0, s);
  } else {
    scheduler_rewait_mapper(s->tid_active, s->active_count, s);
  }

  /* Loop over the tasks and enqueue whoever is ready. */
  if (s->active_count > 1000) {
    threadpool_map(s->threadpool, scheduler_enqueue_mapper, s->tid_active,
                   s->active_count, sizeof(int), 0, s);
  } else {
    scheduler_enqueue_mapper(s->tid_active, s->active_count, s);
  }

  /* Clear the list of active tasks. */
  s->active_count = 0;

  /* To be safe, fire of one last sleep_cond in a safe way. */
  pthread_mutex_lock(&s->sleep_mutex);
  pthread_cond_broadcast(&s->sleep_cond);
  pthread_mutex_unlock(&s->sleep_mutex);
}

/**
 * @brief Put a task on one of the queues.
 *
 * @param s The #scheduler.
 * @param t The #task.
 */
void scheduler_enqueue(struct scheduler *s, struct task *t) {

  /* The target queue for this task. */
  int qid = -1;

  /* Ignore skipped tasks */
  if (t->skip) return;

  /* If this is an implicit task, just pretend it's done. */
  if (t->implicit) {
#ifdef SWIFT_DEBUG_CHECKS
    t->ti_run = s->space->e->ti_current;
#endif
    t->skip = 1;
    for (int j = 0; j < t->nr_unlock_tasks; j++) {
      struct task *t2 = t->unlock_tasks[j];
      if (atomic_dec(&t2->wait) == 1) scheduler_enqueue(s, t2);
    }
  }

  /* Otherwise, look for a suitable queue. */
  else {
#ifdef WITH_MPI
    int err = MPI_SUCCESS;
#endif

    /* Find the previous owner for each task type, and do
       any pre-processing needed. */
    switch (t->type) {
      case task_type_self:
      case task_type_sub_self:
        if (t->subtype == task_subtype_grav ||
            t->subtype == task_subtype_external_grav)
          qid = t->ci->grav.super->owner;
        else
          qid = t->ci->hydro.super->owner;
        break;
      case task_type_sort:
      case task_type_ghost:
      case task_type_drift_part:
        qid = t->ci->hydro.super->owner;
        break;
      case task_type_drift_gpart:
        qid = t->ci->grav.super->owner;
        break;
      case task_type_kick1:
      case task_type_kick2:
      case task_type_stars_ghost:
      case task_type_logger:
      case task_type_stars_sort_local:
      case task_type_stars_sort_foreign:
      case task_type_timestep:
        qid = t->ci->super->owner;
        break;
      case task_type_pair:
      case task_type_sub_pair:
        qid = t->ci->super->owner;
        if (qid < 0 ||
            s->queues[qid].count > s->queues[t->cj->super->owner].count)
          qid = t->cj->super->owner;
        break;
      case task_type_recv:
#ifdef WITH_MPI
        if (t->subtype == task_subtype_tend) {
          t->buff = (struct pcell_step *)malloc(sizeof(struct pcell_step) *
                                                t->ci->mpi.pcell_size);
          err = MPI_Irecv(t->buff,
                          t->ci->mpi.pcell_size * sizeof(struct pcell_step),
                          MPI_BYTE, t->ci->nodeID, t->flags,
                          subtaskMPI_comms[t->subtype], &t->req);
        } else if (t->subtype == task_subtype_xv ||
                   t->subtype == task_subtype_rho ||
                   t->subtype == task_subtype_gradient) {
          err = MPI_Irecv(t->ci->hydro.parts, t->ci->hydro.count, part_mpi_type,
                          t->ci->nodeID, t->flags, subtaskMPI_comms[t->subtype],
                          &t->req);
          // message( "receiving %i parts with tag=%i from %i to %i." ,
          //     t->ci->hydro.count , t->flags , t->ci->nodeID , s->nodeID );
          // fflush(stdout);
        } else if (t->subtype == task_subtype_gpart) {
          err = MPI_Irecv(t->ci->grav.parts, t->ci->grav.count, gpart_mpi_type,
                          t->ci->nodeID, t->flags, subtaskMPI_comms[t->subtype],
                          &t->req);
        } else if (t->subtype == task_subtype_spart) {
          err = MPI_Irecv(t->ci->stars.parts, t->ci->stars.count,
                          spart_mpi_type, t->ci->nodeID, t->flags,
                          subtaskMPI_comms[t->subtype], &t->req);
        } else if (t->subtype == task_subtype_multipole) {
          t->buff = (struct gravity_tensors *)malloc(
              sizeof(struct gravity_tensors) * t->ci->mpi.pcell_size);
          err = MPI_Irecv(t->buff, t->ci->mpi.pcell_size, multipole_mpi_type,
                          t->ci->nodeID, t->flags, subtaskMPI_comms[t->subtype],
                          &t->req);
        } else {
          error("Unknown communication sub-type");
        }
        if (err != MPI_SUCCESS) {
          mpi_error(err, "Failed to emit irecv for particle data.");
        }
        qid = 1 % s->nr_queues;
#else
        error("SWIFT was not compiled with MPI support.");
#endif
        break;
      case task_type_send:
#ifdef WITH_MPI
        if (t->subtype == task_subtype_tend) {
          t->buff = (struct pcell_step *)malloc(sizeof(struct pcell_step) *
                                                t->ci->mpi.pcell_size);
          cell_pack_end_step(t->ci, (struct pcell_step *)t->buff);
          if ((t->ci->mpi.pcell_size * sizeof(struct pcell_step)) >
              s->mpi_message_limit)
            err = MPI_Isend(t->buff,
                            t->ci->mpi.pcell_size * sizeof(struct pcell_step),
                            MPI_BYTE, t->cj->nodeID, t->flags,
                            subtaskMPI_comms[t->subtype], &t->req);
          else
            err = MPI_Issend(t->buff,
                             t->ci->mpi.pcell_size * sizeof(struct pcell_step),
                             MPI_BYTE, t->cj->nodeID, t->flags,
                             subtaskMPI_comms[t->subtype], &t->req);
        } else if (t->subtype == task_subtype_xv ||
                   t->subtype == task_subtype_rho ||
                   t->subtype == task_subtype_gradient) {
          if ((t->ci->hydro.count * sizeof(struct part)) > s->mpi_message_limit)
            err = MPI_Isend(t->ci->hydro.parts, t->ci->hydro.count,
                            part_mpi_type, t->cj->nodeID, t->flags,
                            subtaskMPI_comms[t->subtype], &t->req);
          else
            err = MPI_Issend(t->ci->hydro.parts, t->ci->hydro.count,
                             part_mpi_type, t->cj->nodeID, t->flags,
                             subtaskMPI_comms[t->subtype], &t->req);
          // message( "sending %i parts with tag=%i from %i to %i." ,
          //     t->ci->hydro.count , t->flags , s->nodeID , t->cj->nodeID );
          // fflush(stdout);
        } else if (t->subtype == task_subtype_gpart) {
          if ((t->ci->grav.count * sizeof(struct gpart)) > s->mpi_message_limit)
            err = MPI_Isend(t->ci->grav.parts, t->ci->grav.count,
                            gpart_mpi_type, t->cj->nodeID, t->flags,
                            subtaskMPI_comms[t->subtype], &t->req);
          else
            err = MPI_Issend(t->ci->grav.parts, t->ci->grav.count,
                             gpart_mpi_type, t->cj->nodeID, t->flags,
                             subtaskMPI_comms[t->subtype], &t->req);
        } else if (t->subtype == task_subtype_spart) {
          if ((t->ci->stars.count * sizeof(struct spart)) >
              s->mpi_message_limit)
            err = MPI_Isend(t->ci->stars.parts, t->ci->stars.count,
                            spart_mpi_type, t->cj->nodeID, t->flags,
                            subtaskMPI_comms[t->subtype], &t->req);
          else
            err = MPI_Issend(t->ci->stars.parts, t->ci->stars.count,
                             spart_mpi_type, t->cj->nodeID, t->flags,
                             subtaskMPI_comms[t->subtype], &t->req);
        } else if (t->subtype == task_subtype_multipole) {
          t->buff = (struct gravity_tensors *)malloc(
              sizeof(struct gravity_tensors) * t->ci->mpi.pcell_size);
          cell_pack_multipoles(t->ci, (struct gravity_tensors *)t->buff);
          err = MPI_Isend(t->buff, t->ci->mpi.pcell_size, multipole_mpi_type,
                          t->cj->nodeID, t->flags, subtaskMPI_comms[t->subtype],
                          &t->req);
        } else {
          error("Unknown communication sub-type");
        }
        if (err != MPI_SUCCESS) {
          mpi_error(err, "Failed to emit isend for particle data.");
        }
        qid = 0;
#else
        error("SWIFT was not compiled with MPI support.");
#endif
        break;
      default:
        qid = -1;
    }

    if (qid >= s->nr_queues) error("Bad computed qid.");

    /* If no previous owner, pick a random queue. */
    /* Note that getticks() is random enough */
    if (qid < 0) qid = getticks() % s->nr_queues;

    /* Increase the waiting counter. */
    atomic_inc(&s->waiting);

    /* Insert the task into that queue. */
    queue_insert(&s->queues[qid], t);
  }
}

/**
 * @brief Take care of a tasks dependencies.
 *
 * @param s The #scheduler.
 * @param t The finished #task.
 *
 * @return A pointer to the next task, if a suitable one has
 *         been identified.
 */
struct task *scheduler_done(struct scheduler *s, struct task *t) {

  /* Release whatever locks this task held. */
  if (!t->implicit) task_unlock(t);

  /* Loop through the dependencies and add them to a queue if
     they are ready. */
  for (int k = 0; k < t->nr_unlock_tasks; k++) {
    struct task *t2 = t->unlock_tasks[k];
    if (t2->skip) continue;

    const int res = atomic_dec(&t2->wait);
    if (res < 1) {
      error("Negative wait!");
    } else if (res == 1) {
      scheduler_enqueue(s, t2);
    }
  }

  /* Task definitely done, signal any sleeping runners. */
  if (!t->implicit) {
    t->toc = getticks();
    pthread_mutex_lock(&s->sleep_mutex);
    atomic_dec(&s->waiting);
    pthread_cond_broadcast(&s->sleep_cond);
    pthread_mutex_unlock(&s->sleep_mutex);
  }

  /* Mark the task as skip. */
  t->skip = 1;

  /* Return the next best task. Note that we currently do not
     implement anything that does this, as getting it to respect
     priorities is too tricky and currently unnecessary. */
  return NULL;
}

/**
 * @brief Resolve a single dependency by hand.
 *
 * @param s The #scheduler.
 * @param t The dependent #task.
 *
 * @return A pointer to the next task, if a suitable one has
 *         been identified.
 */
struct task *scheduler_unlock(struct scheduler *s, struct task *t) {

  /* Loop through the dependencies and add them to a queue if
     they are ready. */
  for (int k = 0; k < t->nr_unlock_tasks; k++) {
    struct task *t2 = t->unlock_tasks[k];
    const int res = atomic_dec(&t2->wait);
    if (res < 1) {
      error("Negative wait!");
    } else if (res == 1) {
      scheduler_enqueue(s, t2);
    }
  }

  /* Task definitely done. */
  if (!t->implicit) {
    t->toc = getticks();
    pthread_mutex_lock(&s->sleep_mutex);
    atomic_dec(&s->waiting);
    pthread_cond_broadcast(&s->sleep_cond);
    pthread_mutex_unlock(&s->sleep_mutex);
  }

  /* Return the next best task. Note that we currently do not
     implement anything that does this, as getting it to respect
     priorities is too tricky and currently unnecessary. */
  return NULL;
}

/**
 * @brief Get a task, preferably from the given queue.
 *
 * @param s The #scheduler.
 * @param qid The ID of the preferred #queue.
 * @param prev the previous task that was run.
 *
 * @return A pointer to a #task or @c NULL if there are no available tasks.
 */
struct task *scheduler_gettask(struct scheduler *s, int qid,
                               const struct task *prev) {

  struct task *res = NULL;
  const int nr_queues = s->nr_queues;
  unsigned int seed = qid;

  /* Check qid. */
  if (qid >= nr_queues || qid < 0) error("Bad queue ID.");

  /* Loop as long as there are tasks... */
  while (s->waiting > 0 && res == NULL) {

    /* Try more than once before sleeping. */
    for (int tries = 0; res == NULL && s->waiting && tries < scheduler_maxtries;
         tries++) {

      /* Try to get a task from the suggested queue. */
      if (s->queues[qid].count > 0 || s->queues[qid].count_incoming > 0) {
        TIMER_TIC
        res = queue_gettask(&s->queues[qid], prev, 0);
        TIMER_TOC(timer_qget);
        if (res != NULL) break;
      }

      /* If unsuccessful, try stealing from the other queues. */
      if (s->flags & scheduler_flag_steal) {
        int count = 0, qids[nr_queues];
        for (int k = 0; k < nr_queues; k++)
          if (s->queues[k].count > 0 || s->queues[k].count_incoming > 0) {
            qids[count++] = k;
          }
        for (int k = 0; k < scheduler_maxsteal && count > 0; k++) {
          const int ind = rand_r(&seed) % count;
          TIMER_TIC
          res = queue_gettask(&s->queues[qids[ind]], prev, 0);
          TIMER_TOC(timer_qsteal);
          if (res != NULL)
            break;
          else
            qids[ind] = qids[--count];
        }
        if (res != NULL) break;
      }
    }

/* If we failed, take a short nap. */
#ifdef WITH_MPI
    if (res == NULL && qid > 1)
#else
    if (res == NULL)
#endif
    {
      pthread_mutex_lock(&s->sleep_mutex);
      res = queue_gettask(&s->queues[qid], prev, 1);
      if (res == NULL && s->waiting > 0) {
        pthread_cond_wait(&s->sleep_cond, &s->sleep_mutex);
      }
      pthread_mutex_unlock(&s->sleep_mutex);
    }
  }

  /* Start the timer on this task, if we got one. */
  if (res != NULL) {
    res->tic = getticks();
#ifdef SWIFT_DEBUG_TASKS
    res->rid = qid;
#endif
  }

  /* No milk today. */
  return res;
}

/**
 * @brief Initialize the #scheduler.
 *
 * @param s The #scheduler.
 * @param space The #space we are working with
 * @param nr_tasks The number of tasks to allocate initially.
 * @param nr_queues The number of queues in this scheduler.
 * @param flags The #scheduler flags.
 * @param nodeID The MPI rank
 * @param tp Parallel processing threadpool.
 */
void scheduler_init(struct scheduler *s, struct space *space, int nr_tasks,
                    int nr_queues, unsigned int flags, int nodeID,
                    struct threadpool *tp) {

  /* Init the lock. */
  lock_init(&s->lock);

  /* Allocate the queues. */
  if (posix_memalign((void **)&s->queues, queue_struct_align,
                     sizeof(struct queue) * nr_queues) != 0)
    error("Failed to allocate queues.");

  /* Initialize each queue. */
  for (int k = 0; k < nr_queues; k++) queue_init(&s->queues[k], NULL);

  /* Init the sleep mutex and cond. */
  if (pthread_cond_init(&s->sleep_cond, NULL) != 0 ||
      pthread_mutex_init(&s->sleep_mutex, NULL) != 0)
    error("Failed to initialize sleep barrier.");

  /* Init the unlocks. */
  if ((s->unlocks = (struct task **)malloc(
           sizeof(struct task *) * scheduler_init_nr_unlocks)) == NULL ||
      (s->unlock_ind =
           (int *)malloc(sizeof(int) * scheduler_init_nr_unlocks)) == NULL)
    error("Failed to allocate unlocks.");
  s->nr_unlocks = 0;
  s->size_unlocks = scheduler_init_nr_unlocks;

  /* Set the scheduler variables. */
  s->nr_queues = nr_queues;
  s->flags = flags;
  s->space = space;
  s->nodeID = nodeID;
  s->threadpool = tp;

  /* Init the tasks array. */
  s->size = 0;
  s->tasks = NULL;
  s->tasks_ind = NULL;
  pthread_key_create(&s->local_seed_pointer, NULL);
  scheduler_reset(s, nr_tasks);
}

/**
 * @brief Prints the list of tasks to a file
 *
 * @param s The #scheduler
 * @param fileName Name of the file to write to
 */
void scheduler_print_tasks(const struct scheduler *s, const char *fileName) {

  const int nr_tasks = s->nr_tasks, *tid = s->tasks_ind;
  struct task *t, *tasks = s->tasks;

  FILE *file = fopen(fileName, "w");

  fprintf(file, "# Rank  Name  Subname  unlocks  waits\n");

  for (int k = nr_tasks - 1; k >= 0; k--) {
    t = &tasks[tid[k]];
    if (t->skip) continue;
    fprintf(file, "%d %s %s %d %d\n", k, taskID_names[t->type],
            subtaskID_names[t->subtype], t->nr_unlock_tasks, t->wait);
  }

  fclose(file);
}

/**
 * @brief Frees up the memory allocated for this #scheduler
 */
void scheduler_clean(struct scheduler *s) {

  scheduler_free_tasks(s);
  free(s->unlocks);
  free(s->unlock_ind);
  for (int i = 0; i < s->nr_queues; ++i) queue_clean(&s->queues[i]);
  free(s->queues);
}

/**
 * @brief Free the task arrays allocated by this #scheduler.
 */
void scheduler_free_tasks(struct scheduler *s) {

  if (s->tasks != NULL) {
    free(s->tasks);
    s->tasks = NULL;
  }
  if (s->tasks_ind != NULL) {
    free(s->tasks_ind);
    s->tasks_ind = NULL;
  }
  if (s->tid_active != NULL) {
    free(s->tid_active);
    s->tid_active = NULL;
  }
  s->size = 0;
}

/**
 * @brief write down each task level
 */
void scheduler_write_task_level(const struct scheduler *s) {
  /* init */
  const int max_depth = 30;
  const struct task *tasks = s->tasks;
  int nr_tasks = s->nr_tasks;

  /* Init counter */
  int size = task_type_count * task_subtype_count * max_depth;
  int *count = (int *)malloc(size * sizeof(int));
  if (count == NULL) error("Failed to allocate memory");

  for (int i = 0; i < size; i++) count[i] = 0;

  /* Count tasks */
  for (int i = 0; i < nr_tasks; i++) {
    const struct task *t = &tasks[i];
    if (t->ci) {

      if ((int)t->ci->depth >= max_depth)
        error("Cell is too deep, you need to increase max_depth");

      int ind = t->type * task_subtype_count * max_depth;
      ind += t->subtype * max_depth;
      ind += (int)t->ci->depth;

      count[ind] += 1;
    }
  }

  /* Open file */
  char filename[200] = "task_level.txt";
  FILE *f = fopen(filename, "w");
  if (f == NULL) error("Error opening task level file.");

  /* Print header */
  fprintf(f, "# task_type, task_subtype, depth, count\n");

  /* Print tasks level */
  for (int i = 0; i < size; i++) {
    if (count[i] == 0) continue;

    int type = i / (task_subtype_count * max_depth);
    int subtype = i - task_subtype_count * max_depth * type;
    subtype /= max_depth;
    int depth = i - task_subtype_count * max_depth * type;
    depth -= subtype * max_depth;
    fprintf(f, "%s %s %i %i\n", taskID_names[type], subtaskID_names[subtype],
            depth, count[i]);
  }

  /* clean up */
  fclose(f);
  free(count);
}<|MERGE_RESOLUTION|>--- conflicted
+++ resolved
@@ -1053,499 +1053,6 @@
 }
 
 /**
-<<<<<<< HEAD
- * @brief Split a stars task if too large.
- *
- * @param t The #task
- * @param s The #scheduler we are working in.
- */
-static void scheduler_splittask_stars(struct task *t, struct scheduler *s) {
-
-  /* Iterate on this task until we're done with it. */
-  int redo = 1;
-  while (redo) {
-
-    /* Reset the redo flag. */
-    redo = 0;
-
-    /* Empty task? */
-    /* Need defines in order to evaluate after check for t->ci == NULL */
-    const int self = (t->ci != NULL) && t->type == task_type_self &&
-      t->ci->stars.count != 0 && t->ci->hydro.count != 0;
-
-    const int pair = (t->ci != NULL) && (t->cj != NULL) &&
-      t->type == task_type_pair &&
-      ((t->ci->stars.count != 0 && t->cj->hydro.count != 0) ||
-       (t->cj->stars.count != 0 && t->ci->hydro.count != 0));
- 
-    if (!self && !pair) {
-      t->type = task_type_none;
-      t->subtype = task_subtype_none;
-      t->cj = NULL;
-      t->skip = 1;
-      break;
-    }
-
-    /* Self-interaction? */
-    if (t->type == task_type_self) {
-
-      /* Get a handle on the cell involved. */
-      struct cell *ci = t->ci;
-
-      /* Foreign task? */
-      if (ci->nodeID != s->nodeID) {
-        t->skip = 1;
-        break;
-      }
-
-      /* Is this cell even split and the task does not violate h ? */
-      if (cell_can_split_self_stars_task(ci)) {
-
-        /* Make a sub? */
-        if (scheduler_dosub && ci->hydro.count < space_subsize_self_hydro) {
-
-          /* convert to a self-subtask. */
-          t->type = task_type_sub_self;
-
-          /* Otherwise, make tasks explicitly. */
-        } else {
-
-          /* Take a step back (we're going to recycle the current task)... */
-          redo = 1;
-
-          /* Add the self tasks. */
-          int first_child = 0;
-          while (ci->progeny[first_child] == NULL) first_child++;
-          t->ci = ci->progeny[first_child];
-          for (int k = first_child + 1; k < 8; k++)
-            if (ci->progeny[k] != NULL && ci->progeny[k]->stars.count != 0 &&
-		ci->progeny[k]->hydro.count != 0)
-              scheduler_splittask_stars(
-                  scheduler_addtask(s, task_type_self, t->subtype, 0, 0,
-                                    ci->progeny[k], NULL),
-                  s);
-
-          /* Make a task for each pair of progeny */
-          for (int j = 0; j < 8; j++)
-            if (ci->progeny[j] != NULL)
-              for (int k = j + 1; k < 8; k++)
-                if (ci->progeny[k] != NULL &&
-		    ((ci->progeny[k]->stars.count != 0 && ci->progeny[j]->hydro.count != 0) ||
-		     (ci->progeny[j]->stars.count != 0 && ci->progeny[k]->hydro.count != 0)))
-                  scheduler_splittask_stars(
-                      scheduler_addtask(s, task_type_pair, t->subtype,
-                                        sub_sid_flag[j][k], 0, ci->progeny[j],
-                                        ci->progeny[k]),
-                      s);
-        }
-      } /* Cell is split */
-
-    } /* Self interaction */
-
-    /* Pair interaction? */
-    else if (t->type == task_type_pair) {
-
-      /* Get a handle on the cells involved. */
-      struct cell *ci = t->ci;
-      struct cell *cj = t->cj;
-
-      /* Foreign task? */
-      if (ci->nodeID != s->nodeID && cj->nodeID != s->nodeID) {
-        t->skip = 1;
-        break;
-      }
-
-      /* Get the sort ID, use space_getsid and not t->flags
-         to make sure we get ci and cj swapped if needed. */
-      double shift[3];
-      const int sid = space_getsid(s->space, &ci, &cj, shift);
-
-#ifdef SWIFT_DEBUG_CHECKS
-      if (sid != t->flags)
-        error("Got pair task with incorrect flags: sid=%d flags=%lld", sid,
-              t->flags);
-#endif
-
-      /* Should this task be split-up? */
-      if (cell_can_split_pair_stars_task(ci, cj) &&
-          cell_can_split_pair_stars_task(cj, ci)) {
-
-        /* Replace by a single sub-task? */
-	if (scheduler_dosub && /* Use division to avoid integer overflow. */
-	    ci->hydro.count * sid_scale[sid] <
-	    space_subsize_pair_hydro / cj->hydro.count &&
-	    !sort_is_corner(sid)) {
-
-	  /* Make this task a sub task. */
-          t->type = task_type_sub_pair;
-	
-          /* Otherwise, split it. */
-        } else {
-          /* Take a step back (we're going to recycle the current task)... */
-          redo = 1;
-
-          /* For each different sorting type... */
-          switch (sid) {
-
-            case 0: /* (  1 ,  1 ,  1 ) */
-              t->ci = ci->progeny[7];
-              t->cj = cj->progeny[0];
-              t->flags = 0;
-              break;
-
-            case 1: /* (  1 ,  1 ,  0 ) */
-              t->ci = ci->progeny[6];
-              t->cj = cj->progeny[0];
-              t->flags = 1;
-              scheduler_splittask_stars(
-                  scheduler_addtask(s, task_type_pair, t->subtype, 1, 0,
-                                    ci->progeny[7], cj->progeny[1]),
-                  s);
-              scheduler_splittask_stars(
-                  scheduler_addtask(s, task_type_pair, t->subtype, 0, 0,
-                                    ci->progeny[6], cj->progeny[1]),
-                  s);
-              scheduler_splittask_stars(
-                  scheduler_addtask(s, task_type_pair, t->subtype, 2, 0,
-                                    ci->progeny[7], cj->progeny[0]),
-                  s);
-              break;
-
-            case 2: /* (  1 ,  1 , -1 ) */
-              t->ci = ci->progeny[6];
-              t->cj = cj->progeny[1];
-              t->flags = 2;
-              break;
-
-            case 3: /* (  1 ,  0 ,  1 ) */
-              t->ci = ci->progeny[5];
-              t->cj = cj->progeny[0];
-              t->flags = 3;
-              scheduler_splittask_stars(
-                  scheduler_addtask(s, task_type_pair, t->subtype, 3, 0,
-                                    ci->progeny[7], cj->progeny[2]),
-                  s);
-              scheduler_splittask_stars(
-                  scheduler_addtask(s, task_type_pair, t->subtype, 0, 0,
-                                    ci->progeny[5], cj->progeny[2]),
-                  s);
-              scheduler_splittask_stars(
-                  scheduler_addtask(s, task_type_pair, t->subtype, 6, 0,
-                                    ci->progeny[7], cj->progeny[0]),
-                  s);
-              break;
-
-            case 4: /* (  1 ,  0 ,  0 ) */
-              t->ci = ci->progeny[4];
-              t->cj = cj->progeny[0];
-              t->flags = 4;
-              scheduler_splittask_stars(
-                  scheduler_addtask(s, task_type_pair, t->subtype, 5, 0,
-                                    ci->progeny[5], cj->progeny[0]),
-                  s);
-              scheduler_splittask_stars(
-                  scheduler_addtask(s, task_type_pair, t->subtype, 7, 0,
-                                    ci->progeny[6], cj->progeny[0]),
-                  s);
-              scheduler_splittask_stars(
-                  scheduler_addtask(s, task_type_pair, t->subtype, 8, 0,
-                                    ci->progeny[7], cj->progeny[0]),
-                  s);
-              scheduler_splittask_stars(
-                  scheduler_addtask(s, task_type_pair, t->subtype, 3, 0,
-                                    ci->progeny[4], cj->progeny[1]),
-                  s);
-              scheduler_splittask_stars(
-                  scheduler_addtask(s, task_type_pair, t->subtype, 4, 0,
-                                    ci->progeny[5], cj->progeny[1]),
-                  s);
-              scheduler_splittask_stars(
-                  scheduler_addtask(s, task_type_pair, t->subtype, 6, 0,
-                                    ci->progeny[6], cj->progeny[1]),
-                  s);
-              scheduler_splittask_stars(
-                  scheduler_addtask(s, task_type_pair, t->subtype, 7, 0,
-                                    ci->progeny[7], cj->progeny[1]),
-                  s);
-              scheduler_splittask_stars(
-                  scheduler_addtask(s, task_type_pair, t->subtype, 1, 0,
-                                    ci->progeny[4], cj->progeny[2]),
-                  s);
-              scheduler_splittask_stars(
-                  scheduler_addtask(s, task_type_pair, t->subtype, 2, 0,
-                                    ci->progeny[5], cj->progeny[2]),
-                  s);
-              scheduler_splittask_stars(
-                  scheduler_addtask(s, task_type_pair, t->subtype, 4, 0,
-                                    ci->progeny[6], cj->progeny[2]),
-                  s);
-              scheduler_splittask_stars(
-                  scheduler_addtask(s, task_type_pair, t->subtype, 5, 0,
-                                    ci->progeny[7], cj->progeny[2]),
-                  s);
-              scheduler_splittask_stars(
-                  scheduler_addtask(s, task_type_pair, t->subtype, 0, 0,
-                                    ci->progeny[4], cj->progeny[3]),
-                  s);
-              scheduler_splittask_stars(
-                  scheduler_addtask(s, task_type_pair, t->subtype, 1, 0,
-                                    ci->progeny[5], cj->progeny[3]),
-                  s);
-              scheduler_splittask_stars(
-                  scheduler_addtask(s, task_type_pair, t->subtype, 3, 0,
-                                    ci->progeny[6], cj->progeny[3]),
-                  s);
-              scheduler_splittask_stars(
-                  scheduler_addtask(s, task_type_pair, t->subtype, 4, 0,
-                                    ci->progeny[7], cj->progeny[3]),
-                  s);
-              break;
-
-            case 5: /* (  1 ,  0 , -1 ) */
-              t->ci = ci->progeny[4];
-              t->cj = cj->progeny[1];
-              t->flags = 5;
-              scheduler_splittask_stars(
-                  scheduler_addtask(s, task_type_pair, t->subtype, 5, 0,
-                                    ci->progeny[6], cj->progeny[3]),
-                  s);
-              scheduler_splittask_stars(
-                  scheduler_addtask(s, task_type_pair, t->subtype, 2, 0,
-                                    ci->progeny[4], cj->progeny[3]),
-                  s);
-              scheduler_splittask_stars(
-                  scheduler_addtask(s, task_type_pair, t->subtype, 8, 0,
-                                    ci->progeny[6], cj->progeny[1]),
-                  s);
-              break;
-
-            case 6: /* (  1 , -1 ,  1 ) */
-              t->ci = ci->progeny[5];
-              t->cj = cj->progeny[2];
-              t->flags = 6;
-              break;
-
-            case 7: /* (  1 , -1 ,  0 ) */
-              t->ci = ci->progeny[4];
-              t->cj = cj->progeny[3];
-              t->flags = 6;
-              scheduler_splittask_stars(
-                  scheduler_addtask(s, task_type_pair, t->subtype, 8, 0,
-                                    ci->progeny[5], cj->progeny[2]),
-                  s);
-              scheduler_splittask_stars(
-                  scheduler_addtask(s, task_type_pair, t->subtype, 7, 0,
-                                    ci->progeny[4], cj->progeny[2]),
-                  s);
-              scheduler_splittask_stars(
-                  scheduler_addtask(s, task_type_pair, t->subtype, 7, 0,
-                                    ci->progeny[5], cj->progeny[3]),
-                  s);
-              break;
-
-            case 8: /* (  1 , -1 , -1 ) */
-              t->ci = ci->progeny[4];
-              t->cj = cj->progeny[3];
-              t->flags = 8;
-              break;
-
-            case 9: /* (  0 ,  1 ,  1 ) */
-              t->ci = ci->progeny[3];
-              t->cj = cj->progeny[0];
-              t->flags = 9;
-              scheduler_splittask_stars(
-                  scheduler_addtask(s, task_type_pair, t->subtype, 9, 0,
-                                    ci->progeny[7], cj->progeny[4]),
-                  s);
-              scheduler_splittask_stars(
-                  scheduler_addtask(s, task_type_pair, t->subtype, 0, 0,
-                                    ci->progeny[3], cj->progeny[4]),
-                  s);
-              scheduler_splittask_stars(
-                  scheduler_addtask(s, task_type_pair, t->subtype, 8, 0,
-                                    ci->progeny[7], cj->progeny[0]),
-                  s);
-              break;
-
-            case 10: /* (  0 ,  1 ,  0 ) */
-              t->ci = ci->progeny[2];
-              t->cj = cj->progeny[0];
-              t->flags = 10;
-              scheduler_splittask_stars(
-                  scheduler_addtask(s, task_type_pair, t->subtype, 11, 0,
-                                    ci->progeny[3], cj->progeny[0]),
-                  s);
-              scheduler_splittask_stars(
-                  scheduler_addtask(s, task_type_pair, t->subtype, 7, 0,
-                                    ci->progeny[6], cj->progeny[0]),
-                  s);
-              scheduler_splittask_stars(
-                  scheduler_addtask(s, task_type_pair, t->subtype, 6, 0,
-                                    ci->progeny[7], cj->progeny[0]),
-                  s);
-              scheduler_splittask_stars(
-                  scheduler_addtask(s, task_type_pair, t->subtype, 9, 0,
-                                    ci->progeny[2], cj->progeny[1]),
-                  s);
-              scheduler_splittask_stars(
-                  scheduler_addtask(s, task_type_pair, t->subtype, 10, 0,
-                                    ci->progeny[3], cj->progeny[1]),
-                  s);
-              scheduler_splittask_stars(
-                  scheduler_addtask(s, task_type_pair, t->subtype, 8, 0,
-                                    ci->progeny[6], cj->progeny[1]),
-                  s);
-              scheduler_splittask_stars(
-                  scheduler_addtask(s, task_type_pair, t->subtype, 7, 0,
-                                    ci->progeny[7], cj->progeny[1]),
-                  s);
-              scheduler_splittask_stars(
-                  scheduler_addtask(s, task_type_pair, t->subtype, 1, 0,
-                                    ci->progeny[2], cj->progeny[4]),
-                  s);
-              scheduler_splittask_stars(
-                  scheduler_addtask(s, task_type_pair, t->subtype, 2, 0,
-                                    ci->progeny[3], cj->progeny[4]),
-                  s);
-              scheduler_splittask_stars(
-                  scheduler_addtask(s, task_type_pair, t->subtype, 10, 0,
-                                    ci->progeny[6], cj->progeny[4]),
-                  s);
-              scheduler_splittask_stars(
-                  scheduler_addtask(s, task_type_pair, t->subtype, 11, 0,
-                                    ci->progeny[7], cj->progeny[4]),
-                  s);
-              scheduler_splittask_stars(
-                  scheduler_addtask(s, task_type_pair, t->subtype, 0, 0,
-                                    ci->progeny[2], cj->progeny[5]),
-                  s);
-              scheduler_splittask_stars(
-                  scheduler_addtask(s, task_type_pair, t->subtype, 1, 0,
-                                    ci->progeny[3], cj->progeny[5]),
-                  s);
-              scheduler_splittask_stars(
-                  scheduler_addtask(s, task_type_pair, t->subtype, 9, 0,
-                                    ci->progeny[6], cj->progeny[5]),
-                  s);
-              scheduler_splittask_stars(
-                  scheduler_addtask(s, task_type_pair, t->subtype, 10, 0,
-                                    ci->progeny[7], cj->progeny[5]),
-                  s);
-              break;
-
-            case 11: /* (  0 ,  1 , -1 ) */
-              t->ci = ci->progeny[2];
-              t->cj = cj->progeny[1];
-              t->flags = 11;
-              scheduler_splittask_stars(
-                  scheduler_addtask(s, task_type_pair, t->subtype, 11, 0,
-                                    ci->progeny[6], cj->progeny[5]),
-                  s);
-              scheduler_splittask_stars(
-                  scheduler_addtask(s, task_type_pair, t->subtype, 2, 0,
-                                    ci->progeny[2], cj->progeny[5]),
-                  s);
-              scheduler_splittask_stars(
-                  scheduler_addtask(s, task_type_pair, t->subtype, 6, 0,
-                                    ci->progeny[6], cj->progeny[1]),
-                  s);
-              break;
-
-            case 12: /* (  0 ,  0 ,  1 ) */
-              t->ci = ci->progeny[1];
-              t->cj = cj->progeny[0];
-              t->flags = 12;
-              scheduler_splittask_stars(
-                  scheduler_addtask(s, task_type_pair, t->subtype, 11, 0,
-                                    ci->progeny[3], cj->progeny[0]),
-                  s);
-              scheduler_splittask_stars(
-                  scheduler_addtask(s, task_type_pair, t->subtype, 5, 0,
-                                    ci->progeny[5], cj->progeny[0]),
-                  s);
-              scheduler_splittask_stars(
-                  scheduler_addtask(s, task_type_pair, t->subtype, 2, 0,
-                                    ci->progeny[7], cj->progeny[0]),
-                  s);
-              scheduler_splittask_stars(
-                  scheduler_addtask(s, task_type_pair, t->subtype, 9, 0,
-                                    ci->progeny[1], cj->progeny[2]),
-                  s);
-              scheduler_splittask_stars(
-                  scheduler_addtask(s, task_type_pair, t->subtype, 12, 0,
-                                    ci->progeny[3], cj->progeny[2]),
-                  s);
-              scheduler_splittask_stars(
-                  scheduler_addtask(s, task_type_pair, t->subtype, 8, 0,
-                                    ci->progeny[5], cj->progeny[2]),
-                  s);
-              scheduler_splittask_stars(
-                  scheduler_addtask(s, task_type_pair, t->subtype, 5, 0,
-                                    ci->progeny[7], cj->progeny[2]),
-                  s);
-              scheduler_splittask_stars(
-                  scheduler_addtask(s, task_type_pair, t->subtype, 3, 0,
-                                    ci->progeny[1], cj->progeny[4]),
-                  s);
-              scheduler_splittask_stars(
-                  scheduler_addtask(s, task_type_pair, t->subtype, 6, 0,
-                                    ci->progeny[3], cj->progeny[4]),
-                  s);
-              scheduler_splittask_stars(
-                  scheduler_addtask(s, task_type_pair, t->subtype, 12, 0,
-                                    ci->progeny[5], cj->progeny[4]),
-                  s);
-              scheduler_splittask_stars(
-                  scheduler_addtask(s, task_type_pair, t->subtype, 11, 0,
-                                    ci->progeny[7], cj->progeny[4]),
-                  s);
-              scheduler_splittask_stars(
-                  scheduler_addtask(s, task_type_pair, t->subtype, 0, 0,
-                                    ci->progeny[1], cj->progeny[6]),
-                  s);
-              scheduler_splittask_stars(
-                  scheduler_addtask(s, task_type_pair, t->subtype, 3, 0,
-                                    ci->progeny[3], cj->progeny[6]),
-                  s);
-              scheduler_splittask_stars(
-                  scheduler_addtask(s, task_type_pair, t->subtype, 9, 0,
-                                    ci->progeny[5], cj->progeny[6]),
-                  s);
-              scheduler_splittask_stars(
-                  scheduler_addtask(s, task_type_pair, t->subtype, 12, 0,
-                                    ci->progeny[7], cj->progeny[6]),
-                  s);
-              break;
-          } /* switch(sid) */
-        }
-
-        /* Otherwise, break it up if it is too large? */
-      } else if (scheduler_doforcesplit && ci->split && cj->split &&
-                 (ci->hydro.count > space_maxsize / cj->hydro.count)) {
-
-        /* Replace the current task. */
-        t->type = task_type_none;
-
-        for (int j = 0; j < 8; j++)
-          if (ci->progeny[j] != NULL &&
-              (ci->progeny[j]->stars.count || ci->progeny[j]->hydro.count))
-            for (int k = 0; k < 8; k++)
-              if (cj->progeny[k] != NULL && (cj->progeny[k]->stars.count ||
-                                             cj->progeny[k]->hydro.count)) {
-                struct task *tl =
-                    scheduler_addtask(s, task_type_pair, t->subtype, 0, 0,
-                                      ci->progeny[j], cj->progeny[k]);
-                scheduler_splittask_stars(tl, s);
-                tl->flags = space_getsid(s->space, &t->ci, &t->cj, shift);
-              }
-      }
-    } /* pair interaction? */
-  }   /* iterate over the current task. */
-}
-
-/**
-=======
->>>>>>> 49276852
  * @brief Split a gravity task if too large.
  *
  * @param t The #task
@@ -1743,6 +1250,7 @@
  * @param s The #scheduler.
  */
 void scheduler_splittasks(struct scheduler *s) {
+
   /* Call the mapper on each current task. */
   threadpool_map(s->threadpool, scheduler_splittasks_mapper, s->tasks,
                  s->nr_tasks, sizeof(struct task), 0, s);
@@ -2032,8 +1540,7 @@
                (sizeof(int) * 8 - intrinsics_clz(t->ci->hydro.count));
         break;
 
-      case task_type_stars_sort_local:
-      case task_type_stars_sort_foreign:
+      case task_type_stars_sort:
         cost = wscale * intrinsics_popcount(t->flags) * scount_i *
                (sizeof(int) * 8 - intrinsics_clz(t->ci->stars.count));
         break;
@@ -2320,8 +1827,7 @@
       case task_type_kick2:
       case task_type_stars_ghost:
       case task_type_logger:
-      case task_type_stars_sort_local:
-      case task_type_stars_sort_foreign:
+      case task_type_stars_sort:
       case task_type_timestep:
         qid = t->ci->super->owner;
         break;
