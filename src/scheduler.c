--- conflicted
+++ resolved
@@ -1116,14 +1116,11 @@
 #endif
   t->tic = 0;
   t->toc = 0;
-<<<<<<< HEAD
+  t->total_ticks = 0;
 #ifdef WITH_MPI
   /* Send everything first time. */
   t->sendfull = task_mpitype_all;
 #endif
-=======
-  t->total_ticks = 0;
->>>>>>> 87d83f8f
 
   if (ci != NULL) cell_set_flag(ci, cell_flag_has_tasks);
   if (cj != NULL) cell_set_flag(cj, cell_flag_has_tasks);
@@ -1814,7 +1811,6 @@
               sizeof(struct black_holes_bpart_data) * t->ci->black_holes.count;
           buff = t->buff = malloc(count);
 
-<<<<<<< HEAD
         } else if (t->subtype == task_subtype_xv) {
 
           count = t->ci->hydro.count;
@@ -1829,13 +1825,8 @@
           }
 
         } else if (t->subtype == task_subtype_rho ||
-                   t->subtype == task_subtype_gradient) {
-=======
-        } else if (t->subtype == task_subtype_xv ||
-                   t->subtype == task_subtype_rho ||
                    t->subtype == task_subtype_gradient ||
                    t->subtype == task_subtype_limiter) {
->>>>>>> 87d83f8f
 
           count = t->ci->hydro.count;
           size = count * sizeof(struct part);
@@ -1958,7 +1949,6 @@
           cell_pack_bpart_swallow(t->ci,
                                   (struct black_holes_bpart_data *)t->buff);
 
-<<<<<<< HEAD
         } else if (t->subtype == task_subtype_xv) {
 
           count = t->ci->hydro.count;
@@ -1974,13 +1964,8 @@
           }
 
         } else if (t->subtype == task_subtype_rho ||
-                   t->subtype == task_subtype_gradient) {
-=======
-        } else if (t->subtype == task_subtype_xv ||
-                   t->subtype == task_subtype_rho ||
                    t->subtype == task_subtype_gradient ||
                    t->subtype == task_subtype_limiter) {
->>>>>>> 87d83f8f
 
           count = t->ci->hydro.count;
           size = count * sizeof(struct part);
