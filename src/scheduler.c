--- conflicted
+++ resolved
@@ -109,17 +109,14 @@
 void scheduler_splittasks_mapper(void *map_data, int num_elements,
                                  void *extra_data) {
 
-  /* Static constants. */
-  const static int pts[7][8] = {{-1, 12, 10, 9, 4, 3, 1, 0},
-                                {-1, -1, 11, 10, 5, 4, 2, 1},
-                                {-1, -1, -1, 12, 7, 6, 4, 3},
-                                {-1, -1, -1, -1, 8, 7, 5, 4},
-                                {-1, -1, -1, -1, -1, 12, 10, 9},
-                                {-1, -1, -1, -1, -1, -1, 11, 10},
-                                {-1, -1, -1, -1, -1, -1, -1, 12}};
-  const static float sid_scale[13] = {0.1897, 0.4025, 0.1897, 0.4025, 0.5788,
-                                      0.4025, 0.1897, 0.4025, 0.1897, 0.4025,
-                                      0.5788, 0.4025, 0.5788};
+  const int pts[7][8] = {
+      {-1, 12, 10, 9, 4, 3, 1, 0},     {-1, -1, 11, 10, 5, 4, 2, 1},
+      {-1, -1, -1, 12, 7, 6, 4, 3},    {-1, -1, -1, -1, 8, 7, 5, 4},
+      {-1, -1, -1, -1, -1, 12, 10, 9}, {-1, -1, -1, -1, -1, -1, 11, 10},
+      {-1, -1, -1, -1, -1, -1, -1, 12}};
+  const float sid_scale[13] = {0.1897, 0.4025, 0.1897, 0.4025, 0.5788,
+                               0.4025, 0.1897, 0.4025, 0.1897, 0.4025,
+                               0.5788, 0.4025, 0.5788};
 
   /* Extract the parameters. */
   struct scheduler *s = (struct scheduler *)extra_data;
@@ -145,27 +142,8 @@
         break;
       }
 
-<<<<<<< HEAD
       /* Self-interaction? */
       if (t->type == task_type_self) {
-=======
-      /* Is this cell even split? */
-      if (ci->split) {
-
-        /* Make a sub? */
-        if (scheduler_dosub && ci->count < space_subsize / ci->count) {
-
-          /* convert to a self-subtask. */
-          t->type = task_type_sub_self;
-
-        }
-
-        /* Otherwise, make tasks explicitly. */
-        else {
-
-          /* Take a step back (we're going to recycle the current task)... */
-          redo = 1;
->>>>>>> e85ecae0
 
         /* Get a handle on the cell involved. */
         struct cell *ci = t->ci;
@@ -188,13 +166,8 @@
             /* Otherwise, make tasks explicitly. */
           } else {
 
-<<<<<<< HEAD
             /* Take a step back (we're going to recycle the current task)... */
             redo = 1;
-=======
-          /* Make this task a sub task. */
-          t->type = task_type_sub_pair;
->>>>>>> e85ecae0
 
             /* Add the self tasks. */
             int first_child = 0;
@@ -220,7 +193,6 @@
           }
         }
 
-<<<<<<< HEAD
         /* Pair interaction? */
       } else if (t->type == task_type_pair) {
 
@@ -663,58 +635,6 @@
   /* Call the mapper on each current task. */
   threadpool_map(s->threadpool, scheduler_splittasks_mapper, s->tasks,
                  s->nr_tasks, sizeof(struct task), 1, s);
-=======
-      } /* split this task? */
-
-      /* Otherwise, break it up if it is too large? */
-      else if (scheduler_doforcesplit && ci->split && cj->split &&
-               (ci->count > space_maxsize / cj->count)) {
-
-        // message( "force splitting pair with %i and %i parts." , ci->count ,
-        // cj->count );
-
-        /* Replace the current task. */
-        t->type = task_type_none;
-
-        for (int j = 0; j < 8; j++)
-          if (ci->progeny[j] != NULL)
-            for (int k = 0; k < 8; k++)
-              if (cj->progeny[k] != NULL) {
-                t = scheduler_addtask(s, task_type_pair, t->subtype, 0, 0,
-                                      ci->progeny[j], cj->progeny[k], 0);
-                t->flags = space_getsid(s->space, &t->ci, &t->cj, shift);
-              }
-
-      }
-
-      /* Otherwise, if not spilt, stitch-up the sorting. */
-      else {
-
-        /* Create the sort for ci. */
-        // lock_lock( &ci->lock );
-        if (ci->sorts == NULL)
-          ci->sorts =
-              scheduler_addtask(s, task_type_sort, 0, 1 << sid, 0, ci, NULL, 0);
-        else
-          ci->sorts->flags |= (1 << sid);
-        // lock_unlock_blind( &ci->lock );
-        scheduler_addunlock(s, ci->sorts, t);
-
-        /* Create the sort for cj. */
-        // lock_lock( &cj->lock );
-        if (cj->sorts == NULL)
-          cj->sorts =
-              scheduler_addtask(s, task_type_sort, 0, 1 << sid, 0, cj, NULL, 0);
-        else
-          cj->sorts->flags |= (1 << sid);
-        // lock_unlock_blind( &cj->lock );
-        scheduler_addunlock(s, cj->sorts, t);
-      }
-
-    } /* pair interaction? */
-
-  } /* loop over all tasks. */
->>>>>>> e85ecae0
 }
 
 /**
@@ -819,40 +739,9 @@
     t->unlock_tasks = &s->unlocks[offsets[k]];
   }
 
-  /* Verify that there are no duplicate unlocks. */
-  /* for (int k = 0; k < s->nr_tasks; k++) {
-    struct task *t = &s->tasks[k];
-    for (int i = 0; i < t->nr_unlock_tasks; i++) {
-      for (int j = i + 1; j < t->nr_unlock_tasks; j++) {
-        if (t->unlock_tasks[i] == t->unlock_tasks[j])
-          error("duplicate unlock!");
-      }
-    }
-  } */
-
   /* Clean up. */
   free(counts);
   free(offsets);
-}
-
-/**
- * @brief #threadpool_map function which runs through the task
- *        graph and re-computes the task wait counters.
- */
-
-void scheduler_simple_rewait_mapper(void *map_data, int num_elements,
-                                    void *extra_data) {
-
-  struct task *tasks = (struct task *)map_data;
-  for (int ind = 0; ind < num_elements; ind++) {
-    struct task *t = &tasks[ind];
-
-    /* Increment the waits of the dependances */
-    for (int k = 0; k < t->nr_unlock_tasks; k++) {
-      struct task *u = t->unlock_tasks[k];
-      atomic_inc(&u->wait);
-    }
-  }
 }
 
 /**
@@ -908,16 +797,10 @@
 
 #ifdef SWIFT_DEBUG_CHECKS
   /* Verify that the tasks were ranked correctly. */
-<<<<<<< HEAD
-  /* for (int k = 1; k < s->nr_tasks; k++)
-    if (tasks[tid[k - 1]].rank > tasks[tid[k - 1]].rank)
-      error("Task ranking failed."); */
-=======
   for (int k = 1; k < s->nr_tasks; k++)
     if (tasks[tid[k - 1]].rank > tasks[tid[k - 1]].rank)
       error("Task ranking failed.");
 #endif
->>>>>>> e85ecae0
 }
 
 /**
@@ -1158,6 +1041,7 @@
   if (t->implicit) {
     for (int j = 0; j < t->nr_unlock_tasks; j++) {
       struct task *t2 = t->unlock_tasks[j];
+
       if (atomic_dec(&t2->wait) == 1) scheduler_enqueue(s, t2);
     }
   }
@@ -1172,7 +1056,6 @@
        any pre-processing needed. */
     switch (t->type) {
       case task_type_self:
-      case task_type_sub_self:
       case task_type_sort:
       case task_type_ghost:
       case task_type_kick:
@@ -1422,8 +1305,7 @@
  */
 
 void scheduler_init(struct scheduler *s, struct space *space, int nr_tasks,
-                    int nr_queues, unsigned int flags, int nodeID,
-                    struct threadpool *tp) {
+                    int nr_queues, unsigned int flags, int nodeID) {
 
   /* Init the lock. */
   lock_init(&s->lock);
@@ -1443,7 +1325,7 @@
 
   /* Init the unlocks. */
   if ((s->unlocks = (struct task **)malloc(
-           sizeof(struct task *) *scheduler_init_nr_unlocks)) == NULL ||
+           sizeof(struct task *) * scheduler_init_nr_unlocks)) == NULL ||
       (s->unlock_ind =
            (int *)malloc(sizeof(int) * scheduler_init_nr_unlocks)) == NULL)
     error("Failed to allocate unlocks.");
@@ -1455,7 +1337,6 @@
   s->flags = flags;
   s->space = space;
   s->nodeID = nodeID;
-  s->threadpool = tp;
 
   /* Init the tasks array. */
   s->size = 0;
@@ -1487,4 +1368,32 @@
   }
 
   fclose(file);
+}
+
+/**
+ * @brief Sets the waits of the dependants of a range of task
+ *
+ * @param t_begin Beginning of the #task range
+ * @param t_end End of the #task range
+ * @param mask The scheduler task mask
+ * @param submask The scheduler subtask mask
+ */
+void scheduler_do_rewait(struct task *t_begin, struct task *t_end,
+                         unsigned int mask, unsigned int submask) {
+  for (struct task *t2 = t_begin; t2 != t_end; t2++) {
+
+    if (t2->skip) continue;
+
+    /* Skip tasks not in the mask */
+    if (!((1 << t2->type) & mask) || !((1 << t2->subtype) & submask)) continue;
+
+    /* Skip sort tasks that have already been performed */
+    if (t2->type == task_type_sort && t2->flags == 0) continue;
+
+    /* Sets the waits of the dependances */
+    for (int k = 0; k < t2->nr_unlock_tasks; k++) {
+      struct task *t3 = t2->unlock_tasks[k];
+      atomic_inc(&t3->wait);
+    }
+  }
 }