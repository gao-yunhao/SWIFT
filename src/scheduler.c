/*******************************************************************************
 * This file is part of SWIFT.
 * Copyright (c) 2012 Pedro Gonnet (pedro.gonnet@durham.ac.uk)
 *                    Matthieu Schaller (schaller@strw.leidenuniv.nl)
 *               2016 Peter W. Draper (p.w.draper@durham.ac.uk)
 *
 * This program is free software: you can redistribute it and/or modify
 * it under the terms of the GNU Lesser General Public License as published
 * by the Free Software Foundation, either version 3 of the License, or
 * (at your option) any later version.
 *
 * This program is distributed in the hope that it will be useful,
 * but WITHOUT ANY WARRANTY; without even the implied warranty of
 * MERCHANTABILITY or FITNESS FOR A PARTICULAR PURPOSE.  See the
 * GNU General Public License for more details.
 *
 * You should have received a copy of the GNU Lesser General Public License
 * along with this program.  If not, see <http://www.gnu.org/licenses/>.
 *
 ******************************************************************************/

/* Config parameters. */
#include <config.h>

/* Some standard headers. */
#include <limits.h>
#include <math.h>
#include <pthread.h>
#include <stdio.h>
#include <stdlib.h>
#include <string.h>
#include <sys/stat.h>

/* MPI headers. */
#ifdef WITH_MPI
#include <mpi.h>
#endif

/* This object's header. */
#include "scheduler.h"

/* Local headers. */
#include "atomic.h"
#include "cycle.h"
#include "engine.h"
#include "error.h"
#include "intrinsics.h"
#include "kernel_hydro.h"
#include "memuse.h"
#include "mpiuse.h"
#include "queue.h"
#include "sort_part.h"
#include "space.h"
#include "space_getsid.h"
#include "task.h"
#include "threadpool.h"
#include "timers.h"
#include "version.h"

/**
 * @brief Re-set the list of active tasks.
 */
void scheduler_clear_active(struct scheduler *s) { s->active_count = 0; }

/**
 * @brief Increase the space available for unlocks. Only call when
 *        current index == s->size_unlock;
 */
static void scheduler_extend_unlocks(struct scheduler *s) {
  /* Allocate the new buffer. */
  const int size_unlocks_new = s->size_unlocks * 2;
  struct task **unlocks_new = (struct task **)swift_malloc(
      "unlocks", sizeof(struct task *) * size_unlocks_new);
  int *unlock_ind_new =
      (int *)swift_malloc("unlock_ind", sizeof(int) * size_unlocks_new);
  if (unlocks_new == NULL || unlock_ind_new == NULL)
    error("Failed to re-allocate unlocks.");

  /* Wait for all writes to the old buffer to complete. */
  while (s->completed_unlock_writes < s->size_unlocks)
    ;

  /* Copy the buffers. */
  memcpy(unlocks_new, s->unlocks, sizeof(struct task *) * s->size_unlocks);
  memcpy(unlock_ind_new, s->unlock_ind, sizeof(int) * s->size_unlocks);
  swift_free("unlocks", s->unlocks);
  swift_free("unlock_ind", s->unlock_ind);
  s->unlocks = unlocks_new;
  s->unlock_ind = unlock_ind_new;

  /* Publish the new buffer size. */
  s->size_unlocks = size_unlocks_new;
}

/**
 * @brief Add an unlock_task to the given task.
 *
 * @param s The #scheduler.
 * @param ta The unlocking #task.
 * @param tb The #task that will be unlocked.

 */
void scheduler_addunlock(struct scheduler *s, struct task *ta,
                         struct task *tb) {
#ifdef SWIFT_DEBUG_CHECKS
  if (ta == NULL) error("Unlocking task is NULL.");
  if (tb == NULL) error("Unlocked task is NULL.");
#endif

  /* Get an index at which to store this unlock. */
  const int ind = atomic_inc(&s->nr_unlocks);

  /* Does the buffer need to be grown? */
  if (ind == s->size_unlocks) scheduler_extend_unlocks(s);

#ifdef SWIFT_DEBUG_CHECKS
  if (ind > s->size_unlocks * 2)
    message("unlocks guard enabled: %d / %d", ind, s->size_unlocks);
#endif

  /* Wait for there to actually be space at my index. */
  while (ind > s->size_unlocks)
    ;

  /* Guard against case when more than (old) s->size_unlocks unlocks
   * are now pending. */
  if (ind == s->size_unlocks) scheduler_extend_unlocks(s);

  /* Write the unlock to the scheduler. */
  s->unlocks[ind] = tb;
  s->unlock_ind[ind] = ta - s->tasks;
  atomic_inc(&s->completed_unlock_writes);
}

/* Conservative number of dependencies per task type */
#define MAX_NUMBER_DEP 128

/**
 * @brief Describe the level at which the task are done.
 * WARNING: the order is supposed to be sorted from the root
 * to the leaf.
 */
enum task_dependency_level {
  task_dependency_level_top = 0,
  task_dependency_level_super,
  task_dependency_level_super_hydro,
  task_dependency_level_super_grav,
  task_dependency_level_super_dark_matter,
  task_dependency_level_none,
};

/**
 * @brief Informations about all the task dependencies of
 *   a single task.
 */
struct task_dependency {
  /* Main task */
  /* ID of the task */
  int type_in;

  /* ID of the subtask */
  int subtype_in;

  /* Is the task implicit */
  int implicit_in;

  /* Is the taks_in at the top level? */
  int task_in_is_top;

  /* Is the taks_in at the grav.super level? */
  int task_in_is_grav_super;

  /* Is the taks_in at the hydro.super level? */
  int task_in_is_hydro_super;

  /* Is the taks_in at the dark_matter.super level? */
  int task_in_is_dark_matter_super;

    /* Dependent task */
  /* ID of the dependent task */
  int type_out[MAX_NUMBER_DEP];

  /* ID of the dependent subtask */
  int subtype_out[MAX_NUMBER_DEP];

  /* Is the dependent task implicit */
  int implicit_out[MAX_NUMBER_DEP];

  /* Is the taks_out at the top level? */
  int task_out_is_top[MAX_NUMBER_DEP];

  /* Is the taks_out at the grav.super level? */
  int task_out_is_grav_super[MAX_NUMBER_DEP];

  /* Is the taks_out at the hydro.super level? */
  int task_out_is_hydro_super[MAX_NUMBER_DEP];

  /* Is the taks_out at the dark_matter.super level? */
  int task_out_is_dark_matter_super[MAX_NUMBER_DEP];

    /* Statistics */
  /* number of link between the two task type */
  int number_link[MAX_NUMBER_DEP];

  /* number of ranks having this relation */
  int number_rank[MAX_NUMBER_DEP];
};

#ifdef WITH_MPI

/**
 * @brief Define the #task_dependency for MPI
 *
 * @param tstype The MPI_Datatype to initialize
 */
void task_dependency_define(MPI_Datatype *tstype) {
  /* Define the variables */
  const int count = 16;
  int blocklens[count];
  MPI_Datatype types[count];
  MPI_Aint disps[count];

  /* all the type are int */
  for (int i = 0; i < count; i++) {
    types[i] = MPI_INT;
  }

  /* Task in */
  disps[0] = offsetof(struct task_dependency, type_in);
  blocklens[0] = 1;
  disps[1] = offsetof(struct task_dependency, subtype_in);
  blocklens[1] = 1;
  disps[2] = offsetof(struct task_dependency, implicit_in);
  blocklens[2] = 1;
  disps[3] = offsetof(struct task_dependency, task_in_is_top);
  blocklens[3] = 1;
  disps[4] = offsetof(struct task_dependency, task_in_is_hydro_super);
  blocklens[4] = 1;
  disps[5] = offsetof(struct task_dependency, task_in_is_grav_super);
  blocklens[5] = 1;
  disps[6] = offsetof(struct task_dependency, task_in_is_dark_matter_super);
  blocklens[6] = 1;

  /* Task out */
  disps[7] = offsetof(struct task_dependency, type_out);
  blocklens[7] = MAX_NUMBER_DEP;
  disps[8] = offsetof(struct task_dependency, subtype_out);
  blocklens[8] = MAX_NUMBER_DEP;
  disps[9] = offsetof(struct task_dependency, implicit_out);
  blocklens[9] = MAX_NUMBER_DEP;
  disps[10] = offsetof(struct task_dependency, task_out_is_top);
  blocklens[10] = MAX_NUMBER_DEP;
  disps[11] = offsetof(struct task_dependency, task_out_is_hydro_super);
  blocklens[11] = MAX_NUMBER_DEP;
  disps[12] = offsetof(struct task_dependency, task_out_is_grav_super);
  blocklens[12] = MAX_NUMBER_DEP;
  disps[13] = offsetof(struct task_dependency, task_out_is_dark_matter_super);
  blocklens[13] = MAX_NUMBER_DEP;

  /* statistics */
  disps[14] = offsetof(struct task_dependency, number_link);
  blocklens[14] = MAX_NUMBER_DEP;
  disps[15] = offsetof(struct task_dependency, number_rank);
  blocklens[15] = MAX_NUMBER_DEP;

  /* define it for MPI */
  MPI_Type_create_struct(count, blocklens, disps, types, tstype);
  MPI_Type_commit(tstype);
}

/**
 * @brief Sum operator of #task_dependency for MPI
 *
 * @param in_p The #task_dependency to add
 * @param out_p The #task_dependency where in_p is added
 * @param len The length of the arrays
 * @param type The MPI datatype
 */
void task_dependency_sum(void *in_p, void *out_p, int *len,
                         MPI_Datatype *type) {
  /* change pointer type */
  struct task_dependency *in = (struct task_dependency *)in_p;
  struct task_dependency *out = (struct task_dependency *)out_p;

  /* Loop over all the current objects */
  for (int i = 0; i < *len; i++) {
    /* loop over all the object set in invals */
    for (int j = 0; j < MAX_NUMBER_DEP; j++) {

      /* Have we reached the end of the links? */
      if (in[i].number_link[j] == -1) {
        break;
      }

      /* get a few variables */
      int tb_type = in[i].type_out[j];
      int tb_subtype = in[i].subtype_out[j];

#ifdef SWIFT_DEBUG_CHECKS
      /* Check tasks */
      if (tb_type >= task_type_count) {
        error("Unknown task type %i", tb_type);
      }

      if (tb_subtype >= task_subtype_count) {
        error("Unknown subtask type %i", tb_subtype);
      }
#endif

      /* find the corresponding id */
      int k = 0;
      while (k < MAX_NUMBER_DEP) {
        /* have we reached the end of the links? */
        if (out[i].number_link[k] == -1) {
          /* reset the counter in order to be safe */
          out[i].number_link[k] = 0;
          out[i].number_rank[k] = 0;

          /* set the relation */
          out[i].type_in = in[i].type_in;
          out[i].subtype_in = in[i].subtype_in;
          out[i].implicit_in = in[i].implicit_in;

          out[i].type_out[k] = in[i].type_out[j];
          out[i].subtype_out[k] = in[i].subtype_out[j];
          out[i].implicit_out[k] = in[i].implicit_out[j];
          break;
        }

        /* do we have the same relation? */
        if (out[i].type_out[k] == tb_type &&
            out[i].subtype_out[k] == tb_subtype) {
          break;
        }

        k++;
      }

      /* Check if we are still in the memory */
      if (k == MAX_NUMBER_DEP) {
        error("Not enough memory, please increase MAX_NUMBER_DEP");
      }

#ifdef SWIFT_DEBUG_CHECKS
      /* Check if correct relation */
      if (out[i].type_in != in[i].type_in ||
          out[i].subtype_in != in[i].subtype_in ||
          out[i].implicit_in != in[i].implicit_in ||
          out[i].type_out[k] != in[i].type_out[j] ||
          out[i].subtype_out[k] != in[i].subtype_out[j] ||
          out[i].implicit_out[k] != in[i].implicit_out[j]) {
        error("Tasks do not correspond");
      }
#endif
      /* sum the contributions */
      out[i].number_link[k] += in[i].number_link[j];
      out[i].number_rank[k] += in[i].number_rank[j];

      /* Get the task in level */
      out[i].task_in_is_top = min(out[i].task_in_is_top, in[i].task_in_is_top);
      out[i].task_in_is_hydro_super =
          min(out[i].task_in_is_hydro_super, in[i].task_in_is_hydro_super);
      out[i].task_in_is_grav_super =
          min(out[i].task_in_is_grav_super, in[i].task_in_is_grav_super);
      out[i].task_in_is_dark_matter_super =
          min(out[i].task_in_is_dark_matter_super, in[i].task_in_is_dark_matter_super);

      /* Get the task out level */
      out[i].task_out_is_top[j] =
          min(out[i].task_out_is_top[j], in[i].task_out_is_top[j]);
      out[i].task_out_is_hydro_super[j] = min(out[i].task_out_is_hydro_super[j],
                                              in[i].task_out_is_hydro_super[j]);
      out[i].task_out_is_grav_super[j] = min(out[i].task_out_is_grav_super[j],
                                             in[i].task_out_is_grav_super[j]);
      out[i].task_out_is_dark_matter_super[j] = min(out[i].task_out_is_dark_matter_super[j],
                                             in[i].task_out_is_dark_matter_super[j]);
    }
  }

  return;
}

#endif  // WITH_MPI

/**
 * @brief Write a csv file with the task dependencies.
 *
 * Run plot_task_dependencies.py for an example of how to use it
 * to generate the figure.
 *
 * @param s The #scheduler we are working in.
 * @param verbose Are we verbose about this?
 * @param step The current step number.
 */
void scheduler_write_dependencies(struct scheduler *s, int verbose, int step) {
  const ticks tic = getticks();

  /* Number of possible relations between tasks */
  const int nber_tasks = task_type_count * task_subtype_count;

  /* To get the table for a task:
   * ind = (ta * task_subtype_count + sa)
   * where ta is the value of task_type and sa is the value of
   * task_subtype  */
  struct task_dependency *task_dep = (struct task_dependency *)malloc(
      nber_tasks * sizeof(struct task_dependency));
  /* keep track of whether a task exists in this run */
  int *task_exists = (int *)malloc(nber_tasks * sizeof(int));
  /* keep track of whether a task has a dependency or an unlock,
   * and hence will be drawn in the task graph */
  int *task_has_deps = (int *)malloc(nber_tasks * sizeof(int));

  /* Special marker for tasks with no dependencies. */
  const int no_dependency = -3;

  if (task_dep == NULL)
    error("Error allocating memory for task-dependency graph (table).");

  /* Reset counter */
  for (int i = 0; i < nber_tasks; i++) {
    /* Assume that the tasks are at all levels and correct later. */
    task_dep[i].task_in_is_top = 1;
    task_dep[i].task_in_is_grav_super = 1;
    task_dep[i].task_in_is_hydro_super = 1;
<<<<<<< HEAD
    const int tt = i / task_subtype_count;
    const int tst = i % task_subtype_count;
    task_dep[i].type_in = tt;
    task_dep[i].subtype_in = tst;
=======
    task_dep[i].task_in_is_dark_matter_super = 1;
>>>>>>> cb1e82d8

    for (int j = 0; j < MAX_NUMBER_DEP; j++) {
      /* Use number_link as indicator of the existance of a relation */
      task_dep[i].number_link[j] = -1;

      /* Assume that the tasks are at all levels and correct later. */
      task_dep[i].task_out_is_top[j] = 1;
      task_dep[i].task_out_is_grav_super[j] = 1;
      task_dep[i].task_out_is_hydro_super[j] = 1;
      task_dep[i].task_out_is_dark_matter_super[j] = 1;
    }
    task_exists[i] = 0;
    task_has_deps[i] = 0;
  }

  /* loop over all tasks */
  for (int i = 0; i < s->nr_tasks; i++) {
    const struct task *ta = &s->tasks[i];

    /* Are we using this task?
     * For the 0-step, we wish to show all the tasks (even the inactives). */
    if (step != 0 && ta->skip) continue;

    /* Current index */
    const int ind = ta->type * task_subtype_count + ta->subtype;

    struct task_dependency *cur = &task_dep[ind];
    task_exists[ind]++;

#ifdef SWIFT_DEBUG_CHECKS
    if (cur->type_in != ta->type)
      error("wrong indexing for task %d: Expect type %d got %d", i,
            cur->type_in, ta->type);
    if (cur->subtype_in != ta->subtype)
      error("wrong indexing for task %d: Expect subtype %d got %d", i,
            cur->subtype_in, ta->subtype);
#endif
    /* Is ta implicit? */
    cur->implicit_in = ta->implicit;

    /* Set the task level. */
    const struct cell *ci = ta->ci;
    const struct cell *cj = ta->cj;
    const int is_ci_top = ci == NULL || (ci != NULL && ci == ci->top);
    const int is_cj_top = cj == NULL || (cj != NULL && cj == cj->top);
    const int is_hydro_super =
        (cj == NULL || (cj != NULL && cj == cj->hydro.super)) &&
        (ci == NULL || (ci != NULL && ci == ci->hydro.super));
    const int is_grav_super =
        (cj == NULL || (cj != NULL && cj == cj->grav.super)) &&
        (ci == NULL || (ci != NULL && ci == ci->grav.super));
    const int is_dark_matter_super =
        (cj == NULL || (cj != NULL && cj == cj->dark_matter.super)) &&
        (ci == NULL || (ci != NULL && ci == ci->dark_matter.super));

    /* Are we dealing with a task at the top level? */
    if (!(is_ci_top && is_cj_top)) {
      cur->task_in_is_top = 0;
    }
    /* At the hydro level? */
    if (!is_hydro_super) {
      cur->task_in_is_hydro_super = 0;
    }
    /* At the gravity level? */
    if (!is_grav_super) {
      cur->task_in_is_grav_super = 0;
    }
    /* At the gravity level? */
    if (!is_dark_matter_super) {
      cur->task_in_is_dark_matter_super = 0;
    }

    /* If this task unlocks nothing, make a note of it. */
    if (ta->nr_unlock_tasks == 0) {
      int k = 0;
      while (k < MAX_NUMBER_DEP) {
        /* not written yet */
        if (cur->number_link[k] == -1) {
          cur->type_out[k] = no_dependency;
          cur->subtype_out[k] = no_dependency;
          cur->implicit_out[k] = no_dependency;

          /* statistics */
          cur->number_link[k] = 0;
          cur->number_rank[k] = 1;

          /* Are we dealing with a task at the top level? */
          cur->task_out_is_top[k] = no_dependency;
          cur->task_out_is_hydro_super[k] = no_dependency;
          cur->task_out_is_grav_super[k] = no_dependency;

          break;
        }

        /* already written */
        if (cur->type_out[k] == no_dependency &&
            cur->subtype_out[k] == no_dependency) {
          break;
        }
        k += 1;
      }

      /* if this task unlocks nothing, we have nothing left to do.
       * go to next. */
      continue;
    }

    /* This task unlocks stuff, so check the dependencies */
    for (int j = 0; j < ta->nr_unlock_tasks; j++) {
      const struct task *tb = ta->unlock_tasks[j];

      /* Are we using this task?
       * For the 0-step, we wish to show all the tasks (even the inactive). */
      if (step != 0 && tb->skip) continue;

      int indj = tb->type * task_subtype_count + tb->subtype;

#ifdef SWIFT_DEBUG_CHECKS
      const struct task_dependency *target = &task_dep[indj];
      if (target->type_in != tb->type)
        error("wrong indexing for task %d: Expect type %d got %d", i,
              target->type_in, tb->type);
      if (target->subtype_in != tb->subtype)
        error("wrong indexing for task %d: Expect subtype %d got %d", i,
              target->subtype_in, tb->subtype);
#endif
      task_exists[indj]++;

      const struct cell *ci_b = tb->ci;
      const struct cell *cj_b = tb->cj;
      const int is_ci_b_top =
          ci_b == NULL || (ci_b != NULL && ci_b == ci_b->top);
      const int is_cj_b_top =
          cj_b == NULL || (cj_b != NULL && cj_b == cj_b->top);
      const int is_b_hydro_super =
          (cj_b == NULL || (cj_b != NULL && cj_b == cj_b->hydro.super)) &&
          (ci_b == NULL || (ci_b != NULL && ci_b == ci_b->hydro.super));
      const int is_b_grav_super =
          (cj_b == NULL || (cj_b != NULL && cj_b == cj_b->grav.super)) &&
          (ci_b == NULL || (ci_b != NULL && ci_b == ci_b->grav.super));
      const int is_b_dark_matter_super =
          (cj_b == NULL || (cj_b != NULL && cj_b == cj_b->dark_matter.super)) &&
          (ci_b == NULL || (ci_b != NULL && ci_b == ci_b->dark_matter.super));

      int k = 0;
      while (k < MAX_NUMBER_DEP) {
        /* not written yet */
        if (cur->number_link[k] == -1) {
          /* set tb */
          cur->type_out[k] = tb->type;
          cur->subtype_out[k] = tb->subtype;
          cur->implicit_out[k] = tb->implicit;

          /* statistics */
          cur->number_link[k] = 1;
          cur->number_rank[k] = 1;

          /* Are we dealing with a task at the top level? */
          if (!(is_ci_b_top && is_cj_b_top)) {
            cur->task_out_is_top[k] = 0;
          }
          /* At the hydro level? */
          if (!is_b_hydro_super) {
            cur->task_out_is_hydro_super[k] = 0;
          }
          /* At the gravity level? */
          if (!is_b_grav_super) {
            cur->task_out_is_grav_super[k] = 0;
          }
          /* At the dark matter level? */
          if (!is_b_dark_matter_super) {
            cur->task_out_is_dark_matter_super[k] = 0;
          }

          break;
        }

        /* already written */
        if (cur->type_out[k] == tb->type &&
            cur->subtype_out[k] == tb->subtype) {

          /* Increase the number of link. */
          cur->number_link[k] += 1;

          /* Are we dealing with a task at the top level? */
          if (!(is_ci_b_top && is_cj_b_top)) {
            cur->task_out_is_top[k] = 0;
          }
          /* At the hydro level? */
          if (!is_b_hydro_super) {
            cur->task_out_is_hydro_super[k] = 0;
          }
          /* At the gravity level? */
          if (!is_b_grav_super) {
            cur->task_out_is_grav_super[k] = 0;
          }
          /* At the dark matter level? */
          if (!is_b_dark_matter_super) {
            cur->task_out_is_dark_matter_super[k] = 0;
          }
          break;
        }

        k += 1;
      }

      /* MAX_NUMBER_DEP is too small */
      if (k == MAX_NUMBER_DEP)
        error("Not enough memory, please increase MAX_NUMBER_DEP");
    }
  }

#ifdef WITH_MPI
  /* create MPI operator */
  MPI_Datatype dependency_data_type;
  task_dependency_define(&dependency_data_type);

  MPI_Op dependency_sum;
  MPI_Op_create(task_dependency_sum, /* commute */ 1, &dependency_sum);

  /* create recv buffer */
  struct task_dependency *recv = NULL;
  int *recv_exists = NULL;

  if (s->nodeID == 0) {
    recv = (struct task_dependency *)malloc(nber_tasks *
                                            sizeof(struct task_dependency));
    recv_exists = (int *)malloc(nber_tasks * sizeof(int));

    /* reset counter */
    for (int i = 0; i < nber_tasks; i++) {
      for (int j = 0; j < MAX_NUMBER_DEP; j++) {
        /* Use number_link as indicator of the existance of a relation */
        recv[i].number_link[j] = -1;
      }
      recv_exists[i] = 0;
    }
  }

  /* Do the reduction */
  int test = MPI_Reduce(task_dep, recv, nber_tasks, dependency_data_type,
                        dependency_sum, 0, MPI_COMM_WORLD);
  if (test != MPI_SUCCESS) error("MPI reduce failed");

  test = MPI_Reduce(task_exists, recv_exists, nber_tasks, MPI_INT, MPI_SUM, 0,
                    MPI_COMM_WORLD);
  if (test != MPI_SUCCESS) error("MPI reduce failed");

  /* free some memory */
  if (s->nodeID == 0) {
    free(task_dep);
    task_dep = recv;
    free(task_exists);
    task_exists = recv_exists;
  }
#endif

  if (s->nodeID == 0) {
    /* Create file */
    char filename[50];
    sprintf(filename, "dependency_graph_%i.csv", step);
    FILE *f = fopen(filename, "w");
    if (f == NULL) error("Error opening dependency graph file.");

    /* Write header */
    fprintf(f, "# %s\n", git_revision());
    fprintf(
        f,
        "task_in,task_out,implicit_in,implicit_out,mpi_in,mpi_out,cluster_in,"
        "cluster_out,number_link,number_rank,task_in_is_top,task_in_is_hydro_"
        "super,task_in_is_grav_super,task_out_is_top,task_out_is_hydro_super,"
        "task_out_is_grav_super,cell_has_active_task\n");

    for (int i = 0; i < nber_tasks; i++) {
      for (int j = 0; j < MAX_NUMBER_DEP; j++) {
        /* Does this link exists */
        if (task_dep[i].number_link[j] == -1) continue;
        /* Don't write tasks without dependencies (yet) */
        if (task_dep[i].type_out[j] == no_dependency) continue;

        /* Define a few variables */
        const int ta_type = task_dep[i].type_in;
        const int ta_subtype = task_dep[i].subtype_in;
        const int ta_implicit = task_dep[i].implicit_in;

        const int tb_type = task_dep[i].type_out[j];
        const int tb_subtype = task_dep[i].subtype_out[j];
        const int tb_implicit = task_dep[i].implicit_out[j];

        const int count = task_dep[i].number_link[j];
        const int number_rank = task_dep[i].number_rank[j];

        const int task_in_is_top = task_dep[i].task_in_is_top;
        const int task_in_is_grav_super = task_dep[i].task_in_is_grav_super;
        const int task_in_is_hydro_super = task_dep[i].task_in_is_hydro_super;
        const int task_in_is_dark_matter_super = task_dep[i].task_in_is_dark_matter_super;

        const int task_out_is_top = task_dep[i].task_out_is_top[j];
        const int task_out_is_grav_super =
            task_dep[i].task_out_is_grav_super[j];
        const int task_out_is_hydro_super =
            task_dep[i].task_out_is_hydro_super[j];
        const int task_out_is_dark_matter_super =
            task_dep[i].task_out_is_dark_matter_super[j];

        /* text to write */
        char ta_name[200];
        char tb_name[200];

        /* take note that these tasks have dependencies and unlocks */
        task_has_deps[i]++;
        int indj = tb_type * task_subtype_count + tb_subtype;
        task_has_deps[indj]++;

        /* construct line */
        task_get_full_name(ta_type, ta_subtype, ta_name);
        task_get_full_name(tb_type, tb_subtype, tb_name);

        /* Check if MPI */
        int ta_mpi = 0;
        if (ta_type == task_type_send || ta_type == task_type_recv) ta_mpi = 1;

        int tb_mpi = 0;
        if (tb_type == task_type_send || tb_type == task_type_recv) tb_mpi = 1;

        /* Get group name */
        char ta_cluster[20];
        char tb_cluster[20];
        task_get_group_name(ta_type, ta_subtype, ta_cluster);
        task_get_group_name(tb_type, tb_subtype, tb_cluster);

<<<<<<< HEAD
        fprintf(f, "%s,%s,%d,%d,%d,%d,%s,%s,%d,%d,%d,%d,%d,%d,%d,%d,%d\n",
                ta_name, tb_name, ta_implicit, tb_implicit, ta_mpi, tb_mpi,
                ta_cluster, tb_cluster, count, number_rank, task_in_is_top,
                task_in_is_hydro_super, task_in_is_grav_super, task_out_is_top,
                task_out_is_hydro_super, task_out_is_grav_super,
                /*cell_has_active_task=*/1);
      }
    }

    /* Now write the tasks without dependencies */
    for (int i = 0; i < nber_tasks; i++) {

      /* There may be several tasks that don't unlock anything,
       * e.g. timestep_collect or kick1 tasks. Those are covered
       * in the graph by them being unlocked by some other task.
       * If a task however doesn't unlock anything, nor is unlocked
       * by any other task, it needs special treatment, which it
       * receives now. The condition to be written down is a) the
       * task must exist, i.e. we must have encountered it in the
       * list of tasks, and b) it must not have been unlocked by
       * anyting. */

      if (task_exists[i] && !task_has_deps[i]) {

        /* Define a few variables */
        const int ta_type = task_dep[i].type_in;
        const int ta_subtype = task_dep[i].subtype_in;
        const int ta_implicit = task_dep[i].implicit_in;

        const int tb_implicit = 0;

        const int count = 0;
        const int number_rank = 1;

        const int task_in_is_top = task_dep[i].task_in_is_top;
        const int task_in_is_grav_super = task_dep[i].task_in_is_grav_super;
        const int task_in_is_hydro_super = task_dep[i].task_in_is_hydro_super;

        const int task_out_is_top = -1;
        const int task_out_is_grav_super = -1;
        const int task_out_is_hydro_super = -1;

        /* text to write */
        char ta_name[200];
        task_get_full_name(ta_type, ta_subtype, ta_name);
        char *tb_name = "task_unlocks_nothing\0";

        /* Check if MPI */
        int ta_mpi = 0;
        if (ta_type == task_type_send || ta_type == task_type_recv) ta_mpi = 1;

        int tb_mpi = 0;

        /* Get group name */
        char ta_cluster[20];
        task_get_group_name(ta_type, ta_subtype, ta_cluster);
        char *tb_cluster = "None\0";

        fprintf(f, "%s,%s,%d,%d,%d,%d,%s,%s,%d,%d,%d,%d,%d,%d,%d,%d,%d\n",
                ta_name, tb_name, ta_implicit, tb_implicit, ta_mpi, tb_mpi,
                ta_cluster, tb_cluster, count, number_rank, task_in_is_top,
                task_in_is_hydro_super, task_in_is_grav_super, task_out_is_top,
                task_out_is_hydro_super, task_out_is_grav_super,
                /*cell_has_active_task=*/1);
=======
        fprintf(f, "%s,%s,%d,%d,%d,%d,%s,%s,%d,%d,%d,%d,%d,%d,%d,%d,%d,%d\n", ta_name,
                tb_name, ta_implicit, tb_implicit, ta_mpi, tb_mpi, ta_cluster,
                tb_cluster, count, number_rank, task_in_is_top,
                task_in_is_hydro_super, task_in_is_grav_super,
                task_in_is_dark_matter_super, task_out_is_top,
                task_out_is_hydro_super, task_out_is_grav_super,
                task_out_is_dark_matter_super);
>>>>>>> cb1e82d8
      }
    }

    /* Close the file */
    fclose(f);
  }

#if defined(SWIFT_DEBUG_CHECKS)
  /* Check if we have the correct number of dependencies. */
  if (step == 0) {
    int count_total = 0;
    for (int i = 0; i < nber_tasks; i++) {
      for (int j = 0; j < MAX_NUMBER_DEP; j++) {
        if (task_dep[i].number_link[j] != -1)
          count_total += task_dep[i].number_link[j];
      }
    }

    /* Get the number of unlocks from all the ranks */
    int nr_unlocks = s->nr_unlocks;
#ifdef WITH_MPI
    MPI_Allreduce(MPI_IN_PLACE, &nr_unlocks, 1, MPI_INT, MPI_SUM,
                  MPI_COMM_WORLD);
#endif

    if (s->nodeID == 0 && count_total != nr_unlocks) {
      error("Not all the dependencies were found: %i != %i", count_total,
            nr_unlocks);
    }
  }
#endif

  /* Be clean */
  free(task_dep);
  free(task_exists);
  free(task_has_deps);
#ifdef WITH_MPI
  MPI_Type_free(&dependency_data_type);
  MPI_Op_free(&dependency_sum);
#endif

  if (verbose)
    message("Printing task graph took %.3f %s.",
            clocks_from_ticks(getticks() - tic), clocks_getunit());
}

/**
 * @brief Write a csv file with the task dependencies for a single cell.
 *
 * Run plot_task_dependencies.py for an example of how to use it
 * to generate the figure.
 *
 * @param s The #scheduler we are working in.
 * @param verbose Are we verbose about this?
 * @param step The current step number.
 */
void scheduler_write_cell_dependencies(struct scheduler *s, int verbose,
                                       int step) {

#if defined(SWIFT_DEBUG_CHECKS) || defined(SWIFT_CELL_GRAPH)

  const ticks tic = getticks();

  const long long cellID = s->dependency_graph_cellID;
  if (cellID == 0LL) return;

  /* Number of possible relations between tasks */
  const int nber_tasks = task_type_count * task_subtype_count;

  /* To get the table for a task:
   * ind = (ta * task_subtype_count + sa)
   * where ta is the value of task_type and sa is the value of
   * task_subtype  */
  struct task_dependency *task_dep = (struct task_dependency *)malloc(
      nber_tasks * sizeof(struct task_dependency));

  /* Keep track whether the requested cell is also involved in the
   * dependency */
  int cell_involved[nber_tasks][MAX_NUMBER_DEP];

  if (task_dep == NULL)
    error("Error allocating memory for task-dependency graph (table).");

  /* Reset counter */
  for (int i = 0; i < nber_tasks; i++) {
    /* Assume that the tasks are at all levels and correct later. */
    task_dep[i].task_in_is_top = 1;
    task_dep[i].task_in_is_grav_super = 1;
    task_dep[i].task_in_is_hydro_super = 1;
    const int tt = i / task_subtype_count;
    const int tst = i % task_subtype_count;
    task_dep[i].type_in = tt;
    task_dep[i].subtype_in = tst;

    for (int j = 0; j < MAX_NUMBER_DEP; j++) {
      /* Use number_link as indicator of the existance of a relation */
      task_dep[i].number_link[j] = -1;

      /* Assume that the tasks are at all levels and correct later. */
      task_dep[i].task_out_is_top[j] = 1;
      task_dep[i].task_out_is_grav_super[j] = 1;
      task_dep[i].task_out_is_hydro_super[j] = 1;
      cell_involved[i][j] = 0;
    }
  }

  /* loop over all tasks */
  int local_count = 0;
  for (int i = 0; i < s->nr_tasks; i++) {
    const struct task *ta = &s->tasks[i];

    /* Are we using this task?
     * For the 0-step, we wish to show all the tasks (even the inactives). */
    if (step != 0 && ta->skip) continue;
    /* Note: task_type_none may have t->ci==NULL too */
    if (!(((ta->ci != NULL) && ta->ci->cellID == cellID) ||
          ((ta->cj != NULL) && ta->cj->cellID == cellID)))
      continue;

    /* Current index */
    const int ind = ta->type * task_subtype_count + ta->subtype;
    struct task_dependency *cur = &task_dep[ind];

#ifdef SWIFT_DEBUG_CHECKS
    if (cur->type_in != ta->type)
      error("wrong indexing for task %d: Expect type %d got %d", i,
            cur->type_in, ta->type);
    if (cur->subtype_in != ta->subtype)
      error("wrong indexing for task %d: Expect subtype %d got %d", i,
            cur->subtype_in, ta->subtype);
#endif
    /* Is ta implicit? */
    cur->implicit_in = ta->implicit;

    /* Set the task level. */
    const struct cell *ci = ta->ci;
    const struct cell *cj = ta->cj;
    const int is_ci_top = ci == NULL || (ci != NULL && ci == ci->top);
    const int is_cj_top = cj == NULL || (cj != NULL && cj == cj->top);
    const int is_hydro_super =
        (cj == NULL || (cj != NULL && cj == cj->hydro.super)) &&
        (ci == NULL || (ci != NULL && ci == ci->hydro.super));
    const int is_grav_super =
        (cj == NULL || (cj != NULL && cj == cj->grav.super)) &&
        (ci == NULL || (ci != NULL && ci == ci->grav.super));

    /* Are we dealing with a task at the top level? */
    if (!(is_ci_top && is_cj_top)) {
      cur->task_in_is_top = 0;
    }
    /* At the hydro level? */
    if (!is_hydro_super) {
      cur->task_in_is_hydro_super = 0;
    }
    /* At the gravity level? */
    if (!is_grav_super) {
      cur->task_in_is_grav_super = 0;
    }

    /* and their dependencies */
    for (int j = 0; j < ta->nr_unlock_tasks; j++) {
      const struct task *tb = ta->unlock_tasks[j];

      /* Are we using this task?
       * For the 0-step, we wish to show all the tasks (even the inactive). */
      if (step != 0 && tb->skip) continue;

      /* Found a task with a dependency. */
      local_count++;

      const struct cell *ci_b = tb->ci;
      const struct cell *cj_b = tb->cj;
      const int is_ci_b_top =
          ci_b == NULL || (ci_b != NULL && ci_b == ci_b->top);
      const int is_cj_b_top =
          cj_b == NULL || (cj_b != NULL && cj_b == cj_b->top);
      const int is_b_hydro_super =
          (cj_b == NULL || (cj_b != NULL && cj_b == cj_b->hydro.super)) &&
          (ci_b == NULL || (ci_b != NULL && ci_b == ci_b->hydro.super));
      const int is_b_grav_super =
          (cj_b == NULL || (cj_b != NULL && cj_b == cj_b->grav.super)) &&
          (ci_b == NULL || (ci_b != NULL && ci_b == ci_b->grav.super));

      int k = 0;
      while (k < MAX_NUMBER_DEP) {
        /* not written yet */
        if (cur->number_link[k] == -1) {
          /* set tb */
          cur->type_out[k] = tb->type;
          cur->subtype_out[k] = tb->subtype;
          cur->implicit_out[k] = tb->implicit;

          /* statistics */
          cur->number_link[k] = 1;
          cur->number_rank[k] = 1;

          /* Are we dealing with a task at the top level? */
          if (!(is_ci_b_top && is_cj_b_top)) {
            cur->task_out_is_top[k] = 0;
          }
          /* At the hydro level? */
          if (!is_b_hydro_super) {
            cur->task_out_is_hydro_super[k] = 0;
          }
          /* At the gravity level? */
          if (!is_b_grav_super) {
            cur->task_out_is_grav_super[k] = 0;
          }

          if (ci_b->cellID == cellID) cell_involved[ind][k]++;
          if (cj_b != NULL && cj_b->cellID == cellID) cell_involved[ind][k]++;

          break;
        }

        /* already written */
        if (cur->type_out[k] == tb->type &&
            cur->subtype_out[k] == tb->subtype) {

          /* Increase the number of link. */
          cur->number_link[k] += 1;

          /* Are we dealing with a task at the top level? */
          if (!(is_ci_b_top && is_cj_b_top)) {
            cur->task_out_is_top[k] = 0;
          }
          /* At the hydro level? */
          if (!is_b_hydro_super) {
            cur->task_out_is_hydro_super[k] = 0;
          }
          /* At the gravity level? */
          if (!is_b_grav_super) {
            cur->task_out_is_grav_super[k] = 0;
          }

          if (ci_b->cellID == cellID) cell_involved[ind][k]++;
          if (cj_b != NULL && cj_b->cellID == cellID) cell_involved[ind][k]++;

          break;
        }

        k += 1;
      }

      /* MAX_NUMBER_DEP is too small */
      if (k == MAX_NUMBER_DEP)
        error("Not enough memory, please increase MAX_NUMBER_DEP");
    }

    /* Some tasks might not unlock anything, like the kick1 tasks. This is
     * expected, and they should turn up in the task graph because they are
     * being unlocked by some other task. However, if a dev missed a
     * dependency and has tasks with no unlocks nor dependencies, they
     * wouldn't show up in the graph. So we write these tasks with no
     * unlocks down too, but as a special case. */
    if (ta->nr_unlock_tasks == 0) {
      cur->number_link[0] = 0;
      cur->type_out[0] = -1;
      cur->subtype_out[0] = -1;
      cur->implicit_out[0] = -1;
      cur->number_rank[0] = 1;
      cell_involved[ind][0] = 1;
    }
  }

  if (local_count > 0) {
    /* We have tasks involving the requested cell on this node */

    /* Create file */
    char filename[50];
    sprintf(filename, "dependency_graph_cell_%lld_step_%i_rank_%i.csv", cellID,
            step, engine_rank);
    FILE *f = fopen(filename, "w");
    if (f == NULL) error("Error opening dependency graph file.");

    /* Write header */
    fprintf(f, "# %s\n", git_revision());
    fprintf(
        f,
        "task_in,task_out,implicit_in,implicit_out,mpi_in,mpi_out,cluster_in,"
        "cluster_out,number_link,number_rank,task_in_is_top,task_in_is_hydro_"
        "super,task_in_is_grav_super,task_out_is_top,task_out_is_hydro_super,"
        "task_out_is_grav_super,cell_has_active_task\n");

    for (int i = 0; i < nber_tasks; i++) {
      for (int j = 0; j < MAX_NUMBER_DEP; j++) {
        /* Does this link exists */
        if (task_dep[i].number_link[j] == -1) {
          continue;
        }

        /* Define a few variables */
        const int ta_type = task_dep[i].type_in;
        const int ta_subtype = task_dep[i].subtype_in;
        const int ta_implicit = task_dep[i].implicit_in;

        const int tb_type = task_dep[i].type_out[j];
        const int tb_subtype = task_dep[i].subtype_out[j];
        const int tb_implicit = task_dep[i].implicit_out[j];

        const int count = task_dep[i].number_link[j];
        const int number_rank = task_dep[i].number_rank[j];

        const int task_in_is_top = task_dep[i].task_in_is_top;
        const int task_in_is_grav_super = task_dep[i].task_in_is_grav_super;
        const int task_in_is_hydro_super = task_dep[i].task_in_is_hydro_super;

        const int task_out_is_top = task_dep[i].task_out_is_top[j];
        const int task_out_is_grav_super =
            task_dep[i].task_out_is_grav_super[j];
        const int task_out_is_hydro_super =
            task_dep[i].task_out_is_hydro_super[j];

        /* text to write */
        char ta_name[200];
        char tb_name[200];

        /* construct line */
        task_get_full_name(ta_type, ta_subtype, ta_name);
        if (tb_type == -1) {
          /* special handling of tasks which have no unlocks */
          strcpy(tb_name, "task_unlocks_nothing");
        } else {
          task_get_full_name(tb_type, tb_subtype, tb_name);
        }

        /* Check if MPI */
        int ta_mpi = 0;
        if (ta_type == task_type_send || ta_type == task_type_recv) ta_mpi = 1;

        int tb_mpi = 0;
        if (tb_type == task_type_send || tb_type == task_type_recv) tb_mpi = 1;

        /* Get group name */
        char ta_cluster[20];
        char tb_cluster[20];
        task_get_group_name(ta_type, ta_subtype, ta_cluster);
        task_get_group_name(tb_type, tb_subtype, tb_cluster);

        fprintf(f, "%s,%s,%d,%d,%d,%d,%s,%s,%d,%d,%d,%d,%d,%d,%d,%d,%d\n",
                ta_name, tb_name, ta_implicit, tb_implicit, ta_mpi, tb_mpi,
                ta_cluster, tb_cluster, count, number_rank, task_in_is_top,
                task_in_is_hydro_super, task_in_is_grav_super, task_out_is_top,
                task_out_is_hydro_super, task_out_is_grav_super,
                cell_involved[i][j]);
      }
    }
    /* Close the file */
    fclose(f);
  }

  /* Clean up after yourself */
  free(task_dep);

  if (verbose)
    message("Printing task graph took %.3f %s.",
            clocks_from_ticks(getticks() - tic), clocks_getunit());

#endif /* defined SWIFT_DEBUG_CHECKS || defined CELL_GRAPH */
}

/**
 * @brief Split a hydrodynamic task if too large.
 *
 * @param t The #task
 * @param s The #scheduler we are working in.
 */
static void scheduler_splittask_hydro(struct task *t, struct scheduler *s) {
  /* Are we considering both stars and hydro when splitting? */
  /* Note this is not very clean as the scheduler should not really
     access the engine... */
  const int with_feedback = (s->space->e->policy & engine_policy_feedback);
  const int with_stars = (s->space->e->policy & engine_policy_stars);
  const int with_sinks = (s->space->e->policy & engine_policy_sinks);
  const int with_black_holes =
      (s->space->e->policy & engine_policy_black_holes);

  /* Iterate on this task until we're done with it. */
  int redo = 1;
  while (redo) {
    /* Reset the redo flag. */
    redo = 0;

    /* Is this a non-empty self-task? */
    const int is_self =
        (t->type == task_type_self) && (t->ci != NULL) &&
        ((t->ci->hydro.count > 0) || (with_stars && t->ci->stars.count > 0) ||
         (with_sinks && t->ci->sinks.count > 0) ||
         (with_black_holes && t->ci->black_holes.count > 0));

    /* Is this a non-empty pair-task? */
    const int is_pair = (t->type == task_type_pair) && (t->ci != NULL) &&
                        (t->cj != NULL) &&
                        ((t->ci->hydro.count > 0) ||
                         (with_feedback && t->ci->stars.count > 0) ||
                         (with_sinks && t->ci->sinks.count > 0) ||
                         (with_black_holes && t->ci->black_holes.count > 0)) &&
                        ((t->cj->hydro.count > 0) ||
                         (with_feedback && t->cj->stars.count > 0) ||
                         (with_sinks && t->cj->sinks.count > 0) ||
                         (with_black_holes && t->cj->black_holes.count > 0));

    /* Empty task? */
    if (!is_self && !is_pair) {
      t->type = task_type_none;
      t->subtype = task_subtype_none;
      t->ci = NULL;
      t->cj = NULL;
      t->skip = 1;
      break;
    }

    /* Self-interaction? */
    if (t->type == task_type_self) {
      /* Get a handle on the cell involved. */
      struct cell *ci = t->ci;

      /* Foreign task? */
      if (ci->nodeID != s->nodeID) {
        t->skip = 1;
        break;
      }

      /* Is this cell even split and the task does not violate h ? */
      if (cell_can_split_self_hydro_task(ci)) {
        /* Make a sub? */
        if (scheduler_dosub && (ci->hydro.count < space_subsize_self_hydro) &&
            (ci->stars.count < space_subsize_self_stars)) {
          /* convert to a self-subtask. */
          t->type = task_type_sub_self;

          /* Otherwise, make tasks explicitly. */
        } else {
          /* Take a step back (we're going to recycle the current task)... */
          redo = 1;

          /* Add the self tasks. */
          int first_child = 0;
          while (ci->progeny[first_child] == NULL) first_child++;

          t->ci = ci->progeny[first_child];
          cell_set_flag(t->ci, cell_flag_has_tasks);

          for (int k = first_child + 1; k < 8; k++) {
            /* Do we have a non-empty progenitor? */
            if (ci->progeny[k] != NULL &&
                (ci->progeny[k]->hydro.count ||
                 (with_stars && ci->progeny[k]->stars.count))) {
              scheduler_splittask_hydro(
                  scheduler_addtask(s, task_type_self, t->subtype, 0, 0,
                                    ci->progeny[k], NULL),
                  s);
            }
          }

          /* Make a task for each pair of progeny */
          for (int j = 0; j < 8; j++) {
            /* Do we have a non-empty progenitor? */
            if (ci->progeny[j] != NULL &&
                (ci->progeny[j]->hydro.count ||
                 (with_feedback && ci->progeny[j]->stars.count))) {
              for (int k = j + 1; k < 8; k++) {
                /* Do we have a second non-empty progenitor? */
                if (ci->progeny[k] != NULL &&
                    (ci->progeny[k]->hydro.count ||
                     (with_feedback && ci->progeny[k]->stars.count))) {
                  scheduler_splittask_hydro(
                      scheduler_addtask(s, task_type_pair, t->subtype,
                                        sub_sid_flag[j][k], 0, ci->progeny[j],
                                        ci->progeny[k]),
                      s);
                }
              }
            }
          }
        }

      } /* Cell is split */

    } /* Self interaction */

    /* Pair interaction? */
    else if (t->type == task_type_pair) {
      /* Get a handle on the cells involved. */
      struct cell *ci = t->ci;
      struct cell *cj = t->cj;

      /* Foreign task? */
      if (ci->nodeID != s->nodeID && cj->nodeID != s->nodeID) {
        t->skip = 1;
        break;
      }

      /* Get the sort ID, use space_getsid and not t->flags
         to make sure we get ci and cj swapped if needed. */
      double shift[3];
      const int sid = space_getsid(s->space, &ci, &cj, shift);

#ifdef SWIFT_DEBUG_CHECKS
      if (sid != t->flags)
        error("Got pair task with incorrect flags: sid=%d flags=%lld", sid,
              t->flags);
#endif

      /* Should this task be split-up? */
      if (cell_can_split_pair_hydro_task(ci) &&
          cell_can_split_pair_hydro_task(cj)) {

        const int h_count_i = ci->hydro.count;
        const int h_count_j = cj->hydro.count;

        const int s_count_i = ci->stars.count;
        const int s_count_j = cj->stars.count;

        int do_sub_hydro = 1;
        int do_sub_stars_i = 1;
        int do_sub_stars_j = 1;
        if (h_count_i > 0 && h_count_j > 0) {

          /* Note: Use division to avoid integer overflow. */
          do_sub_hydro =
              h_count_i * sid_scale[sid] < space_subsize_pair_hydro / h_count_j;
        }
        if (s_count_i > 0 && h_count_j > 0) {

          /* Note: Use division to avoid integer overflow. */
          do_sub_stars_i =
              s_count_i * sid_scale[sid] < space_subsize_pair_stars / h_count_j;
        }
        if (s_count_j > 0 && h_count_i > 0) {

          /* Note: Use division to avoid integer overflow. */
          do_sub_stars_j =
              s_count_j * sid_scale[sid] < space_subsize_pair_stars / h_count_i;
        }

        /* Replace by a single sub-task? */
        if (scheduler_dosub &&
            (do_sub_hydro && do_sub_stars_i && do_sub_stars_j) &&
            !sort_is_corner(sid)) {

          /* Make this task a sub task. */
          t->type = task_type_sub_pair;

          /* Otherwise, split it. */
        } else {
          /* Take a step back (we're going to recycle the current task)... */
          redo = 1;

          /* Loop over the sub-cell pairs for the current sid and add new tasks
           * for them. */
          struct cell_split_pair *csp = &cell_split_pairs[sid];

          t->ci = ci->progeny[csp->pairs[0].pid];
          t->cj = cj->progeny[csp->pairs[0].pjd];
          if (t->ci != NULL) cell_set_flag(t->ci, cell_flag_has_tasks);
          if (t->cj != NULL) cell_set_flag(t->cj, cell_flag_has_tasks);

          t->flags = csp->pairs[0].sid;
          for (int k = 1; k < csp->count; k++) {
            scheduler_splittask_hydro(
                scheduler_addtask(s, task_type_pair, t->subtype,
                                  csp->pairs[k].sid, 0,
                                  ci->progeny[csp->pairs[k].pid],
                                  cj->progeny[csp->pairs[k].pjd]),
                s);
          }
        }

        /* Otherwise, break it up if it is too large? */
      } else if (scheduler_doforcesplit && ci->split && cj->split &&
                 (ci->hydro.count > space_maxsize / cj->hydro.count)) {
        // message( "force splitting pair with %i and %i parts." ,
        // ci->hydro.count , cj->hydro.count );

        /* Replace the current task. */
        t->type = task_type_none;

        for (int j = 0; j < 8; j++)
          if (ci->progeny[j] != NULL && ci->progeny[j]->hydro.count)
            for (int k = 0; k < 8; k++)
              if (cj->progeny[k] != NULL && cj->progeny[k]->hydro.count) {
                struct task *tl =
                    scheduler_addtask(s, task_type_pair, t->subtype, 0, 0,
                                      ci->progeny[j], cj->progeny[k]);
                scheduler_splittask_hydro(tl, s);
                tl->flags = space_getsid(s->space, &t->ci, &t->cj, shift);
              }
      }
    } /* pair interaction? */
  }   /* iterate over the current task. */
}


/**
 * @brief Split a dark matter task if too large.
 *
 * @param t The #task
 * @param s The #scheduler we are working in.
 */
static void scheduler_splittask_dark_matter(struct task *t, struct scheduler *s) {
    /* Note this is not very clean as the scheduler should not really
     access the engine... */
    
    /* Iterate on this task until we're done with it. */
    int redo = 1;
    while (redo) {
        /* Reset the redo flag. */
        redo = 0;
        
        /* Is this a non-empty self-task? */
        const int is_self = (t->type == task_type_self) && (t->ci != NULL) && (t->ci->dark_matter.count > 0);
        
        /* Is this a non-empty pair-task? */
        const int is_pair = (t->type == task_type_pair) && (t->ci != NULL) && (t->cj != NULL) &&
                            (t->ci->dark_matter.count > 0) && (t->cj->dark_matter.count > 0);
        
        /* Empty task? */
        if (!is_self && !is_pair) {
            t->type = task_type_none;
            t->subtype = task_subtype_none;
            t->ci = NULL;
            t->cj = NULL;
            t->skip = 1;
            break;
        }
        
        /* Self-interaction? */
        if (t->type == task_type_self) {
            /* Get a handle on the cell involved. */
            struct cell *ci = t->ci;
            
            /* Foreign task? */
            if (ci->nodeID != s->nodeID) {
                t->skip = 1;
                break;
            }
            
            /* Is this cell even split and the task does not violate h ? */
            if (cell_can_split_self_dark_matter_task(ci)) {
                /* Make a sub? */
                if (scheduler_dosub && ci->dark_matter.count < space_subsize_self_dark_matter) {
                    /* convert to a self-subtask. */
                    t->type = task_type_sub_self;
                    
                    /* Otherwise, make tasks explicitly. */
                } else {
                    /* Take a step back (we're going to recycle the current task)... */
                    redo = 1;
                    
                    /* Add the self tasks. */
                    int first_child = 0;
                    while (ci->progeny[first_child] == NULL) first_child++;
                    
                    t->ci = ci->progeny[first_child];
                    cell_set_flag(t->ci, cell_flag_has_tasks);
                    
                    for (int k = first_child + 1; k < 8; k++) {
                        /* Do we have a non-empty progenitor? */
                        if (ci->progeny[k] != NULL &&
                            (ci->progeny[k]->dark_matter.count)) {
                                scheduler_splittask_dark_matter(scheduler_addtask(s, task_type_self, t->subtype, 0, 0, ci->progeny[k], NULL),s);
                            }
                    }
                    
                    /* Make a task for each pair of progeny */
                    for (int j = 0; j < 8; j++) {
                        /* Do we have a non-empty progenitor? */
                        if (ci->progeny[j] != NULL && ci->progeny[j]->dark_matter.count) {
                                for (int k = j + 1; k < 8; k++) {
                                    /* Do we have a second non-empty progenitor? */
                                    if (ci->progeny[k] != NULL && ci->progeny[k]->dark_matter.count) {
                                            scheduler_splittask_dark_matter(scheduler_addtask(s, task_type_pair, t->subtype,
                                                                                        sub_sid_flag[j][k], 0, ci->progeny[j],
                                                                                        ci->progeny[k]), s);
                                    }
                                }
                            }
                        }
                }
                
            } /* Cell is split */
            
        } /* Self interaction */
        
        /* Pair interaction? */
        else if (t->type == task_type_pair) {
            /* Get a handle on the cells involved. */
            struct cell *ci = t->ci;
            struct cell *cj = t->cj;
            
            /* Foreign task? */
            if (ci->nodeID != s->nodeID && cj->nodeID != s->nodeID) {
                t->skip = 1;
                break;
            }
            
            /* Get the sort ID, use space_getsid and not t->flags
             to make sure we get ci and cj swapped if needed. */
            double shift[3];
            const int sid = space_getsid(s->space, &ci, &cj, shift);
            
#ifdef SWIFT_DEBUG_CHECKS
            if (sid != t->flags)
                error("Got pair task with incorrect flags: sid=%d flags=%lld", sid,
                      t->flags);
#endif
            
            /* Should this task be split-up? */
            if (cell_can_split_pair_dark_matter_task(ci) &&
                cell_can_split_pair_dark_matter_task(cj)) {
                
                const int h_count_i = ci->dark_matter.count;
                const int h_count_j = cj->dark_matter.count;
                
                int do_sub_dark_matter = 1;
                if (h_count_i > 0 && h_count_j > 0) {
                    
                    /* Note: Use division to avoid integer overflow. */
                    do_sub_dark_matter = h_count_i * sid_scale[sid] < space_subsize_pair_dark_matter / h_count_j;
                }
                
                /* Replace by a single sub-task? */
                /*if (scheduler_dosub && do_sub_dark_matter && !sort_is_corner(sid)) {*/
                if (scheduler_dosub && do_sub_dark_matter) {

                    /* Make this task a sub task. */
                    t->type = task_type_sub_pair;
                    
                    /* Otherwise, split it. */
                } else {
                    /* Take a step back (we're going to recycle the current task)... */
                    redo = 1;
                    
                    /* Loop over the sub-cell pairs for the current sid and add new tasks
                     * for them. */
                    struct cell_split_pair *csp = &cell_split_pairs[sid];
                    
                    t->ci = ci->progeny[csp->pairs[0].pid];
                    t->cj = cj->progeny[csp->pairs[0].pjd];
                    if (t->ci != NULL) cell_set_flag(t->ci, cell_flag_has_tasks);
                    if (t->cj != NULL) cell_set_flag(t->cj, cell_flag_has_tasks);
                    
                    t->flags = csp->pairs[0].sid;
                    for (int k = 1; k < csp->count; k++) {
                        scheduler_splittask_dark_matter(scheduler_addtask(s, task_type_pair, t->subtype,
                                                                    csp->pairs[k].sid, 0,
                                                                    ci->progeny[csp->pairs[k].pid],
                                                                    cj->progeny[csp->pairs[k].pjd]), s);
                    }
                }
                
                /* Otherwise, break it up if it is too large? */
            } else if (scheduler_doforcesplit && ci->split && cj->split &&
                       (ci->dark_matter.count > space_maxsize / cj->dark_matter.count)) {
                
                /* Replace the current task. */
                t->type = task_type_none;
                
                for (int j = 0; j < 8; j++)
                    if (ci->progeny[j] != NULL && ci->progeny[j]->dark_matter.count)
                        for (int k = 0; k < 8; k++)
                            if (cj->progeny[k] != NULL && cj->progeny[k]->dark_matter.count) {
                                struct task *tl =
                                scheduler_addtask(s, task_type_pair, t->subtype, 0, 0,
                                                  ci->progeny[j], cj->progeny[k]);
                                scheduler_splittask_dark_matter(tl, s);
                                tl->flags = space_getsid(s->space, &t->ci, &t->cj, shift);
                            }
            }
        } /* pair interaction? */
    }   /* iterate over the current task. */
}


/**
 * @brief Split a gravity task if too large.
 *
 * @param t The #task
 * @param s The #scheduler we are working in.
 */
static void scheduler_splittask_gravity(struct task *t, struct scheduler *s) {
  const struct space *sp = s->space;
  struct engine *e = sp->e;

  /* Iterate on this task until we're done with it. */
  int redo = 1;
  while (redo) {
    /* Reset the redo flag. */
    redo = 0;

    /* Non-splittable task? */
    if ((t->ci == NULL) || (t->type == task_type_pair && t->cj == NULL)) {
      t->type = task_type_none;
      t->subtype = task_subtype_none;
      t->ci = NULL;
      t->cj = NULL;
      t->skip = 1;
      break;
    }

    /* Self-interaction? */
    if (t->type == task_type_self) {
      /* Get a handle on the cell involved. */
      const struct cell *ci = t->ci;

      /* Foreign task? */
      if (ci->nodeID != s->nodeID) {
        t->skip = 1;
        break;
      }

      /* Should we split this task? */
      if (cell_can_split_self_gravity_task(ci)) {
        if (scheduler_dosub && ci->grav.count < space_subsize_self_grav) {
          /* Otherwise, split it. */
        } else {
          /* Take a step back (we're going to recycle the current task)... */
          redo = 1;

          /* Add the self tasks. */
          int first_child = 0;
          while (ci->progeny[first_child] == NULL) first_child++;

          t->ci = ci->progeny[first_child];
          cell_set_flag(t->ci, cell_flag_has_tasks);

          for (int k = first_child + 1; k < 8; k++)
            if (ci->progeny[k] != NULL)
              scheduler_splittask_gravity(
                  scheduler_addtask(s, task_type_self, t->subtype, 0, 0,
                                    ci->progeny[k], NULL),
                  s);

          /* Make a task for each pair of progeny */
          if (t->subtype != task_subtype_external_grav) {
            for (int j = 0; j < 8; j++)
              if (ci->progeny[j] != NULL)
                for (int k = j + 1; k < 8; k++)
                  if (ci->progeny[k] != NULL)
                    scheduler_splittask_gravity(
                        scheduler_addtask(s, task_type_pair, t->subtype,
                                          sub_sid_flag[j][k], 0, ci->progeny[j],
                                          ci->progeny[k]),
                        s);

          } /* Self-gravity only */
        }   /* Make tasks explicitly */
      }     /* Cell is split */
    }       /* Self interaction */

    /* Pair interaction? */
    else if (t->type == task_type_pair) {
      /* Get a handle on the cells involved. */
      struct cell *ci = t->ci;
      struct cell *cj = t->cj;

      /* Foreign task? */
      if (ci->nodeID != s->nodeID && cj->nodeID != s->nodeID) {
        t->skip = 1;
        break;
      }

      /* Should this task be split-up? */
      if (cell_can_split_pair_gravity_task(ci) &&
          cell_can_split_pair_gravity_task(cj)) {
        const long long gcount_i = ci->grav.count;
        const long long gcount_j = cj->grav.count;

        /* Replace by a single sub-task? */
        if (scheduler_dosub &&
            gcount_i * gcount_j < ((long long)space_subsize_pair_grav)) {
          /* Otherwise, split it. */
        } else {
          /* Turn the task into a M-M task that will take care of all the
           * progeny pairs */
          t->type = task_type_grav_mm;
          t->subtype = task_subtype_none;
          t->flags = 0;

          /* Make a task for every other pair of progeny */
          for (int i = 0; i < 8; i++) {
            if (ci->progeny[i] != NULL) {
              for (int j = 0; j < 8; j++) {
                if (cj->progeny[j] != NULL) {
                  /* Can we use a M-M interaction here? */
                  if (cell_can_use_pair_mm(ci->progeny[i], cj->progeny[j], e,
                                           sp, /*use_rebuild_data=*/1,
                                           /*is_tree_walk=*/1)) {

                    /* Flag this pair as being treated by the M-M task.
                     * We use the 64 bits in the task->flags field to store
                     * this information. The corresponding taks will unpack
                     * the information and operate according to the choices
                     * made here. */
                    const int flag = i * 8 + j;
                    t->flags |= (1ULL << flag);

                  } else {
                    /* Ok, we actually have to create a task */
                    scheduler_splittask_gravity(
                        scheduler_addtask(s, task_type_pair, task_subtype_grav,
                                          0, 0, ci->progeny[i], cj->progeny[j]),
                        s);
                  }
                }
              }
            }
          }

          /* Can none of the progenies use M-M calculations? */
          if (t->flags == 0) {
            t->type = task_type_none;
            t->subtype = task_subtype_none;
            t->ci = NULL;
            t->cj = NULL;
            t->skip = 1;
          }

        } /* Split the pair */
      }
    } /* pair interaction? */
  }   /* iterate over the current task. */
}

/**
 * @brief Split a FOF task if too large.
 *
 * @param t The #task
 * @param s The #scheduler we are working in.
 */
static void scheduler_splittask_fof(struct task *t, struct scheduler *s) {

  /* Iterate on this task until we're done with it. */
  int redo = 1;
  while (redo) {

    /* Reset the redo flag. */
    redo = 0;

    /* Non-splittable task? */
    if ((t->ci == NULL) || (t->type == task_type_fof_pair && t->cj == NULL) ||
        t->ci->grav.count == 0 || (t->cj != NULL && t->cj->grav.count == 0)) {
      t->type = task_type_none;
      t->subtype = task_subtype_none;
      t->ci = NULL;
      t->cj = NULL;
      t->skip = 1;
      break;
    }

    /* Self-interaction? */
    if (t->type == task_type_fof_self) {

      /* Get a handle on the cell involved. */
      struct cell *ci = t->ci;

      /* Foreign task? */
      if (ci->nodeID != s->nodeID) {
        t->skip = 1;
        break;
      }

      /* Is this cell even split? */
      if (cell_can_split_self_fof_task(ci)) {

        /* Take a step back (we're going to recycle the current task)... */
        redo = 1;

        /* Add the self tasks. */
        int first_child = 0;
        while (ci->progeny[first_child] == NULL) first_child++;
        t->ci = ci->progeny[first_child];
        for (int k = first_child + 1; k < 8; k++)
          if (ci->progeny[k] != NULL && ci->progeny[k]->grav.count)
            scheduler_splittask_fof(
                scheduler_addtask(s, task_type_fof_self, t->subtype, 0, 0,
                                  ci->progeny[k], NULL),
                s);

        /* Make a task for each pair of progeny */
        for (int j = 0; j < 8; j++)
          if (ci->progeny[j] != NULL && ci->progeny[j]->grav.count)
            for (int k = j + 1; k < 8; k++)
              if (ci->progeny[k] != NULL && ci->progeny[k]->grav.count)
                scheduler_splittask_fof(
                    scheduler_addtask(s, task_type_fof_pair, t->subtype, 0, 0,
                                      ci->progeny[j], ci->progeny[k]),
                    s);
      } /* Cell is split */

    } /* Self interaction */

  } /* iterate over the current task. */
}

/**
 * @brief Mapper function to split FOF tasks that may be too large.
 *
 * @param map_data the tasks to process
 * @param num_elements the number of tasks.
 * @param extra_data The #scheduler we are working in.
 */
void scheduler_splittasks_fof_mapper(void *map_data, int num_elements,
                                     void *extra_data) {
  /* Extract the parameters. */
  struct scheduler *s = (struct scheduler *)extra_data;
  struct task *tasks = (struct task *)map_data;

  for (int ind = 0; ind < num_elements; ind++) {
    struct task *t = &tasks[ind];

    /* Invoke the correct splitting strategy */
    if (t->type == task_type_fof_self || t->type == task_type_fof_pair) {
      scheduler_splittask_fof(t, s);
    }
  }
}

/**
 * @brief Mapper function to split non-FOF tasks that may be too large.
 *
 * @param map_data the tasks to process
 * @param num_elements the number of tasks.
 * @param extra_data The #scheduler we are working in.
 */
void scheduler_splittasks_mapper(void *map_data, int num_elements,
                                 void *extra_data) {
  /* Extract the parameters. */
  struct scheduler *s = (struct scheduler *)extra_data;
  struct task *tasks = (struct task *)map_data;

  for (int ind = 0; ind < num_elements; ind++) {
    struct task *t = &tasks[ind];

    /* Invoke the correct splitting strategy */
    if (t->subtype == task_subtype_density) {
      scheduler_splittask_hydro(t, s);
    } else if (t->subtype == task_subtype_dark_matter_density) {
      scheduler_splittask_dark_matter(t, s);
    } else if (t->subtype == task_subtype_external_grav) {
      scheduler_splittask_gravity(t, s);
    } else if (t->subtype == task_subtype_grav) {
      scheduler_splittask_gravity(t, s);
    } else {
#ifdef SWIFT_DEBUG_CHECKS
      error("Unexpected task sub-type %s/%s", taskID_names[t->type],
            subtaskID_names[t->subtype]);
#endif
    }
  }
}

/**
 * @brief Splits all the tasks in the scheduler that are too large.
 *
 * @param s The #scheduler.
 * @param fof_tasks Are we splitting the FOF tasks (1)? Or the regular tasks
 * (0)?
 * @param verbose Are we talkative?
 */
void scheduler_splittasks(struct scheduler *s, const int fof_tasks,
                          const int verbose) {

  if (verbose) {
    message("space_subsize_self_hydro= %d", space_subsize_self_hydro);
    message("space_subsize_pair_hydro= %d", space_subsize_pair_hydro);
    message("space_subsize_self_stars= %d", space_subsize_self_stars);
    message("space_subsize_pair_stars= %d", space_subsize_pair_stars);
    message("space_subsize_self_grav= %d", space_subsize_self_grav);
    message("space_subsize_pair_grav= %d", space_subsize_pair_grav);
    message("space_subsize_self_dark_matter= %d", space_subsize_self_dark_matter);
    message("space_subsize_pair_dark_matter= %d", space_subsize_pair_dark_matter);
  }

  if (fof_tasks) {
    /* Call the mapper on each current task. */
    threadpool_map(s->threadpool, scheduler_splittasks_fof_mapper, s->tasks,
                   s->nr_tasks, sizeof(struct task), threadpool_auto_chunk_size,
                   s);

  } else {
    /* Call the mapper on each current task. */
    threadpool_map(s->threadpool, scheduler_splittasks_mapper, s->tasks,
                   s->nr_tasks, sizeof(struct task), threadpool_auto_chunk_size,
                   s);
  }
}

/**
 * @brief Add a #task to the #scheduler.
 *
 * @param s The #scheduler we are working in.
 * @param type The type of the task.
 * @param subtype The sub-type of the task.
 * @param flags The flags of the task.
 * @param implicit If true, only use this task to unlock dependencies, i.e.
 *        this task is never enqueued.
 * @param ci The first cell to interact.
 * @param cj The second cell to interact.
 */
struct task *scheduler_addtask(struct scheduler *s, enum task_types type,
                               enum task_subtypes subtype, long long flags,
                               int implicit, struct cell *ci, struct cell *cj) {
  /* Get the next free task. */
  const int ind = atomic_inc(&s->tasks_next);

  /* Overflow? */
  if (ind >= s->size)
    error(
        "Task list overflow (%d). Need to increase "
        "Scheduler:tasks_per_cell.",
        ind);

  /* Get a pointer to the new task. */
  struct task *t = &s->tasks[ind];

  /* Copy the data. */
  t->type = type;
  t->subtype = subtype;
  t->flags = flags;
  t->wait = 0;
  t->ci = ci;
  t->cj = cj;
  t->skip = 1; /* Mark tasks as skip by default. */
  t->implicit = implicit;
  t->weight = 0;
  t->rank = 0;
  t->nr_unlock_tasks = 0;
#ifdef SWIFT_DEBUG_TASKS
  t->rid = -1;
#endif
  t->tic = 0;
  t->toc = 0;
  t->total_ticks = 0;

  if (ci != NULL) cell_set_flag(ci, cell_flag_has_tasks);
  if (cj != NULL) cell_set_flag(cj, cell_flag_has_tasks);

  /* Add an index for it. */
  // lock_lock( &s->lock );
  s->tasks_ind[atomic_inc(&s->nr_tasks)] = ind;
  // lock_unlock_blind( &s->lock );

  /* Return a pointer to the new task. */
  return t;
}

/**
 * @brief Set the unlock pointers in each task.
 *
 * @param s The #scheduler.
 */
void scheduler_set_unlocks(struct scheduler *s) {
  /* Store the counts for each task. */
  int *counts;
  if ((counts = (int *)swift_malloc("counts", sizeof(int) * s->nr_tasks)) ==
      NULL)
    error("Failed to allocate temporary counts array.");
  bzero(counts, sizeof(int) * s->nr_tasks);
  for (int k = 0; k < s->nr_unlocks; k++) {
    counts[s->unlock_ind[k]] += 1;
      
    /* Check that we are not overflowing */
    if (counts[s->unlock_ind[k]] < 0)
      error(
          "Task (type=%s/%s) unlocking more than %lld other tasks!\n"
          "This likely a result of having tasks at vastly different levels"
          "in the tree.\nYou may want to play with the 'Scheduler' "
          "parameters to modify the task splitting strategy and reduce"
          "the difference in task depths.",
          taskID_names[s->tasks[s->unlock_ind[k]].type],
          subtaskID_names[s->tasks[s->unlock_ind[k]].subtype],
          (1LL << (8 * sizeof(int) - 1)) - 1);
  }

  /* Compute the offset for each unlock block. */
  int *offsets;
  if ((offsets = (int *)swift_malloc("offsets", sizeof(int) * (s->nr_tasks + 1))) == NULL)
    error("Failed to allocate temporary offsets array.");
  offsets[0] = 0;
  for (int k = 0; k < s->nr_tasks; k++) {
    offsets[k + 1] = offsets[k] + counts[k];

#ifdef SWIFT_DEBUG_CHECKS
    /* Check that we are not overflowing */
    if (offsets[k + 1] < 0) error("Task unlock offset array overflowing");
#endif
  }

  /* Create and fill a temporary array with the sorted unlocks. */
  struct task **unlocks;
  if ((unlocks = (struct task **)swift_malloc(
           "unlocks", sizeof(struct task *) * s->size_unlocks)) == NULL)
    error("Failed to allocate temporary unlocks array.");
  for (int k = 0; k < s->nr_unlocks; k++) {
    const int ind = s->unlock_ind[k];
    unlocks[offsets[ind]] = s->unlocks[k];
    offsets[ind] += 1;
  }
    
  /* Swap the unlocks. */
  swift_free("unlocks", s->unlocks);
  s->unlocks = unlocks;

  /* Re-set the offsets. */
  offsets[0] = 0;
  for (int k = 1; k < s->nr_tasks; k++)
    offsets[k] = offsets[k - 1] + counts[k - 1];

  /* Set the unlocks in the tasks. */
  for (int k = 0; k < s->nr_tasks; k++) {
    struct task *t = &s->tasks[k];
    t->nr_unlock_tasks = counts[k];
    t->unlock_tasks = &s->unlocks[offsets[k]];
  }

#ifdef SWIFT_DEBUG_CHECKS
  /* Verify that there are no duplicate unlocks. */
  for (int k = 0; k < s->nr_tasks; k++) {
    struct task *t = &s->tasks[k];
    for (int i = 0; i < t->nr_unlock_tasks; i++) {
      for (int j = i + 1; j < t->nr_unlock_tasks; j++) {
        if (t->unlock_tasks[i] == t->unlock_tasks[j])
          error("duplicate unlock! t->type=%s/%s unlocking type=%s/%s",
                taskID_names[t->type], subtaskID_names[t->subtype],
                taskID_names[t->unlock_tasks[i]->type],
                subtaskID_names[t->unlock_tasks[i]->subtype]);
      }
    }
  }
#endif

  /* Clean up. */
  swift_free("counts", counts);
  swift_free("offsets", offsets);
}

/**
 * @brief Sort the tasks in topological order over all queues.
 *
 * @param s The #scheduler.
 */
void scheduler_ranktasks(struct scheduler *s) {
  struct task *tasks = s->tasks;
  int *tid = s->tasks_ind;
  const int nr_tasks = s->nr_tasks;

  /* Run through the tasks and get all the waits right. */
  for (int i = 0; i < nr_tasks; i++) {
    struct task *t = &tasks[i];

    // Increment the waits of the dependances
    for (int k = 0; k < t->nr_unlock_tasks; k++) {
      t->unlock_tasks[k]->wait++;
    }
  }

  /* Load the tids of tasks with no waits. */
  int left = 0;
  for (int k = 0; k < nr_tasks; k++)
    if (tasks[k].wait == 0) {
      tid[left] = k;
      left += 1;
    }

  /* Main loop. */
  for (int j = 0, rank = 0; j < nr_tasks; rank++) {
    /* Did we get anything? */
    if (j == left) error("Unsatisfiable task dependencies detected.");

    /* Unlock the next layer of tasks. */
    const int left_old = left;
    for (; j < left_old; j++) {
      struct task *t = &tasks[tid[j]];
      t->rank = rank;
      /* message( "task %i of type %s has rank %i." , i ,
          (t->type == task_type_self) ? "self" : (t->type == task_type_pair) ?
         "pair" : "sort" , rank ); */
      for (int k = 0; k < t->nr_unlock_tasks; k++) {
        struct task *u = t->unlock_tasks[k];
        if (--u->wait == 0) {
          tid[left] = u - tasks;
          left += 1;
        }
      }
    }

    /* Move back to the old left (like Sanders!). */
    j = left_old;
  }

#ifdef SWIFT_DEBUG_CHECKS
  /* Verify that the tasks were ranked correctly. */
  for (int k = 1; k < s->nr_tasks; k++)
    if (tasks[tid[k - 1]].rank > tasks[tid[k]].rank)
      error("Task ranking failed.");
#endif
}

/**
 * @brief (Re)allocate the task arrays.
 *
 * @param s The #scheduler.
 * @param size The maximum number of tasks in the #scheduler.
 */
void scheduler_reset(struct scheduler *s, int size) {

  /* Do we need to re-allocate? */
  if (size > s->size) {
    /* Free existing task lists if necessary. */
    scheduler_free_tasks(s);

    /* Allocate the new lists. */
    if (swift_memalign("tasks", (void **)&s->tasks, task_align,
                       size * sizeof(struct task)) != 0)
      error("Failed to allocate task array.");

    if ((s->tasks_ind = (int *)swift_malloc("tasks_ind", sizeof(int) * size)) ==
        NULL)
      error("Failed to allocate task lists.");

    if ((s->tid_active =
             (int *)swift_malloc("tid_active", sizeof(int) * size)) == NULL)
      error("Failed to allocate aactive task lists.");
  }

  /* Reset the counters. */
  s->size = size;
  s->nr_tasks = 0;
  s->tasks_next = 0;
  s->waiting = 0;
  s->nr_unlocks = 0;
  s->completed_unlock_writes = 0;
  s->active_count = 0;
  s->total_ticks = 0;

  /* Set the task pointers in the queues. */
  for (int k = 0; k < s->nr_queues; k++) s->queues[k].tasks = s->tasks;
}

/**
 * @brief Compute the task weights
 *
 * @param s The #scheduler.
 * @param verbose Are we talkative?
 */
void scheduler_reweight(struct scheduler *s, int verbose) {
  const int nr_tasks = s->nr_tasks;
  int *tid = s->tasks_ind;
  struct task *tasks = s->tasks;
  const int nodeID = s->nodeID;
  const float wscale = 0.001f;
  const ticks tic = getticks();

  /* Run through the tasks backwards and set their weights. */
  for (int k = nr_tasks - 1; k >= 0; k--) {
    struct task *t = &tasks[tid[k]];
    float cost = 0.f;
    t->weight = 0.f;

    for (int j = 0; j < t->nr_unlock_tasks; j++)
      t->weight += t->unlock_tasks[j]->weight;

    const float count_i = (t->ci != NULL) ? t->ci->hydro.count : 0.f;
    const float count_j = (t->cj != NULL) ? t->cj->hydro.count : 0.f;
    const float gcount_i = (t->ci != NULL) ? t->ci->grav.count : 0.f;
    const float gcount_j = (t->cj != NULL) ? t->cj->grav.count : 0.f;
    const float scount_i = (t->ci != NULL) ? t->ci->stars.count : 0.f;
    const float scount_j = (t->cj != NULL) ? t->cj->stars.count : 0.f;
    const float sink_count_i = (t->ci != NULL) ? t->ci->sinks.count : 0.f;
    const float sink_count_j = (t->cj != NULL) ? t->cj->sinks.count : 0.f;
    const float bcount_i = (t->ci != NULL) ? t->ci->black_holes.count : 0.f;
    const float bcount_j = (t->cj != NULL) ? t->cj->black_holes.count : 0.f;
    const float dmcount_i = (t->ci != NULL) ? t->ci->dark_matter.count : 0.f;
    const float dmcount_j = (t->cj != NULL) ? t->cj->dark_matter.count : 0.f;

    switch (t->type) {
      case task_type_sort:
      case task_type_rt_sort:
        cost = wscale * intrinsics_popcount(t->flags) * count_i *
               (sizeof(int) * 8 - (count_i ? intrinsics_clz(count_i) : 0));
        break;

      case task_type_stars_sort:
        cost = wscale * intrinsics_popcount(t->flags) * scount_i *
               (sizeof(int) * 8 - (scount_i ? intrinsics_clz(scount_i) : 0));
        break;

      case task_type_stars_resort:
        cost = wscale * intrinsics_popcount(t->flags) * scount_i *
               (sizeof(int) * 8 - (scount_i ? intrinsics_clz(scount_i) : 0));
        break;

      case task_type_self:
        if (t->subtype == task_subtype_grav) {
          cost = 1.f * (wscale * gcount_i) * gcount_i;
        } else if (t->subtype == task_subtype_external_grav)
          cost = 1.f * wscale * gcount_i;
        else if (t->subtype == task_subtype_dark_matter_density ||
                 t->subtype == task_subtype_sidm)
          cost = 1.f * (wscale * dmcount_i) * dmcount_i;
        else if (t->subtype == task_subtype_stars_density ||
                 t->subtype == task_subtype_stars_prep1 ||
                 t->subtype == task_subtype_stars_prep2 ||
                 t->subtype == task_subtype_stars_feedback)
          cost = 1.f * wscale * scount_i * count_i;
        else if (t->subtype == task_subtype_sink_swallow ||
                 t->subtype == task_subtype_sink_do_gas_swallow)
          cost = 1.f * wscale * count_i * sink_count_i;
        else if (t->subtype == task_subtype_sink_do_sink_swallow)
          cost = 1.f * wscale * sink_count_i * sink_count_i;
        else if (t->subtype == task_subtype_bh_density ||
                 t->subtype == task_subtype_bh_swallow ||
                 t->subtype == task_subtype_bh_feedback)
          cost = 1.f * wscale * bcount_i * count_i;
        else if (t->subtype == task_subtype_do_gas_swallow)
          cost = 1.f * wscale * count_i;
        else if (t->subtype == task_subtype_do_bh_swallow)
          cost = 1.f * wscale * bcount_i;
        else if (t->subtype == task_subtype_density ||
                 t->subtype == task_subtype_gradient ||
                 t->subtype == task_subtype_force ||
                 t->subtype == task_subtype_limiter)
          cost = 1.f * (wscale * count_i) * count_i;
        else if (t->subtype == task_subtype_rt_gradient)
          cost = 1.f * wscale * count_i * count_i;
        else if (t->subtype == task_subtype_rt_transport)
          cost = 1.f * wscale * count_i * count_i;
        else
          error("Untreated sub-type for selfs: %s",
                subtaskID_names[t->subtype]);
        break;

      case task_type_pair:
        if (t->subtype == task_subtype_grav) {
          if (t->ci->nodeID != nodeID || t->cj->nodeID != nodeID)
            cost = 3.f * (wscale * gcount_i) * gcount_j;
          else
            cost = 2.f * (wscale * gcount_i) * gcount_j;

        } else if (t->subtype == task_subtype_dark_matter_density ||
                   t->subtype == task_subtype_sidm){
            if (t->ci->nodeID != nodeID || t->cj->nodeID != nodeID)
                cost = 3.f * ( wscale * dmcount_i ) * dmcount_j * sid_scale[t->flags];
            else
                cost = 2.f * wscale * (dmcount_i * dmcount_j + dmcount_j * dmcount_i) *
                sid_scale[t->flags];

        } else if (t->subtype == task_subtype_stars_density ||
                   t->subtype == task_subtype_stars_prep1 ||
                   t->subtype == task_subtype_stars_prep2 ||
                   t->subtype == task_subtype_stars_feedback) {
          if (t->ci->nodeID != nodeID)
            cost = 3.f * wscale * count_i * scount_j * sid_scale[t->flags];
          else if (t->cj->nodeID != nodeID)
            cost = 3.f * wscale * scount_i * count_j * sid_scale[t->flags];
          else
            cost = 2.f * wscale * (scount_i * count_j + scount_j * count_i) *
                   sid_scale[t->flags];

        } else if (t->subtype == task_subtype_sink_swallow ||
                   t->subtype == task_subtype_sink_do_gas_swallow) {
          if (t->ci->nodeID != nodeID)
            cost = 3.f * wscale * count_i * sink_count_j * sid_scale[t->flags];
          else if (t->cj->nodeID != nodeID)
            cost = 3.f * wscale * sink_count_i * count_j * sid_scale[t->flags];
          else
            cost = 2.f * wscale *
                   (sink_count_i * count_j + sink_count_j * count_i) *
                   sid_scale[t->flags];

        } else if (t->subtype == task_subtype_sink_do_sink_swallow) {
          if (t->ci->nodeID != nodeID)
            cost = 3.f * wscale * sink_count_i * sink_count_j *
                   sid_scale[t->flags];
          else if (t->cj->nodeID != nodeID)
            cost = 3.f * wscale * sink_count_i * sink_count_j *
                   sid_scale[t->flags];
          else
            cost = 2.f * wscale *
                   (sink_count_i * sink_count_j + sink_count_j * sink_count_i) *
                   sid_scale[t->flags];

        } else if (t->subtype == task_subtype_bh_density ||
                   t->subtype == task_subtype_bh_swallow ||
                   t->subtype == task_subtype_bh_feedback) {
          if (t->ci->nodeID != nodeID)
            cost = 3.f * wscale * count_i * bcount_j * sid_scale[t->flags];
          else if (t->cj->nodeID != nodeID)
            cost = 3.f * wscale * bcount_i * count_j * sid_scale[t->flags];
          else
            cost = 2.f * wscale * (bcount_i * count_j + bcount_j * count_i) *
                   sid_scale[t->flags];

        } else if (t->subtype == task_subtype_do_gas_swallow) {
          cost = 1.f * wscale * (count_i + count_j);

        } else if (t->subtype == task_subtype_do_bh_swallow) {
          cost = 1.f * wscale * (bcount_i + bcount_j);

        } else if (t->subtype == task_subtype_density ||
                   t->subtype == task_subtype_gradient ||
                   t->subtype == task_subtype_force ||
                   t->subtype == task_subtype_limiter) {
          if (t->ci->nodeID != nodeID || t->cj->nodeID != nodeID)
            cost = 3.f * (wscale * count_i) * count_j * sid_scale[t->flags];
          else
            cost = 2.f * (wscale * count_i) * count_j * sid_scale[t->flags];

        } else if (t->subtype == task_subtype_rt_gradient) {
          cost = 1.f * wscale * count_i * count_j;
        } else if (t->subtype == task_subtype_rt_transport) {
          cost = 1.f * wscale * count_i * count_j;
        } else {
          error("Untreated sub-type for pairs: %s",
                subtaskID_names[t->subtype]);
        }
        break;

      case task_type_sub_pair:
#ifdef SWIFT_DEBUG_CHECKS
        if (t->flags < 0) error("Negative flag value!");
#endif
        if (t->subtype == task_subtype_stars_density ||
            t->subtype == task_subtype_stars_prep1 ||
            t->subtype == task_subtype_stars_prep2 ||
            t->subtype == task_subtype_stars_feedback) {
            if (t->ci->nodeID != nodeID) {
                cost = 3.f * (wscale * count_i) * scount_j * sid_scale[t->flags];
            } else if (t->cj->nodeID != nodeID) {
                cost = 3.f * (wscale * scount_i) * count_j * sid_scale[t->flags];
            } else {
                cost = 2.f * wscale * (scount_i * count_j + scount_j * count_i) *
                       sid_scale[t->flags];
            }
        } else if (t->subtype == task_subtype_dark_matter_density ||
            t->subtype == task_subtype_sidm){
          if (t->ci->nodeID != nodeID || t->cj->nodeID != nodeID) {
            cost = 3.f * (wscale * dmcount_i) * dmcount_j * sid_scale[t->flags];
          } else {
            cost = 2.f * wscale * (dmcount_i * dmcount_j + dmcount_j * dmcount_i) *
                   sid_scale[t->flags];
          }
<<<<<<< HEAD

        } else if (t->subtype == task_subtype_sink_swallow ||
                   t->subtype == task_subtype_sink_do_gas_swallow) {
=======
        } else if (t->subtype == task_subtype_sink_compute_formation ||
                   t->subtype == task_subtype_sink_accretion) {
>>>>>>> cb1e82d8
          if (t->ci->nodeID != nodeID) {
            cost =
                3.f * (wscale * count_i) * sink_count_j * sid_scale[t->flags];
          } else if (t->cj->nodeID != nodeID) {
            cost =
                3.f * (wscale * sink_count_i) * count_j * sid_scale[t->flags];
          } else {
            cost = 2.f * wscale *
                   (sink_count_i * count_j + sink_count_j * count_i) *
                   sid_scale[t->flags];
          }
<<<<<<< HEAD

        } else if (t->subtype == task_subtype_sink_do_sink_swallow) {
=======
        } else if (t->subtype == task_subtype_sink_merger) {
>>>>>>> cb1e82d8
          if (t->ci->nodeID != nodeID) {
            cost = 3.f * (wscale * sink_count_i) * sink_count_j *
                   sid_scale[t->flags];
          } else if (t->cj->nodeID != nodeID) {
            cost = 3.f * (wscale * sink_count_i) * sink_count_j *
                   sid_scale[t->flags];
          } else {
            cost = 2.f * wscale *
                   (sink_count_i * sink_count_j + sink_count_j * sink_count_i) *
                   sid_scale[t->flags];
          }
        } else if (t->subtype == task_subtype_bh_density ||
                   t->subtype == task_subtype_bh_swallow ||
                   t->subtype == task_subtype_bh_feedback) {
          if (t->ci->nodeID != nodeID) {
            cost = 3.f * (wscale * count_i) * bcount_j * sid_scale[t->flags];
          } else if (t->cj->nodeID != nodeID) {
            cost = 3.f * (wscale * bcount_i) * count_j * sid_scale[t->flags];
          } else {
            cost = 2.f * wscale * (bcount_i * count_j + bcount_j * count_i) *
                   sid_scale[t->flags];
          }

        } else if (t->subtype == task_subtype_do_gas_swallow) {
          cost = 1.f * wscale * (count_i + count_j);

        } else if (t->subtype == task_subtype_do_bh_swallow) {
          cost = 1.f * wscale * (bcount_i + bcount_j);

        } else if (t->subtype == task_subtype_density ||
                   t->subtype == task_subtype_gradient ||
                   t->subtype == task_subtype_force ||
                   t->subtype == task_subtype_limiter) {
          if (t->ci->nodeID != nodeID || t->cj->nodeID != nodeID) {
            cost = 3.f * (wscale * count_i) * count_j * sid_scale[t->flags];
          } else {
            cost = 2.f * (wscale * count_i) * count_j * sid_scale[t->flags];
          }
        } else if (t->subtype == task_subtype_rt_gradient) {
          cost = 1.f * wscale * count_i * count_j;
        } else if (t->subtype == task_subtype_rt_transport) {
          cost = 1.f * wscale * count_i * count_j;
        } else {
          error("Untreated sub-type for sub-pairs: %s",
                subtaskID_names[t->subtype]);
        }
        break;

      case task_type_sub_self:
        if (t->subtype == task_subtype_stars_density ||
            t->subtype == task_subtype_stars_prep1 ||
            t->subtype == task_subtype_stars_prep2 ||
            t->subtype == task_subtype_stars_feedback) {
          cost = 1.f * (wscale * scount_i) * count_i;
<<<<<<< HEAD
        } else if (t->subtype == task_subtype_sink_swallow ||
                   t->subtype == task_subtype_sink_do_gas_swallow) {
=======

        } else if (t->subtype == task_subtype_sink_compute_formation ||
                   t->subtype == task_subtype_sink_accretion) {
>>>>>>> cb1e82d8
          cost = 1.f * (wscale * sink_count_i) * count_i;
        } else if (t->subtype == task_subtype_sink_do_sink_swallow) {
          cost = 1.f * (wscale * sink_count_i) * sink_count_i;

        } else if (t->subtype == task_subtype_dark_matter_density ||
                   t->subtype == task_subtype_sidm){
          cost = 1.f * (wscale * dmcount_i) * dmcount_i;

        } else if (t->subtype == task_subtype_bh_density ||
                   t->subtype == task_subtype_bh_swallow ||
                   t->subtype == task_subtype_bh_feedback) {
          cost = 1.f * (wscale * bcount_i) * count_i;
        } else if (t->subtype == task_subtype_do_gas_swallow) {
          cost = 1.f * wscale * count_i;
        } else if (t->subtype == task_subtype_do_bh_swallow) {
          cost = 1.f * wscale * bcount_i;
        } else if (t->subtype == task_subtype_density ||
                   t->subtype == task_subtype_gradient ||
                   t->subtype == task_subtype_force ||
                   t->subtype == task_subtype_limiter) {
          cost = 1.f * (wscale * count_i) * count_i;
        } else if (t->subtype == task_subtype_rt_gradient) {
          cost = 1.f * wscale * scount_i * count_i;
        } else if (t->subtype == task_subtype_rt_transport) {
          cost = 1.f * wscale * scount_i * count_i;
        } else {
          error("Untreated sub-type for sub-selfs: %s",
                subtaskID_names[t->subtype]);
        }
        break;
      case task_type_ghost:
        if (t->ci == t->ci->hydro.super) cost = wscale * count_i;
        break;
      case task_type_extra_ghost:
        if (t->ci == t->ci->hydro.super) cost = wscale * count_i;
        break;
      case task_type_stars_ghost:
        if (t->ci == t->ci->hydro.super) cost = wscale * scount_i;
        break;
      case task_type_dark_matter_ghost:
        if (t->ci == t->ci->dark_matter.super) cost = wscale * dmcount_i;
        break;
      case task_type_bh_density_ghost:
        if (t->ci == t->ci->hydro.super) cost = wscale * bcount_i;
        break;
      case task_type_bh_swallow_ghost2:
        if (t->ci == t->ci->hydro.super) cost = wscale * bcount_i;
        break;
      case task_type_drift_part:
        cost = wscale * count_i;
        break;
      case task_type_drift_gpart:
        cost = wscale * gcount_i;
        break;
      case task_type_drift_spart:
        cost = wscale * scount_i;
        break;
      case task_type_drift_sink:
        cost = wscale * sink_count_i;
        break;
      case task_type_drift_bpart:
        cost = wscale * bcount_i;
        break;
      case task_type_drift_dmpart:
        cost = wscale * dmcount_i;
        break;
      case task_type_init_grav:
        cost = wscale * gcount_i;
        break;
      case task_type_grav_down:
        cost = wscale * gcount_i;
        break;
      case task_type_grav_long_range:
        cost = wscale * gcount_i;
        break;
      case task_type_grav_mm:
        cost = wscale * (gcount_i + gcount_j);
        break;
      case task_type_end_hydro_force:
        cost = wscale * count_i;
        break;
      case task_type_end_grav_force:
        cost = wscale * gcount_i;
        break;
      case task_type_cooling:
        cost = wscale * count_i;
        break;
      case task_type_star_formation:
        cost = wscale * (count_i + scount_i);
        break;
      case task_type_star_formation_sink:
        cost = wscale * (sink_count_i + scount_i);
        break;
      case task_type_sink_formation:
        cost = wscale * (count_i + sink_count_i);
        break;
      case task_type_rt_ghost1:
        cost = wscale * count_i;
        break;
      case task_type_rt_ghost2:
        cost = wscale * count_i;
        break;
      case task_type_rt_tchem:
        cost = wscale * count_i;
        break;
      case task_type_rt_advance_cell_time:
      case task_type_rt_collect_times:
        cost = wscale;
        break;
      case task_type_csds:
        cost =
            wscale * (count_i + gcount_i + scount_i + sink_count_i + bcount_i);
        break;
      case task_type_kick1:
        cost =
            wscale * (count_i + gcount_i + scount_i + sink_count_i + bcount_i + dmcount_i);
        break;
      case task_type_kick2:
        cost =
            wscale * (count_i + gcount_i + scount_i + sink_count_i + bcount_i + dmcount_i);
        break;
      case task_type_timestep:
        cost =
            wscale * (count_i + gcount_i + scount_i + sink_count_i + bcount_i + dmcount_i);
        break;
      case task_type_sidm_kick:
        cost = wscale * dmcount_i;
        break;
      case task_type_timestep_limiter:
        cost = wscale * count_i;
        break;
      case task_type_timestep_dark_matter_sync:
        cost = wscale * dmcount_i;
        break;
      case task_type_timestep_sync:
        cost = wscale * count_i;
        break;
      case task_type_send:
        if (gcount_i < 1e5)
          cost = 10.f * (wscale * gcount_i) * gcount_i;
        else
          cost = 2e9;
        break;
      case task_type_recv:
        if (gcount_i < 1e5)
          cost = 5.f * (wscale * gcount_i) * gcount_i;
        else
          cost = 1e9;
        break;
      default:
        cost = 0;
        break;
    }
    t->weight += cost;
  }

  if (verbose)
    message("took %.3f %s.", clocks_from_ticks(getticks() - tic),
            clocks_getunit());

  /* int min = tasks[0].weight, max = tasks[0].weight;
  for ( int k = 1 ; k < nr_tasks ; k++ )
      if ( tasks[k].weight < min )
          min = tasks[k].weight;
      else if ( tasks[k].weight > max )
          max = tasks[k].weight;
  message( "task weights are in [ %i , %i ]." , min , max ); */
}

/**
 * @brief #threadpool_map function which runs through the task
 *        graph and re-computes the task wait counters.
 */
void scheduler_rewait_mapper(void *map_data, int num_elements,
                             void *extra_data) {
  struct scheduler *s = (struct scheduler *)extra_data;
  const int *tid = (int *)map_data;

  for (int ind = 0; ind < num_elements; ind++) {
    struct task *t = &s->tasks[tid[ind]];

    /* Ignore skipped tasks. */
    if (t->skip) continue;

    /* Increment the task's own wait counter for the enqueueing. */
    atomic_inc(&t->wait);

#ifdef SWIFT_DEBUG_CHECKS
    /* Check that we don't have more waits that what can be stored. */
    if (t->wait < 0)
      error("Task (type=%s/%s) unlocked by more than %lld tasks!",
            taskID_names[t->type], subtaskID_names[t->subtype],
            (1LL << (8 * sizeof(t->wait) - 1)) - 1);
#endif

    /* Sets the waits of the dependances */
    for (int k = 0; k < t->nr_unlock_tasks; k++) {
      struct task *u = t->unlock_tasks[k];
      atomic_inc(&u->wait);
    }
  }
}

void scheduler_enqueue_mapper(void *map_data, int num_elements,
                              void *extra_data) {
  struct scheduler *s = (struct scheduler *)extra_data;
  const int *tid = (int *)map_data;
  struct task *tasks = s->tasks;
  for (int ind = 0; ind < num_elements; ind++) {
    struct task *t = &tasks[tid[ind]];
    if (atomic_dec(&t->wait) == 1 && !t->skip) {
      scheduler_enqueue(s, t);
    }
  }
  pthread_cond_broadcast(&s->sleep_cond);
}

/**
 * @brief Start the scheduler, i.e. fill the queues with ready tasks.
 *
 * @param s The #scheduler.
 */
void scheduler_start(struct scheduler *s) {

  /* Re-wait the tasks. */
  if (s->active_count > 1000) {
    threadpool_map(s->threadpool, scheduler_rewait_mapper, s->tid_active,
                   s->active_count, sizeof(int), threadpool_auto_chunk_size, s);
  } else {
    scheduler_rewait_mapper(s->tid_active, s->active_count, s);
  }

  /* Loop over the tasks and enqueue whoever is ready. */
  if (s->active_count > 1000) {
    threadpool_map(s->threadpool, scheduler_enqueue_mapper, s->tid_active,
                   s->active_count, sizeof(int), threadpool_auto_chunk_size, s);
  } else {
    scheduler_enqueue_mapper(s->tid_active, s->active_count, s);
  }

  /* Clear the list of active tasks. */
  s->active_count = 0;

  /* To be safe, fire of one last sleep_cond in a safe way. */
  pthread_mutex_lock(&s->sleep_mutex);
  pthread_cond_broadcast(&s->sleep_cond);
  pthread_mutex_unlock(&s->sleep_mutex);
}

/**
 * @brief Put a task on one of the queues.
 *
 * @param s The #scheduler.
 * @param t The #task.
 */
void scheduler_enqueue(struct scheduler *s, struct task *t) {

  /* Ignore skipped tasks */
  if (t->skip) return;

  /* If this is an implicit task, just pretend it's done. */
  if (t->implicit) {
#ifdef SWIFT_DEBUG_CHECKS
    t->ti_run = s->space->e->ti_current;

    /* Mark that we have run this task on these cells */
    if (t->ci != NULL) {
      t->ci->tasks_executed[t->type]++;
      t->ci->subtasks_executed[t->subtype]++;
    }
    if (t->cj != NULL) {
      t->cj->tasks_executed[t->type]++;
      t->cj->subtasks_executed[t->subtype]++;
    }
#endif
    t->skip = 1;
    for (int j = 0; j < t->nr_unlock_tasks; j++) {
      struct task *t2 = t->unlock_tasks[j];
      if (atomic_dec(&t2->wait) == 1) scheduler_enqueue(s, t2);
    }
  }

  /* Otherwise, look for a suitable queue. */
  else {
#ifdef WITH_MPI
    int err = MPI_SUCCESS;
#endif

    /* Find the previous owner for each task type, and do
     * any pre-processing needed. */
    short int qid = -1;
    short int *owner = NULL;
    switch (t->type) {
      case task_type_self:
      case task_type_sub_self:
        if (t->subtype == task_subtype_grav ||
            t->subtype == task_subtype_external_grav) {
          qid = t->ci->grav.super->owner;
<<<<<<< HEAD
          owner = &t->ci->grav.super->owner;
        } else {
=======
        else if (t->subtype == task_subtype_sidm ||
            t->subtype == task_subtype_dark_matter_density)
          qid = t->ci->dark_matter.super->owner;
        else
>>>>>>> cb1e82d8
          qid = t->ci->hydro.super->owner;
          owner = &t->ci->hydro.super->owner;
        }
        break;
      case task_type_sort:
      case task_type_ghost:
      case task_type_drift_part:
        qid = t->ci->hydro.super->owner;
        owner = &t->ci->hydro.super->owner;
        break;
      case task_type_drift_gpart:
        qid = t->ci->grav.super->owner;
        owner = &t->ci->grav.super->owner;
        break;
      case task_type_drift_dmpart:
      case task_type_dark_matter_ghost:
      case task_type_sidm_kick:
      case task_type_timestep_dark_matter_sync:
        qid = t->ci->dark_matter.super->owner;
        break;
      case task_type_kick1:
      case task_type_kick2:
      case task_type_stars_ghost:
      case task_type_csds:
      case task_type_stars_sort:
      case task_type_timestep:
        qid = t->ci->super->owner;
        owner = &t->ci->super->owner;
        break;
      case task_type_pair:
      case task_type_sub_pair:
        qid = t->ci->super->owner;
        owner = &t->ci->super->owner;
        if ((qid < 0) ||
            ((t->cj->super->owner > -1) &&
             (s->queues[qid].count > s->queues[t->cj->super->owner].count))) {
          qid = t->cj->super->owner;
          owner = &t->cj->super->owner;
        }
        break;
      case task_type_recv:
#ifdef WITH_MPI
      {
        size_t size = 0;              /* Size in bytes. */
        size_t count = 0;             /* Number of elements to receive */
        MPI_Datatype type = MPI_BYTE; /* Type of the elements */
        void *buff = NULL;            /* Buffer to accept elements */

        if (t->subtype == task_subtype_tend) {

          count = size = t->ci->mpi.pcell_size * sizeof(struct pcell_step);
          buff = t->buff = malloc(count);
            
        } else if (t->subtype == task_subtype_tend_dmpart) {
                
            count = size = t->ci->mpi.pcell_size * sizeof(struct pcell_step_dark_matter);
            buff = t->buff = malloc(count);

        } else if (t->subtype == task_subtype_part_swallow) {

          count = size =
              t->ci->hydro.count * sizeof(struct black_holes_part_data);
          buff = t->buff = malloc(count);

        } else if (t->subtype == task_subtype_bpart_merger) {

          count = size =
              sizeof(struct black_holes_bpart_data) * t->ci->black_holes.count;
          buff = t->buff = malloc(count);

        } else if (t->subtype == task_subtype_xv ||
                   t->subtype == task_subtype_rho ||
                   t->subtype == task_subtype_gradient ||
                   t->subtype == task_subtype_rt_gradient ||
                   t->subtype == task_subtype_rt_transport ||
                   t->subtype == task_subtype_part_prep1) {

          count = t->ci->hydro.count;
          size = count * sizeof(struct part);
          type = part_mpi_type;
          buff = t->ci->hydro.parts;

        } else if (t->subtype == task_subtype_limiter) {

          size = count = t->ci->hydro.count * sizeof(timebin_t);
          if (posix_memalign((void **)&buff, SWIFT_CACHE_ALIGNMENT, count) != 0)
            error("Error allocating timebin recv buffer");
          type = MPI_BYTE;
          t->buff = buff;
          task_get_unique_dependent(t)->buff = buff;

        } else if (t->subtype == task_subtype_gpart) {

          count = t->ci->grav.count;
          size = count * sizeof(struct gpart);
          type = gpart_mpi_type;
          buff = t->ci->grav.parts;

        } else if (t->subtype == task_subtype_spart_density ||
                   t->subtype == task_subtype_spart_prep2) {

          count = t->ci->stars.count;
          size = count * sizeof(struct spart);
          type = spart_mpi_type;
          buff = t->ci->stars.parts;
            
        } else if (t->subtype == task_subtype_dmpart_xv ||
                   t->subtype == task_subtype_dmpart_rho) {
            
          count = t->ci->dark_matter.count;
          size = count * sizeof(struct dmpart);
          type = dmpart_mpi_type;
          buff = t->ci->dark_matter.parts;

        } else if (t->subtype == task_subtype_bpart_rho ||
                   t->subtype == task_subtype_bpart_feedback) {

          count = t->ci->black_holes.count;
          size = count * sizeof(struct bpart);
          type = bpart_mpi_type;
          buff = t->ci->black_holes.parts;

        } else if (t->subtype == task_subtype_sf_counts) {

          count = size = t->ci->mpi.pcell_size * sizeof(struct pcell_sf);
          buff = t->buff = malloc(count);

        } else {
          error("Unknown communication sub-type");
        }

        err = MPI_Irecv(buff, count, type, t->ci->nodeID, t->flags,
                        subtaskMPI_comms[t->subtype], &t->req);

        if (err != MPI_SUCCESS) {
            message("%s %s\n", taskID_names[t->type],subtaskID_names[t->subtype]);
            mpi_error(err, "Failed to emit irecv for particle data.");
        }

        /* And log, if logging enabled. */
        mpiuse_log_allocation(t->type, t->subtype, &t->req, 1, size,
                              t->ci->nodeID, t->flags);

        qid = 1 % s->nr_queues;
      }
#else
        error("SWIFT was not compiled with MPI support.");
#endif
      break;
      case task_type_send:
#ifdef WITH_MPI
      {
        size_t size = 0;              /* Size in bytes. */
        size_t count = 0;             /* Number of elements to send */
        MPI_Datatype type = MPI_BYTE; /* Type of the elements */
        void *buff = NULL;            /* Buffer to send */

        if (t->subtype == task_subtype_tend) {

          size = count = t->ci->mpi.pcell_size * sizeof(struct pcell_step);
          buff = t->buff = malloc(size);
<<<<<<< HEAD
          cell_pack_end_step(t->ci, (struct pcell_step *)buff);
=======
          cell_pack_end_step_hydro(t->ci, (struct pcell_step_hydro *)buff);

        } else if (t->subtype == task_subtype_tend_gpart) {

          size = count = t->ci->mpi.pcell_size * sizeof(struct pcell_step_grav);
          buff = t->buff = malloc(size);
          cell_pack_end_step_grav(t->ci, (struct pcell_step_grav *)buff);
            
        } else if (t->subtype == task_subtype_tend_dmpart) {
            
            size = count = t->ci->mpi.pcell_size * sizeof(struct pcell_step_dark_matter);
            buff = t->buff = malloc(size);
            cell_pack_end_step_dark_matter(t->ci, (struct pcell_step_dark_matter *)buff);

        } else if (t->subtype == task_subtype_tend_spart) {

          size = count =
              t->ci->mpi.pcell_size * sizeof(struct pcell_step_stars);
          buff = t->buff = malloc(size);
          cell_pack_end_step_stars(t->ci, (struct pcell_step_stars *)buff);

        } else if (t->subtype == task_subtype_tend_bpart) {

          size = count =
              t->ci->mpi.pcell_size * sizeof(struct pcell_step_black_holes);
          buff = t->buff = malloc(size);
          cell_pack_end_step_black_holes(t->ci,
                                         (struct pcell_step_black_holes *)buff);
>>>>>>> cb1e82d8

        } else if (t->subtype == task_subtype_part_swallow) {

          size = count =
              t->ci->hydro.count * sizeof(struct black_holes_part_data);
          buff = t->buff = malloc(size);
          cell_pack_part_swallow(t->ci, (struct black_holes_part_data *)buff);

        } else if (t->subtype == task_subtype_bpart_merger) {

          size = count =
              sizeof(struct black_holes_bpart_data) * t->ci->black_holes.count;
          buff = t->buff = malloc(size);
          cell_pack_bpart_swallow(t->ci,
                                  (struct black_holes_bpart_data *)t->buff);

        } else if (t->subtype == task_subtype_xv ||
                   t->subtype == task_subtype_rho ||
                   t->subtype == task_subtype_gradient ||
                   t->subtype == task_subtype_rt_gradient ||
                   t->subtype == task_subtype_rt_transport ||
                   t->subtype == task_subtype_part_prep1) {

          count = t->ci->hydro.count;
          size = count * sizeof(struct part);
          type = part_mpi_type;
          buff = t->ci->hydro.parts;

        } else if (t->subtype == task_subtype_limiter) {

          size = count = t->ci->hydro.count * sizeof(timebin_t);
          type = MPI_BYTE;
          buff = t->buff;

        } else if (t->subtype == task_subtype_gpart) {

          count = t->ci->grav.count;
          size = count * sizeof(struct gpart);
          type = gpart_mpi_type;
          buff = t->ci->grav.parts;
            
        } else if (t->subtype == task_subtype_dmpart_xv ||
                   t->subtype == task_subtype_dmpart_rho) {
            
            count = t->ci->dark_matter.count;
            size = count * sizeof(struct dmpart);
            type = dmpart_mpi_type;
            buff = t->ci->dark_matter.parts;

        } else if (t->subtype == task_subtype_spart_density ||
                   t->subtype == task_subtype_spart_prep2) {

          count = t->ci->stars.count;
          size = count * sizeof(struct spart);
          type = spart_mpi_type;
          buff = t->ci->stars.parts;

        } else if (t->subtype == task_subtype_bpart_rho ||
                   t->subtype == task_subtype_bpart_feedback) {

          count = t->ci->black_holes.count;
          size = count * sizeof(struct bpart);
          type = bpart_mpi_type;
          buff = t->ci->black_holes.parts;

        } else if (t->subtype == task_subtype_sf_counts) {

          size = count = t->ci->mpi.pcell_size * sizeof(struct pcell_sf);
          buff = t->buff = malloc(size);
          cell_pack_sf_counts(t->ci, (struct pcell_sf *)t->buff);

        } else {
          error("Unknown communication sub-type");
        }

        if (size > s->mpi_message_limit) {
          err = MPI_Isend(buff, count, type, t->cj->nodeID, t->flags,
                          subtaskMPI_comms[t->subtype], &t->req);
        } else {
          err = MPI_Issend(buff, count, type, t->cj->nodeID, t->flags,
                           subtaskMPI_comms[t->subtype], &t->req);
        }

        if (err != MPI_SUCCESS) {
          mpi_error(err, "Failed to emit isend for particle data.");
        }

        /* And log, if logging enabled. */
        mpiuse_log_allocation(t->type, t->subtype, &t->req, 1, size,
                              t->cj->nodeID, t->flags);

        qid = 0;
      }
#else
        error("SWIFT was not compiled with MPI support.");
#endif
      break;
      default:
        qid = -1;
    }

    if (qid >= s->nr_queues) error("Bad computed qid.");

    /* If no qid, pick a random queue. */
    if (qid < 0) qid = rand() % s->nr_queues;

    /* Save qid as owner for next time a task accesses this cell. */
    if (owner != NULL) *owner = qid;

    /* Increase the waiting counter. */
    atomic_inc(&s->waiting);

    /* Insert the task into that queue. */
    queue_insert(&s->queues[qid], t);
  }
}

/**
 * @brief Take care of a tasks dependencies.
 *
 * @param s The #scheduler.
 * @param t The finished #task.
 *
 * @return A pointer to the next task, if a suitable one has
 *         been identified.
 */
struct task *scheduler_done(struct scheduler *s, struct task *t) {
  /* Release whatever locks this task held. */
  if (!t->implicit) task_unlock(t);

  /* Loop through the dependencies and add them to a queue if
     they are ready. */
  for (int k = 0; k < t->nr_unlock_tasks; k++) {
    struct task *t2 = t->unlock_tasks[k];
    if (t2->skip) continue;

    const int res = atomic_dec(&t2->wait);
    if (res < 1) {
      error("Negative wait!");
    } else if (res == 1) {
      scheduler_enqueue(s, t2);
    }
  }

  /* Task definitely done, signal any sleeping runners. */
  if (!t->implicit) {
    t->toc = getticks();
    t->total_ticks += t->toc - t->tic;
    pthread_mutex_lock(&s->sleep_mutex);
    atomic_dec(&s->waiting);
    pthread_cond_broadcast(&s->sleep_cond);
    pthread_mutex_unlock(&s->sleep_mutex);
  }

  /* Mark the task as skip. */
  t->skip = 1;

  /* Return the next best task. Note that we currently do not
     implement anything that does this, as getting it to respect
     priorities is too tricky and currently unnecessary. */
  return NULL;
}

/**
 * @brief Resolve a single dependency by hand.
 *
 * @param s The #scheduler.
 * @param t The dependent #task.
 *
 * @return A pointer to the next task, if a suitable one has
 *         been identified.
 */
struct task *scheduler_unlock(struct scheduler *s, struct task *t) {
  /* Loop through the dependencies and add them to a queue if
     they are ready. */
  for (int k = 0; k < t->nr_unlock_tasks; k++) {
    struct task *t2 = t->unlock_tasks[k];
    const int res = atomic_dec(&t2->wait);
    if (res < 1) {
      error("Negative wait!");
    } else if (res == 1) {
      scheduler_enqueue(s, t2);
    }
  }

  /* Task definitely done. */
  if (!t->implicit) {
    t->toc = getticks();
    t->total_ticks += t->toc - t->tic;
    pthread_mutex_lock(&s->sleep_mutex);
    atomic_dec(&s->waiting);
    pthread_cond_broadcast(&s->sleep_cond);
    pthread_mutex_unlock(&s->sleep_mutex);
  }

  /* Return the next best task. Note that we currently do not
     implement anything that does this, as getting it to respect
     priorities is too tricky and currently unnecessary. */
  return NULL;
}

/**
 * Take note of the time at which a task was successfully fetched from the
 * queue.
 *
 * @param s The #scheduler.
 */
void scheduler_mark_last_fetch(struct scheduler *s) {

#if defined(SWIFT_DEBUG_CHECKS)
  if (s->deadlock_waiting_time_ms <= 0.f) return;

  ticks now = getticks();
  ticks last = s->last_successful_task_fetch;
  while (atomic_cas(&s->last_successful_task_fetch, last, now) != last) {
    now = getticks();
    last = s->last_successful_task_fetch;
  }
#endif
}

/**
 * Abort the run if you're stuck doing nothing for too long.
 * This function is intended to abort the mission if you're
 * deadlocked somewhere and somehow. You might get core dumps
 * this way. Alternatively, you might manually set a breakpoint
 * with gdb when this function is called.
 *
 * @param s The #scheduler.
 */
void scheduler_check_deadlock(struct scheduler *s) {

#if defined(SWIFT_DEBUG_CHECKS)
  if (s->deadlock_waiting_time_ms <= 0.f) return;

  /* lock_lock(&s->last_task_fetch_lock); */
  ticks now = getticks();
  ticks last = s->last_successful_task_fetch;

  if (last == 0LL) {
    /* Ensure that the first check each engine_launch doesn't fail. There is no
     * guarantee how long it will take from the point where
     * last_successful_task_fetch was reset to get to this point. A poorly
     * chosen scheduler->deadlock_waiting_time_ms may abort a big run in places
     * where there is no deadlock. Better safe than sorry, so at start-up, the
     * last successful task fetch time is marked as 0. So we just exit without
     * checking the time. */
    while (atomic_cas(&s->last_successful_task_fetch, last, now) != last) {
      now = getticks();
      last = s->last_successful_task_fetch;
    }
    return;
  }

  /* ticks on different CPUs may disagree a bit. So we may end up
   * with last > now, and consequently negative idle time, which
   * then overflows unsigned long longs and gives false positives. */
  const ticks big = max(now, last);
  const ticks small = min(now, last);
  const double idle_time = clocks_diff_ticks(big, small);

  if (idle_time > s->deadlock_waiting_time_ms) {
    message(
        "Detected what looks like a deadlock after %g ms of no new task being "
        "fetched from queues. Dumping diagnostic data.",
        idle_time);
    engine_dump_diagnostic_data(s->e);
    error("Aborting now.");
  }
#endif
}

/**
 * @brief Get a task, preferably from the given queue.
 *
 * @param s The #scheduler.
 * @param qid The ID of the preferred #queue.
 * @param prev the previous task that was run.
 *
 * @return A pointer to a #task or @c NULL if there are no available tasks.
 */
struct task *scheduler_gettask(struct scheduler *s, int qid,
                               const struct task *prev) {
  struct task *res = NULL;
  const int nr_queues = s->nr_queues;
  unsigned int seed = qid;

  /* Check qid. */
  if (qid >= nr_queues || qid < 0) error("Bad queue ID.");

  /* Loop as long as there are tasks... */
  while (s->waiting > 0 && res == NULL) {
    /* Try more than once before sleeping. */
    for (int tries = 0; res == NULL && s->waiting && tries < scheduler_maxtries;
         tries++) {
      /* Try to get a task from the suggested queue. */
      if (s->queues[qid].count > 0 || s->queues[qid].count_incoming > 0) {
        TIMER_TIC
        res = queue_gettask(&s->queues[qid], prev, 0);
        TIMER_TOC(timer_qget);
        if (res != NULL) break;
      }

      /* If unsuccessful, try stealing from the other queues. */
      if (s->flags & scheduler_flag_steal) {
        int count = 0, qids[nr_queues];
        for (int k = 0; k < nr_queues; k++)
          if (s->queues[k].count > 0 || s->queues[k].count_incoming > 0) {
            qids[count++] = k;
          }
        for (int k = 0; k < scheduler_maxsteal && count > 0; k++) {
          const int ind = rand_r(&seed) % count;
          TIMER_TIC
          res = queue_gettask(&s->queues[qids[ind]], prev, 0);
          TIMER_TOC(timer_qsteal);
          if (res != NULL) {
            break;
          } else {
            qids[ind] = qids[--count];
          }
        }
        if (res != NULL) break;
      }
    }

/* If we failed, take a short nap. */
#ifdef WITH_MPI
    if (res == NULL && qid > 1)
#else
    if (res == NULL)
#endif
    {
      pthread_mutex_lock(&s->sleep_mutex);
      res = queue_gettask(&s->queues[qid], prev, 1);
      if (res == NULL && s->waiting > 0) {
        pthread_cond_wait(&s->sleep_cond, &s->sleep_mutex);
      }
      pthread_mutex_unlock(&s->sleep_mutex);
    }

    scheduler_check_deadlock(s);
  }

  if (res != NULL) {
    scheduler_mark_last_fetch(s);
    /* Start the timer on this task, if we got one. */
    res->tic = getticks();
#ifdef SWIFT_DEBUG_TASKS
    res->rid = qid;
#endif
  }

  /* No milk today. */
  return res;
}

/**
 * @brief Initialize the #scheduler.
 *
 * @param s The #scheduler.
 * @param space The #space we are working with
 * @param nr_tasks The number of tasks to allocate initially.
 * @param nr_queues The number of queues in this scheduler.
 * @param flags The #scheduler flags.
 * @param nodeID The MPI rank
 * @param tp Parallel processing threadpool.
 */
void scheduler_init(struct scheduler *s, struct space *space, int nr_tasks,
                    int nr_queues, unsigned int flags, int nodeID,
                    struct threadpool *tp) {
  /* Init the lock. */
  lock_init(&s->lock);

  /* Allocate the queues. */
  if (swift_memalign("queues", (void **)&s->queues, queue_struct_align,
                     sizeof(struct queue) * nr_queues) != 0)
    error("Failed to allocate queues.");

  /* Initialize each queue. */
  for (int k = 0; k < nr_queues; k++) queue_init(&s->queues[k], NULL);

  /* Init the sleep mutex and cond. */
  if (pthread_cond_init(&s->sleep_cond, NULL) != 0 ||
      pthread_mutex_init(&s->sleep_mutex, NULL) != 0)
    error("Failed to initialize sleep barrier.");

  /* Init the unlocks. */
  if ((s->unlocks = (struct task **)swift_malloc(
           "unlocks", sizeof(struct task *) * scheduler_init_nr_unlocks)) ==
          NULL ||
      (s->unlock_ind = (int *)swift_malloc(
           "unlock_ind", sizeof(int) * scheduler_init_nr_unlocks)) == NULL)
    error("Failed to allocate unlocks.");
  s->nr_unlocks = 0;
  s->size_unlocks = scheduler_init_nr_unlocks;

  /* Set the scheduler variables. */
  s->nr_queues = nr_queues;
  s->flags = flags;
  s->space = space;
  s->nodeID = nodeID;
  s->threadpool = tp;

  /* Init the tasks array. */
  s->size = 0;
  s->tasks = NULL;
  s->tasks_ind = NULL;
  scheduler_reset(s, nr_tasks);

#if defined(SWIFT_DEBUG_CHECKS)
  s->e = space->e;
  s->last_successful_task_fetch = 0LL;
#endif
}

/**
 * @brief Prints the list of tasks to a file
 *
 * @param s The #scheduler
 * @param fileName Name of the file to write to
 */
void scheduler_print_tasks(const struct scheduler *s, const char *fileName) {
  const int nr_tasks = s->nr_tasks, *tid = s->tasks_ind;
  struct task *t, *tasks = s->tasks;

  FILE *file = fopen(fileName, "w");
  if (file == NULL) error("Could not create file '%s'.", fileName);

  fprintf(file, "# Rank  Name  Subname  unlocks  waits\n");

  for (int k = nr_tasks - 1; k >= 0; k--) {
    t = &tasks[tid[k]];
    if (t->skip) continue;
    fprintf(file, "%d %s %s %d %d\n", k, taskID_names[t->type],
            subtaskID_names[t->subtype], t->nr_unlock_tasks, t->wait);
  }

  fclose(file);
}

/**
 * @brief Frees up the memory allocated for this #scheduler
 */
void scheduler_clean(struct scheduler *s) {
  scheduler_free_tasks(s);
  swift_free("unlocks", s->unlocks);
  swift_free("unlock_ind", s->unlock_ind);
  for (int i = 0; i < s->nr_queues; ++i) queue_clean(&s->queues[i]);
  swift_free("queues", s->queues);
}

/**
 * @brief Free the task arrays allocated by this #scheduler.
 */
void scheduler_free_tasks(struct scheduler *s) {
  if (s->tasks != NULL) {
    swift_free("tasks", s->tasks);
    s->tasks = NULL;
  }
  if (s->tasks_ind != NULL) {
    swift_free("tasks_ind", s->tasks_ind);
    s->tasks_ind = NULL;
  }
  if (s->tid_active != NULL) {
    swift_free("tid_active", s->tid_active);
    s->tid_active = NULL;
  }
  s->size = 0;
  s->nr_tasks = 0;
}

/**
 * @brief write down the levels and the number of tasks at that level.
 *
 * Run plot_task_level.py for an example of how to use it
 * to generate the figure.
 *
 * @param s The #scheduler we are working in.
 * @param step The current step number.
 */
void scheduler_write_task_level(const struct scheduler *s, int step) {

  /* init */
  const int max_depth = 30;
  const struct task *tasks = s->tasks;
  int nr_tasks = s->nr_tasks;

  /* Init counter */
  int size = task_type_count * task_subtype_count * max_depth;
  int *count = (int *)malloc(size * sizeof(int));
  if (count == NULL) error("Failed to allocate memory");

  for (int i = 0; i < size; i++) count[i] = 0;

  /* Count tasks */
  for (int i = 0; i < nr_tasks; i++) {
    const struct task *t = &tasks[i];
    if (t->ci) {
      if ((int)t->ci->depth >= max_depth)
        error("Cell is too deep, you need to increase max_depth");

      int ind = t->type * task_subtype_count * max_depth;
      ind += t->subtype * max_depth;
      ind += (int)t->ci->depth;

      count[ind] += 1;
    }
  }

  /* Generate filename */
  char filename[200] = "task_level_\0";
#ifdef WITH_MPI
  char rankstr[6];
  sprintf(rankstr, "%04d_", s->nodeID);
  strcat(filename, rankstr);
#endif
  char stepstr[100];
  sprintf(stepstr, "%d.txt", step);
  strcat(filename, stepstr);

  /* Open file */
  FILE *f = fopen(filename, "w");
  if (f == NULL) error("Error opening task level file.");

  /* Print header */
  fprintf(f, "# task_type, task_subtype, depth, count\n");

  /* Print tasks level */
  for (int i = 0; i < size; i++) {
    if (count[i] == 0) continue;

    int type = i / (task_subtype_count * max_depth);
    int subtype = i - task_subtype_count * max_depth * type;
    subtype /= max_depth;
    int depth = i - task_subtype_count * max_depth * type;
    depth -= subtype * max_depth;
    fprintf(f, "%s %s %i %i\n", taskID_names[type], subtaskID_names[subtype],
            depth, count[i]);
  }

  /* clean up */
  fclose(f);
  free(count);
}
/**
 * @brief dump all the active queues of all the known schedulers into files.
 *
 * @param e the #scheduler
 */
void scheduler_dump_queues(struct engine *e) {

  struct scheduler *s = &e->sched;
  char dumpfile[35];

#ifdef WITH_MPI
  /* Open a file per rank and write the header. Use per rank to avoid MPI
   * calls that can interact with other blocking ones.  */
  snprintf(dumpfile, sizeof(dumpfile), "queue_dump_MPI-step%d.dat_%d", e->step,
           e->nodeID);
#else
  snprintf(dumpfile, sizeof(dumpfile), "queue_dump-step%d.dat", e->step);
#endif

  FILE *file_thread = fopen(dumpfile, "w");
  if (file_thread == NULL) error("Could not create file '%s'.", dumpfile);
  fprintf(file_thread, "# rank queue index type subtype weight\n");
  for (int l = 0; l < s->nr_queues; l++) {
    queue_dump(engine_rank, l, file_thread, &s->queues[l]);
  }
  fclose(file_thread);
}

void scheduler_report_task_times_mapper(void *map_data, int num_elements,
                                        void *extra_data) {

  struct task *tasks = (struct task *)map_data;
  float time_local[task_category_count] = {0};
  float *time_global = (float *)extra_data;

  /* Gather the times spent in the different task categories */
  for (int i = 0; i < num_elements; ++i) {

    const struct task *t = &tasks[i];
    const float total_time = clocks_from_ticks(t->total_ticks);
    const enum task_categories cat = task_get_category(t);
    time_local[cat] += total_time;
  }

  /* Update the global counters */
  for (int i = 0; i < task_category_count; ++i) {
    atomic_add_f(&time_global[i], time_local[i]);
  }
}

/**
 * @brief Display the time spent in the different task categories.
 *
 * @param s The #scheduler.
 * @param nr_threads The number of threads used in the engine.
 */
void scheduler_report_task_times(const struct scheduler *s,
                                 const int nr_threads) {

  const ticks tic = getticks();

  /* Total CPU time spent in engine_launch() */
  const float total_tasks_time = clocks_from_ticks(s->total_ticks) * nr_threads;

  if (total_tasks_time > 0.) {

    /* Initialise counters */
    float time[task_category_count] = {0};
    threadpool_map(s->threadpool, scheduler_report_task_times_mapper, s->tasks,
                   s->nr_tasks, sizeof(struct task), threadpool_auto_chunk_size,
                   time);

    /* Compute the dead time */
    float total_time = 0.;
    for (int i = 0; i < task_category_count; ++i) {
      total_time += time[i];
    }
    const float dead_time = total_tasks_time - total_time;

    message("*** CPU time spent in different task categories:");
    for (int i = 0; i < task_category_count; ++i) {
      message("*** %20s: %8.2f %s (%.2f %%)", task_category_names[i], time[i],
              clocks_getunit(), time[i] / total_tasks_time * 100.);
    }
    message("*** %20s: %8.2f %s (%.2f %%)", "dead time", dead_time,
            clocks_getunit(), dead_time / total_tasks_time * 100.);
    message("*** %20s: %8.2f %s (%.2f %%)", "total", total_tasks_time,
            clocks_getunit(), total_tasks_time / total_tasks_time * 100.);
  }

  /* Done. Report the time spent doing this analysis */
  message("took %.3f %s.", clocks_from_ticks(getticks() - tic),
          clocks_getunit());
}<|MERGE_RESOLUTION|>--- conflicted
+++ resolved
@@ -176,7 +176,7 @@
   /* Is the taks_in at the dark_matter.super level? */
   int task_in_is_dark_matter_super;
 
-    /* Dependent task */
+  /* Dependent task */
   /* ID of the dependent task */
   int type_out[MAX_NUMBER_DEP];
 
@@ -198,7 +198,7 @@
   /* Is the taks_out at the dark_matter.super level? */
   int task_out_is_dark_matter_super[MAX_NUMBER_DEP];
 
-    /* Statistics */
+  /* Statistics */
   /* number of link between the two task type */
   int number_link[MAX_NUMBER_DEP];
 
@@ -422,14 +422,11 @@
     task_dep[i].task_in_is_top = 1;
     task_dep[i].task_in_is_grav_super = 1;
     task_dep[i].task_in_is_hydro_super = 1;
-<<<<<<< HEAD
+    task_dep[i].task_in_is_dark_matter_super = 1;
     const int tt = i / task_subtype_count;
     const int tst = i % task_subtype_count;
     task_dep[i].type_in = tt;
     task_dep[i].subtype_in = tst;
-=======
-    task_dep[i].task_in_is_dark_matter_super = 1;
->>>>>>> cb1e82d8
 
     for (int j = 0; j < MAX_NUMBER_DEP; j++) {
       /* Use number_link as indicator of the existance of a relation */
@@ -725,15 +722,12 @@
         const int task_in_is_top = task_dep[i].task_in_is_top;
         const int task_in_is_grav_super = task_dep[i].task_in_is_grav_super;
         const int task_in_is_hydro_super = task_dep[i].task_in_is_hydro_super;
-        const int task_in_is_dark_matter_super = task_dep[i].task_in_is_dark_matter_super;
 
         const int task_out_is_top = task_dep[i].task_out_is_top[j];
         const int task_out_is_grav_super =
             task_dep[i].task_out_is_grav_super[j];
         const int task_out_is_hydro_super =
             task_dep[i].task_out_is_hydro_super[j];
-        const int task_out_is_dark_matter_super =
-            task_dep[i].task_out_is_dark_matter_super[j];
 
         /* text to write */
         char ta_name[200];
@@ -761,7 +755,6 @@
         task_get_group_name(ta_type, ta_subtype, ta_cluster);
         task_get_group_name(tb_type, tb_subtype, tb_cluster);
 
-<<<<<<< HEAD
         fprintf(f, "%s,%s,%d,%d,%d,%d,%s,%s,%d,%d,%d,%d,%d,%d,%d,%d,%d\n",
                 ta_name, tb_name, ta_implicit, tb_implicit, ta_mpi, tb_mpi,
                 ta_cluster, tb_cluster, count, number_rank, task_in_is_top,
@@ -826,15 +819,6 @@
                 task_in_is_hydro_super, task_in_is_grav_super, task_out_is_top,
                 task_out_is_hydro_super, task_out_is_grav_super,
                 /*cell_has_active_task=*/1);
-=======
-        fprintf(f, "%s,%s,%d,%d,%d,%d,%s,%s,%d,%d,%d,%d,%d,%d,%d,%d,%d,%d\n", ta_name,
-                tb_name, ta_implicit, tb_implicit, ta_mpi, tb_mpi, ta_cluster,
-                tb_cluster, count, number_rank, task_in_is_top,
-                task_in_is_hydro_super, task_in_is_grav_super,
-                task_in_is_dark_matter_super, task_out_is_top,
-                task_out_is_hydro_super, task_out_is_grav_super,
-                task_out_is_dark_matter_super);
->>>>>>> cb1e82d8
       }
     }
 
@@ -1141,12 +1125,15 @@
         const int task_in_is_top = task_dep[i].task_in_is_top;
         const int task_in_is_grav_super = task_dep[i].task_in_is_grav_super;
         const int task_in_is_hydro_super = task_dep[i].task_in_is_hydro_super;
+        const int task_in_is_dark_matter_super = task_dep[i].task_in_is_dark_matter_super;
 
         const int task_out_is_top = task_dep[i].task_out_is_top[j];
         const int task_out_is_grav_super =
             task_dep[i].task_out_is_grav_super[j];
         const int task_out_is_hydro_super =
             task_dep[i].task_out_is_hydro_super[j];
+        const int task_out_is_dark_matter_super =
+            task_dep[i].task_out_is_dark_matter_super[j];
 
         /* text to write */
         char ta_name[200];
@@ -1174,12 +1161,12 @@
         task_get_group_name(ta_type, ta_subtype, ta_cluster);
         task_get_group_name(tb_type, tb_subtype, tb_cluster);
 
-        fprintf(f, "%s,%s,%d,%d,%d,%d,%s,%s,%d,%d,%d,%d,%d,%d,%d,%d,%d\n",
+        fprintf(f, "%s,%s,%d,%d,%d,%d,%d,%d,%s,%s,%d,%d,%d,%d,%d,%d,%d,%d,%d\n",
                 ta_name, tb_name, ta_implicit, tb_implicit, ta_mpi, tb_mpi,
                 ta_cluster, tb_cluster, count, number_rank, task_in_is_top,
-                task_in_is_hydro_super, task_in_is_grav_super, task_out_is_top,
-                task_out_is_hydro_super, task_out_is_grav_super,
-                cell_involved[i][j]);
+                task_in_is_hydro_super, task_in_is_grav_super, task_in_is_dark_matter_super,
+                task_out_is_top, task_out_is_hydro_super, task_out_is_grav_super,
+                task_out_is_dark_matter_super, cell_involved[i][j]);
       }
     }
     /* Close the file */
@@ -2379,14 +2366,8 @@
             cost = 2.f * wscale * (dmcount_i * dmcount_j + dmcount_j * dmcount_i) *
                    sid_scale[t->flags];
           }
-<<<<<<< HEAD
-
         } else if (t->subtype == task_subtype_sink_swallow ||
                    t->subtype == task_subtype_sink_do_gas_swallow) {
-=======
-        } else if (t->subtype == task_subtype_sink_compute_formation ||
-                   t->subtype == task_subtype_sink_accretion) {
->>>>>>> cb1e82d8
           if (t->ci->nodeID != nodeID) {
             cost =
                 3.f * (wscale * count_i) * sink_count_j * sid_scale[t->flags];
@@ -2398,12 +2379,7 @@
                    (sink_count_i * count_j + sink_count_j * count_i) *
                    sid_scale[t->flags];
           }
-<<<<<<< HEAD
-
         } else if (t->subtype == task_subtype_sink_do_sink_swallow) {
-=======
-        } else if (t->subtype == task_subtype_sink_merger) {
->>>>>>> cb1e82d8
           if (t->ci->nodeID != nodeID) {
             cost = 3.f * (wscale * sink_count_i) * sink_count_j *
                    sid_scale[t->flags];
@@ -2458,22 +2434,14 @@
             t->subtype == task_subtype_stars_prep2 ||
             t->subtype == task_subtype_stars_feedback) {
           cost = 1.f * (wscale * scount_i) * count_i;
-<<<<<<< HEAD
         } else if (t->subtype == task_subtype_sink_swallow ||
                    t->subtype == task_subtype_sink_do_gas_swallow) {
-=======
-
-        } else if (t->subtype == task_subtype_sink_compute_formation ||
-                   t->subtype == task_subtype_sink_accretion) {
->>>>>>> cb1e82d8
           cost = 1.f * (wscale * sink_count_i) * count_i;
         } else if (t->subtype == task_subtype_sink_do_sink_swallow) {
           cost = 1.f * (wscale * sink_count_i) * sink_count_i;
-
         } else if (t->subtype == task_subtype_dark_matter_density ||
                    t->subtype == task_subtype_sidm){
           cost = 1.f * (wscale * dmcount_i) * dmcount_i;
-
         } else if (t->subtype == task_subtype_bh_density ||
                    t->subtype == task_subtype_bh_swallow ||
                    t->subtype == task_subtype_bh_feedback) {
@@ -2764,15 +2732,12 @@
         if (t->subtype == task_subtype_grav ||
             t->subtype == task_subtype_external_grav) {
           qid = t->ci->grav.super->owner;
-<<<<<<< HEAD
           owner = &t->ci->grav.super->owner;
+        } else if (t->subtype == task_subtype_sidm ||
+            t->subtype == task_subtype_dark_matter_density) {
+            qid = t->ci->dark_matter.super->owner;
+            owner = &t->ci->dark_matter.super->owner;
         } else {
-=======
-        else if (t->subtype == task_subtype_sidm ||
-            t->subtype == task_subtype_dark_matter_density)
-          qid = t->ci->dark_matter.super->owner;
-        else
->>>>>>> cb1e82d8
           qid = t->ci->hydro.super->owner;
           owner = &t->ci->hydro.super->owner;
         }
@@ -2792,6 +2757,7 @@
       case task_type_sidm_kick:
       case task_type_timestep_dark_matter_sync:
         qid = t->ci->dark_matter.super->owner;
+        owner = &t->ci->dark_matter.super->owner;
         break;
       case task_type_kick1:
       case task_type_kick2:
@@ -2934,38 +2900,7 @@
 
           size = count = t->ci->mpi.pcell_size * sizeof(struct pcell_step);
           buff = t->buff = malloc(size);
-<<<<<<< HEAD
           cell_pack_end_step(t->ci, (struct pcell_step *)buff);
-=======
-          cell_pack_end_step_hydro(t->ci, (struct pcell_step_hydro *)buff);
-
-        } else if (t->subtype == task_subtype_tend_gpart) {
-
-          size = count = t->ci->mpi.pcell_size * sizeof(struct pcell_step_grav);
-          buff = t->buff = malloc(size);
-          cell_pack_end_step_grav(t->ci, (struct pcell_step_grav *)buff);
-            
-        } else if (t->subtype == task_subtype_tend_dmpart) {
-            
-            size = count = t->ci->mpi.pcell_size * sizeof(struct pcell_step_dark_matter);
-            buff = t->buff = malloc(size);
-            cell_pack_end_step_dark_matter(t->ci, (struct pcell_step_dark_matter *)buff);
-
-        } else if (t->subtype == task_subtype_tend_spart) {
-
-          size = count =
-              t->ci->mpi.pcell_size * sizeof(struct pcell_step_stars);
-          buff = t->buff = malloc(size);
-          cell_pack_end_step_stars(t->ci, (struct pcell_step_stars *)buff);
-
-        } else if (t->subtype == task_subtype_tend_bpart) {
-
-          size = count =
-              t->ci->mpi.pcell_size * sizeof(struct pcell_step_black_holes);
-          buff = t->buff = malloc(size);
-          cell_pack_end_step_black_holes(t->ci,
-                                         (struct pcell_step_black_holes *)buff);
->>>>>>> cb1e82d8
 
         } else if (t->subtype == task_subtype_part_swallow) {
 
