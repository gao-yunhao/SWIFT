--- conflicted
+++ resolved
@@ -68,22 +68,14 @@
  * @param cj Dummy cell containing the nodeID of the receiving node.
  * @param t_pack_grav The grav packing #task, if it has already been created.
  * @param t_grav The send_grav #task, if it has already been created.
-<<<<<<< HEAD
  * @param t_pack_fof The fof packing #task, if it has already been created.
  * @param t_fof The send_fof #task, if it has already been created.
- * @param t_ti The recv_ti_end #task, if it has already been created.
  * @param with_fof Are we running with FOF?
  */
 void engine_addtasks_send_gravity(struct engine *e, struct cell *ci,
                                   struct cell *cj, struct task *t_grav,
                                   struct task *t_pack_grav, struct task *t_fof,
-                                  struct task *t_pack_fof, struct task *t_ti,
-                                  const int with_fof) {
-=======
- */
-void engine_addtasks_send_gravity(struct engine *e, struct cell *ci,
-                                  struct cell *cj, struct task *t_grav) {
->>>>>>> a842a25d
+                                  struct task *t_pack_fof, const int with_fof) {
 
 #ifdef WITH_MPI
   struct link *l = NULL;
@@ -111,13 +103,10 @@
       t_grav = scheduler_addtask(s, task_type_send, task_subtype_gpart,
                                  ci->mpi.tag, 0, ci, cj);
 
-<<<<<<< HEAD
-      t_ti = scheduler_addtask(s, task_type_send, task_subtype_tend_gpart,
-                               ci->mpi.tag, 0, ci, cj);
-
       t_pack_grav = scheduler_addtask(s, task_type_pack, task_subtype_gpart, 0,
                                       0, ci, cj);
 
+      /* Pack before you send */
       scheduler_addunlock(s, t_pack_grav, t_grav);
 
       if (with_fof) {
@@ -127,47 +116,32 @@
         t_pack_fof = scheduler_addtask(s, task_type_pack, task_subtype_fof, 0,
                                        0, ci, cj);
 
+	/* Pack before you send */
         scheduler_addunlock(s, t_pack_fof, t_fof);
       }
 
-=======
->>>>>>> a842a25d
       /* The sends should unlock the down pass. */
       scheduler_addunlock(s, t_grav, ci->grav.super->grav.down);
 
-      /* Drift before you send */
-<<<<<<< HEAD
+      /* Drift before you pack + send */
       scheduler_addunlock(s, ci->grav.super->grav.drift, t_pack_grav);
-
-      scheduler_addunlock(s, ci->super->timestep, t_ti);
-=======
-      scheduler_addunlock(s, ci->grav.super->grav.drift, t_grav);
->>>>>>> a842a25d
     }
 
     /* Add them to the local cell. */
     engine_addlink(e, &ci->mpi.send, t_grav);
-<<<<<<< HEAD
-    engine_addlink(e, &ci->mpi.send, t_ti);
     engine_addlink(e, &ci->mpi.pack, t_pack_grav);
     if (with_fof) {
       engine_addlink(e, &ci->mpi.send, t_fof);
       engine_addlink(e, &ci->mpi.pack, t_pack_fof);
     }
-=======
->>>>>>> a842a25d
   }
 
   /* Recurse? */
   if (ci->split)
     for (int k = 0; k < 8; k++)
       if (ci->progeny[k] != NULL)
-<<<<<<< HEAD
         engine_addtasks_send_gravity(e, ci->progeny[k], cj, t_grav, t_pack_grav,
-                                     t_fof, t_pack_fof, t_ti, with_fof);
-=======
-        engine_addtasks_send_gravity(e, ci->progeny[k], cj, t_grav);
->>>>>>> a842a25d
+                                     t_fof, t_pack_fof, with_fof);
 
 #else
   error("SWIFT was not compiled with MPI support.");
@@ -931,21 +905,13 @@
  * @param e The #engine.
  * @param c The foreign #cell.
  * @param t_grav The recv_gpart #task, if it has already been created.
-<<<<<<< HEAD
  * @param t_fof The recv_fof #task, if it has already been created.
- * @param t_ti The recv_ti_end #task, if it has already been created.
+ * @param tend The top-level time-step communication #task.
  * @param with_fof Are we running with FOF?
  */
 void engine_addtasks_recv_gravity(struct engine *e, struct cell *c,
                                   struct task *t_grav, struct task *t_fof,
-                                  struct task *t_ti, const int with_fof) {
-=======
- * @param tend The top-level time-step communication #task.
- */
-void engine_addtasks_recv_gravity(struct engine *e, struct cell *c,
-                                  struct task *t_grav,
-                                  struct task *const tend) {
->>>>>>> a842a25d
+                                  struct task *const tend, const int with_fof) {
 
 #ifdef WITH_MPI
   struct scheduler *s = &e->sched;
@@ -964,26 +930,16 @@
     /* Create the tasks. */
     t_grav = scheduler_addtask(s, task_type_recv, task_subtype_gpart,
                                c->mpi.tag, 0, c, NULL);
-<<<<<<< HEAD
-
-    t_ti = scheduler_addtask(s, task_type_recv, task_subtype_tend_gpart,
-                             c->mpi.tag, 0, c, NULL);
 
     if (with_fof)
       t_fof = scheduler_addtask(s, task_type_recv, task_subtype_fof, c->mpi.tag,
                                 0, c, NULL);
-=======
->>>>>>> a842a25d
   }
 
   /* If we have tasks, link them. */
   if (t_grav != NULL) {
     engine_addlink(e, &c->mpi.recv, t_grav);
-<<<<<<< HEAD
-    engine_addlink(e, &c->mpi.recv, t_ti);
     if (with_fof) engine_addlink(e, &c->mpi.recv, t_fof);
-=======
->>>>>>> a842a25d
 
     for (struct link *l = c->grav.grav; l != NULL; l = l->next) {
       scheduler_addunlock(s, t_grav, l->t);
@@ -995,12 +951,8 @@
   if (c->split)
     for (int k = 0; k < 8; k++)
       if (c->progeny[k] != NULL)
-<<<<<<< HEAD
-        engine_addtasks_recv_gravity(e, c->progeny[k], t_grav, t_fof, t_ti,
+        engine_addtasks_recv_gravity(e, c->progeny[k], t_grav, t_fof, tend,
                                      with_fof);
-=======
-        engine_addtasks_recv_gravity(e, c->progeny[k], t_grav, tend);
->>>>>>> a842a25d
 
 #else
   error("SWIFT was not compiled with MPI support.");
@@ -4070,13 +4022,9 @@
      * connection. */
     if ((e->policy & engine_policy_self_gravity) &&
         (type & proxy_cell_type_gravity))
-<<<<<<< HEAD
       engine_addtasks_send_gravity(
           e, ci, cj, /*t_grav=*/NULL, /*t_pack_grav=*/NULL,
-          /*t_fof=*/NULL, /*t_pack_fof=*/NULL, /*t_ti=*/NULL, with_fof);
-=======
-      engine_addtasks_send_gravity(e, ci, cj, /*t_grav=*/NULL);
->>>>>>> a842a25d
+          /*t_fof=*/NULL, /*t_pack_fof=*/NULL, with_fof);
   }
 }
 
@@ -4140,12 +4088,8 @@
      * connection. */
     if ((e->policy & engine_policy_self_gravity) &&
         (type & proxy_cell_type_gravity))
-<<<<<<< HEAD
       engine_addtasks_recv_gravity(e, ci, /*t_grav=*/NULL, /*t_fof=*/NULL,
-                                   /*t_ti=*/NULL, with_fof);
-=======
-      engine_addtasks_recv_gravity(e, ci, /*t_grav=*/NULL, tend);
->>>>>>> a842a25d
+                                   tend, with_fof);
   }
 }
 
