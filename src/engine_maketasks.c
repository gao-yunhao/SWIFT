/*******************************************************************************
 * This file is part of SWIFT.
 * Copyright (c) 2012 Pedro Gonnet (pedro.gonnet@durham.ac.uk)
 *                    Matthieu Schaller (schaller@strw.leidenuniv.nl)
 *               2015 Peter W. Draper (p.w.draper@durham.ac.uk)
 *                    Angus Lepper (angus.lepper@ed.ac.uk)
 *               2016 John A. Regan (john.a.regan@durham.ac.uk)
 *                    Tom Theuns (tom.theuns@durham.ac.uk)
 *
 * This program is free software: you can redistribute it and/or modify
 * it under the terms of the GNU Lesser General Public License as published
 * by the Free Software Foundation, either version 3 of the License, or
 * (at your option) any later version.
 *
 * This program is distributed in the hope that it will be useful,
 * but WITHOUT ANY WARRANTY; without even the implied warranty of
 * MERCHANTABILITY or FITNESS FOR A PARTICULAR PURPOSE.  See the
 * GNU General Public License for more details.
 *
 * You should have received a copy of the GNU Lesser General Public License
 * along with this program.  If not, see <http://www.gnu.org/licenses/>.
 *
 ******************************************************************************/

/* Config parameters. */
#include "../config.h"

/* Some standard headers. */
#include <stdlib.h>
#include <unistd.h>

/* MPI headers. */
#ifdef WITH_MPI
#include <mpi.h>
#endif

/* Load the profiler header, if needed. */
#ifdef WITH_PROFILER
#include <gperftools/profiler.h>
#endif

/* This object's header. */
#include "engine.h"

/* Local headers. */
#include "atomic.h"
#include "cell.h"
#include "clocks.h"
#include "cycle.h"
#include "debug.h"
#include "error.h"
#include "feedback.h"
#include "neutrino_properties.h"
#include "proxy.h"
#include "rt_properties.h"
#include "timers.h"

extern int engine_max_parts_per_ghost;
extern int engine_max_sparts_per_ghost;
extern int engine_star_resort_task_depth;
extern int engine_max_parts_per_cooling;

/**
 * @brief Add send tasks for the gravity pairs to a hierarchy of cells.
 *
 * @param e The #engine.
 * @param ci The sending #cell.
 * @param cj Dummy cell containing the nodeID of the receiving node.
 * @param t_grav The send_grav #task, if it has already been created.
 */
void engine_addtasks_send_gravity(struct engine *e, struct cell *ci,
                                  struct cell *cj, struct task *t_grav) {

#ifdef WITH_MPI
  struct link *l = NULL;
  struct scheduler *s = &e->sched;
  const int nodeID = cj->nodeID;

  /* Early abort (are we below the level where tasks are)? */
  if (!cell_get_flag(ci, cell_flag_has_tasks)) return;

  /* Check if any of the gravity tasks are for the target node. */
  for (l = ci->grav.grav; l != NULL; l = l->next)
    if (l->t->ci->nodeID == nodeID ||
        (l->t->cj != NULL && l->t->cj->nodeID == nodeID))
      break;

  /* If so, attach send tasks. */
  if (l != NULL) {

    /* Create the tasks and their dependencies? */
    if (t_grav == NULL) {

      /* Make sure this cell is tagged. */
      cell_ensure_tagged(ci);

      t_grav = scheduler_addtask(s, task_type_send, task_subtype_gpart,
                                 ci->mpi.tag, 0, ci, cj);

      /* The sends should unlock the down pass. */
      scheduler_addunlock(s, t_grav, ci->grav.super->grav.down);

      /* Drift before you send */
      scheduler_addunlock(s, ci->grav.super->grav.drift, t_grav);
    }

    /* Add them to the local cell. */
    engine_addlink(e, &ci->mpi.send, t_grav);
  }

  /* Recurse? */
  if (ci->split)
    for (int k = 0; k < 8; k++)
      if (ci->progeny[k] != NULL)
        engine_addtasks_send_gravity(e, ci->progeny[k], cj, t_grav);

#else
  error("SWIFT was not compiled with MPI support.");
#endif
}

/**
 * @brief Add send tasks for the hydro pairs to a hierarchy of cells.
 *
 * @param e The #engine.
 * @param ci The sending #cell.
 * @param cj Dummy cell containing the nodeID of the receiving node.
 * @param t_xv The send_xv #task, if it has already been created.
 * @param t_rho The send_rho #task, if it has already been created.
 * @param t_gradient The send_gradient #task, if already created.
 * @param t_prep1 The send_prep1 #task, if it has already been created.
 * @param t_limiter The send_limiter #task, if it has already been created.
 * @param with_feedback Are we running with stellar feedback?
 * @param with_limiter Are we running with the time-step limiter?
 * @param with_sync Are we running with time-step synchronization?
 */
void engine_addtasks_send_hydro(struct engine *e, struct cell *ci,
                                struct cell *cj, struct task *t_xv,
                                struct task *t_rho, struct task *t_gradient,
                                struct task *t_prep1, struct task *t_limiter,
                                struct task *t_pack_limiter,
                                const int with_feedback, const int with_limiter,
                                const int with_sync) {

#ifdef WITH_MPI
  struct link *l = NULL;
  struct scheduler *s = &e->sched;
  const int nodeID = cj->nodeID;

  /* Early abort (are we below the level where tasks are)? */
  if (!cell_get_flag(ci, cell_flag_has_tasks)) return;

  /* Check if any of the density tasks are for the target node. */
  for (l = ci->hydro.density; l != NULL; l = l->next)
    if (l->t->ci->nodeID == nodeID ||
        (l->t->cj != NULL && l->t->cj->nodeID == nodeID))
      break;

  /* If so, attach send tasks. */
  if (l != NULL) {

    /* Create the tasks and their dependencies? */
    if (t_xv == NULL) {

      /* Make sure this cell is tagged. */
      cell_ensure_tagged(ci);

      t_xv = scheduler_addtask(s, task_type_send, task_subtype_xv, ci->mpi.tag,
                               0, ci, cj);
      t_rho = scheduler_addtask(s, task_type_send, task_subtype_rho,
                                ci->mpi.tag, 0, ci, cj);

#ifdef EXTRA_HYDRO_LOOP
      t_gradient = scheduler_addtask(s, task_type_send, task_subtype_gradient,
                                     ci->mpi.tag, 0, ci, cj);
#endif

      if (with_limiter) {
        t_limiter = scheduler_addtask(s, task_type_send, task_subtype_limiter,
                                      ci->mpi.tag, 0, ci, cj);
        t_pack_limiter = scheduler_addtask(s, task_type_pack,
                                           task_subtype_limiter, 0, 0, ci, cj);

        scheduler_addunlock(s, t_pack_limiter, t_limiter);
      }

#ifdef EXTRA_STAR_LOOPS
      if (with_feedback) {
        t_prep1 = scheduler_addtask(s, task_type_send, task_subtype_part_prep1,
                                    ci->mpi.tag, 0, ci, cj);
      }
#endif

#ifdef EXTRA_HYDRO_LOOP

      scheduler_addunlock(s, t_gradient, ci->hydro.super->hydro.end_force);

      scheduler_addunlock(s, ci->hydro.super->hydro.extra_ghost, t_gradient);

      /* The send_rho task should unlock the super_hydro-cell's extra_ghost
       * task. */
      scheduler_addunlock(s, t_rho, ci->hydro.super->hydro.extra_ghost);

      /* The send_rho task depends on the cell's ghost task. */
      scheduler_addunlock(s, ci->hydro.super->hydro.ghost_out, t_rho);

      /* The send_xv task should unlock the super_hydro-cell's ghost task. */
      scheduler_addunlock(s, t_xv, ci->hydro.super->hydro.ghost_in);

#else
      /* The send_rho task should unlock the super_hydro-cell's kick task. */
      scheduler_addunlock(s, t_rho, ci->hydro.super->hydro.end_force);

      /* The send_rho task depends on the cell's ghost task. */
      scheduler_addunlock(s, ci->hydro.super->hydro.ghost_out, t_rho);

      /* The send_xv task should unlock the super_hydro-cell's ghost task. */
      scheduler_addunlock(s, t_xv, ci->hydro.super->hydro.ghost_in);

#endif

      scheduler_addunlock(s, ci->hydro.super->hydro.drift, t_rho);

      /* Drift before you send */
      scheduler_addunlock(s, ci->hydro.super->hydro.drift, t_xv);

      if (with_limiter)
        scheduler_addunlock(s, ci->super->timestep, t_pack_limiter);

#ifdef EXTRA_STAR_LOOPS
      /* In stellar feedback, send gas parts only after they have finished their
       * hydro ghosts */
      if (with_feedback) {
        scheduler_addunlock(s, ci->hydro.super->hydro.prep1_ghost, t_prep1);
        scheduler_addunlock(s, t_prep1, ci->hydro.super->stars.prep2_ghost);
      }
#endif
    }

    /* Add them to the local cell. */
    engine_addlink(e, &ci->mpi.send, t_xv);
    engine_addlink(e, &ci->mpi.send, t_rho);
#ifdef EXTRA_HYDRO_LOOP
    engine_addlink(e, &ci->mpi.send, t_gradient);
#endif
    if (with_limiter) {
      engine_addlink(e, &ci->mpi.send, t_limiter);
      engine_addlink(e, &ci->mpi.pack, t_pack_limiter);
    }
#ifdef EXTRA_STAR_LOOPS
    if (with_feedback) engine_addlink(e, &ci->mpi.send, t_prep1);
#endif
  }

  /* Recurse? */
  if (ci->split)
    for (int k = 0; k < 8; k++)
      if (ci->progeny[k] != NULL)
        engine_addtasks_send_hydro(
            e, ci->progeny[k], cj, t_xv, t_rho, t_gradient, t_prep1, t_limiter,
            t_pack_limiter, with_feedback, with_limiter, with_sync);

#else
  error("SWIFT was not compiled with MPI support.");
#endif
}

/**
 * @brief Add send tasks for the stars pairs to a hierarchy of cells.
 *
 * @param e The #engine.
 * @param ci The sending #cell.
 * @param cj Dummy cell containing the nodeID of the receiving node.
 * @param t_density The send_density #task, if it has already been created.
 * @param t_prep2 The send_prep2 #task, if it has already been created.
 * @param t_sf_counts The send_sf_counts, if it has been created.
 * @param with_star_formation Are we running with star formation on?
 */
void engine_addtasks_send_stars(struct engine *e, struct cell *ci,
                                struct cell *cj, struct task *t_density,
                                struct task *t_prep2, struct task *t_sf_counts,
                                const int with_star_formation) {
#ifdef SWIFT_DEBUG_CHECKS
  if (e->policy & engine_policy_sinks && e->policy & engine_policy_stars) {
    error("TODO");
  }
#endif

#ifdef WITH_MPI

  struct link *l = NULL;
  struct scheduler *s = &e->sched;
  const int nodeID = cj->nodeID;

  /* Early abort (are we below the level where tasks are)? */
  if (!cell_get_flag(ci, cell_flag_has_tasks)) return;

  if (t_sf_counts == NULL && with_star_formation && ci->hydro.count > 0) {
#ifdef SWIFT_DEBUG_CHECKS
    if (ci->depth != 0)
      error(
          "Attaching a sf_count task at a non-top level c->depth=%d "
          "c->count=%d",
          ci->depth, ci->hydro.count);
#endif
    t_sf_counts = scheduler_addtask(s, task_type_send, task_subtype_sf_counts,
                                    ci->mpi.tag, 0, ci, cj);
    scheduler_addunlock(s, ci->hydro.star_formation, t_sf_counts);
  }

  /* Check if any of the density tasks are for the target node. */
  for (l = ci->stars.density; l != NULL; l = l->next)
    if (l->t->ci->nodeID == nodeID ||
        (l->t->cj != NULL && l->t->cj->nodeID == nodeID))
      break;

  /* If so, attach send tasks. */
  if (l != NULL) {

    if (t_density == NULL) {

      /* Make sure this cell is tagged. */
      cell_ensure_tagged(ci);

      /* Create the tasks and their dependencies? */
      t_density =
          scheduler_addtask(s, task_type_send, task_subtype_spart_density,
                            ci->mpi.tag, 0, ci, cj);

#ifdef EXTRA_STAR_LOOPS
      t_prep2 = scheduler_addtask(s, task_type_send, task_subtype_spart_prep2,
                                  ci->mpi.tag, 0, ci, cj);
#endif

#ifdef EXTRA_STAR_LOOPS
      /* The first send_stars task should unlock prep1 ghost */
      scheduler_addunlock(s, t_density, ci->hydro.super->stars.prep1_ghost);

      /* Prep2 ghost before second send */
      scheduler_addunlock(s, ci->hydro.super->stars.prep2_ghost, t_prep2);

      /* The second send_stars task should unlock the super_cell's "end of star
       * block" task. */
      scheduler_addunlock(s, t_prep2, ci->hydro.super->stars.stars_out);
#else
      /* The send_stars task should unlock the super_cell's "end of star block"
       * task. */
      scheduler_addunlock(s, t_density, ci->hydro.super->stars.stars_out);
#endif

      /* Density ghost before first send */
      scheduler_addunlock(s, ci->hydro.super->stars.density_ghost, t_density);

      /* Drift before first send */
      scheduler_addunlock(s, ci->hydro.super->stars.drift, t_density);

      if (with_star_formation && ci->hydro.count > 0) {
        scheduler_addunlock(s, t_sf_counts, t_density);
#ifdef EXTRA_STAR_LOOPS
        scheduler_addunlock(s, t_sf_counts, t_prep2);
#endif
      }
    }

    engine_addlink(e, &ci->mpi.send, t_density);
#ifdef EXTRA_STAR_LOOPS
    engine_addlink(e, &ci->mpi.send, t_prep2);
#endif
    if (with_star_formation && ci->hydro.count > 0) {
      engine_addlink(e, &ci->mpi.send, t_sf_counts);
    }
  }

  /* Recurse? */
  if (ci->split)
    for (int k = 0; k < 8; k++)
      if (ci->progeny[k] != NULL)
        engine_addtasks_send_stars(e, ci->progeny[k], cj, t_density, t_prep2,
                                   t_sf_counts, with_star_formation);

#else
  error("SWIFT was not compiled with MPI support.");
#endif
}

/**
 * @brief Add send tasks for the black holes pairs to a hierarchy of cells.
 *
 * @param e The #engine.
 * @param ci The sending #cell.
 * @param cj Dummy cell containing the nodeID of the receiving node.
 * @param t_rho The density comm. task, if it has already been created.
 * @param t_bh_merger The BH swallow comm. task, if it has already been created.
 * @param t_gas_swallow The gas swallow comm. task, if it has already been
 * created.
 * @param t_feedback The send_feed #task, if it has already been created.
 */
void engine_addtasks_send_black_holes(struct engine *e, struct cell *ci,
                                      struct cell *cj, struct task *t_rho,
                                      struct task *t_bh_merger,
                                      struct task *t_gas_swallow,
                                      struct task *t_feedback) {

#ifdef WITH_MPI

  struct link *l = NULL;
  struct scheduler *s = &e->sched;
  const int nodeID = cj->nodeID;

  /* Early abort (are we below the level where tasks are)? */
  if (!cell_get_flag(ci, cell_flag_has_tasks)) return;

  /* Check if any of the density tasks are for the target node. */
  for (l = ci->black_holes.density; l != NULL; l = l->next)
    if (l->t->ci->nodeID == nodeID ||
        (l->t->cj != NULL && l->t->cj->nodeID == nodeID))
      break;

  /* If so, attach send tasks. */
  if (l != NULL) {

    if (t_rho == NULL) {

      /* Make sure this cell is tagged. */
      cell_ensure_tagged(ci);

      /* Create the tasks and their dependencies? */
      t_rho = scheduler_addtask(s, task_type_send, task_subtype_bpart_rho,
                                ci->mpi.tag, 0, ci, cj);

      t_bh_merger = scheduler_addtask(
          s, task_type_send, task_subtype_bpart_merger, ci->mpi.tag, 0, ci, cj);

      t_gas_swallow = scheduler_addtask(
          s, task_type_send, task_subtype_part_swallow, ci->mpi.tag, 0, ci, cj);

      t_feedback =
          scheduler_addtask(s, task_type_send, task_subtype_bpart_feedback,
                            ci->mpi.tag, 0, ci, cj);

      /* The send_black_holes task should unlock the super_cell's BH exit point
       * task. */
      scheduler_addunlock(s, t_feedback,
                          ci->hydro.super->black_holes.black_holes_out);

      scheduler_addunlock(s, ci->hydro.super->black_holes.swallow_ghost_2,
                          t_feedback);

      /* Ghost before you send */
      scheduler_addunlock(s, ci->hydro.super->black_holes.drift, t_rho);
      scheduler_addunlock(s, ci->hydro.super->black_holes.density_ghost, t_rho);
      scheduler_addunlock(s, t_rho,
                          ci->hydro.super->black_holes.swallow_ghost_0);

      scheduler_addunlock(s, ci->hydro.super->black_holes.swallow_ghost_0,
                          t_bh_merger);
      scheduler_addunlock(s, t_bh_merger,
                          ci->hydro.super->black_holes.swallow_ghost_2);

      scheduler_addunlock(s, ci->hydro.super->black_holes.swallow_ghost_0,
                          t_gas_swallow);
      scheduler_addunlock(s, t_gas_swallow,
                          ci->hydro.super->black_holes.swallow_ghost_1);
    }

    engine_addlink(e, &ci->mpi.send, t_rho);
    engine_addlink(e, &ci->mpi.send, t_bh_merger);
    engine_addlink(e, &ci->mpi.send, t_gas_swallow);
    engine_addlink(e, &ci->mpi.send, t_feedback);
  }

  /* Recurse? */
  if (ci->split)
    for (int k = 0; k < 8; k++)
      if (ci->progeny[k] != NULL)
        engine_addtasks_send_black_holes(e, ci->progeny[k], cj, t_rho,
                                         t_bh_merger, t_gas_swallow,
                                         t_feedback);

#else
  error("SWIFT was not compiled with MPI support.");
#endif
}

/**
 * @brief Add send tasks for the RT pairs to a hierarchy of cells.
 *
 * @param e The #engine.
 * @param ci The sending #cell.
 * @param cj Dummy cell containing the nodeID of the receiving node.
 * @param t_rt_gradient The send_rt_gradient #task, if it has already been
 * created.
 * @param t_rt_transport The send_rt_transport #task, if it has already been
 * created.
 */
void engine_addtasks_send_rt(struct engine *e, struct cell *ci, struct cell *cj,
                             struct task *t_rt_gradient,
                             struct task *t_rt_transport) {

#ifdef WITH_MPI
  struct link *l = NULL;
  struct scheduler *s = &e->sched;
  const int nodeID = cj->nodeID;

  /* Early abort (are we below the level where tasks are)? */
  if (!cell_get_flag(ci, cell_flag_has_tasks)) return;

  /* Check if any of the density tasks are for the target node. */
  for (l = ci->hydro.density; l != NULL; l = l->next)
    if (l->t->ci->nodeID == nodeID ||
        (l->t->cj != NULL && l->t->cj->nodeID == nodeID))
      break;

  /* If so, attach send tasks. */
  if (l != NULL) {

    /* Create the tasks and their dependencies? */
    if (t_rt_gradient == NULL) {

      /* Make sure this cell is tagged. */
      cell_ensure_tagged(ci);

      t_rt_gradient = scheduler_addtask(
          s, task_type_send, task_subtype_rt_gradient, ci->mpi.tag, 0, ci, cj);
      t_rt_transport = scheduler_addtask(
          s, task_type_send, task_subtype_rt_transport, ci->mpi.tag, 0, ci, cj);

      /* The send_gradient task depends on the cell's ghost1 task. */
      scheduler_addunlock(s, ci->hydro.super->hydro.rt_ghost1, t_rt_gradient);

      /* The send_transport task depends on the cell's ghost2 task. */
      scheduler_addunlock(s, ci->hydro.super->hydro.rt_ghost2, t_rt_transport);

      /* Safety measure: collect dependencies and make sure data is sent before
       * modifying it */
      scheduler_addunlock(s, t_rt_gradient, ci->hydro.super->hydro.rt_ghost2);

      /* Safety measure: collect dependencies and make sure data is sent before
       * modifying it */
      scheduler_addunlock(s, t_rt_transport,
                          ci->hydro.super->hydro.rt_transport_out);

      /* Drift before you send. Especially intended to cover inactive cells
       * being sent. */
      scheduler_addunlock(s, ci->hydro.super->hydro.drift, t_rt_gradient);
      scheduler_addunlock(s, ci->hydro.super->hydro.drift, t_rt_transport);
    }

    /* Add them to the local cell. */
    engine_addlink(e, &ci->mpi.send, t_rt_gradient);
    engine_addlink(e, &ci->mpi.send, t_rt_transport);
  }

  /* Recurse? */
  if (ci->split)
    for (int k = 0; k < 8; k++)
      if (ci->progeny[k] != NULL)
        engine_addtasks_send_rt(e, ci->progeny[k], cj, t_rt_gradient,
                                t_rt_transport);

#else
  error("SWIFT was not compiled with MPI support.");
#endif
}

/**
 * @brief Add recv tasks for hydro pairs to a hierarchy of cells.
 *
 * @param e The #engine.
 * @param c The foreign #cell.
 * @param t_xv The recv_xv #task, if it has already been created.
 * @param t_rho The recv_rho #task, if it has already been created.
 * @param t_gradient The recv_gradient #task, if it has already been created.
 * @param t_prep1 The recv_prep1 #task, if it has already been created.
 * @param t_limiter The recv_limiter #task, if it has already been created.
 * @param t_unpack_limiter The unpack_limiter #task, if it has already been
 * created.
 * @param tend The top-level time-step communication #task.
 * @param with_feedback Are we running with stellar feedback?
 * @param with_black_holes Are we running with black holes?
 * @param with_limiter Are we running with the time-step limiter?
 * @param with_sync Are we running with time-step synchronization?
 */
void engine_addtasks_recv_hydro(
    struct engine *e, struct cell *c, struct task *t_xv, struct task *t_rho,
    struct task *t_gradient, struct task *t_prep1, struct task *t_limiter,
    struct task *t_unpack_limiter, struct task *const tend,
    const int with_feedback, const int with_black_holes, const int with_limiter,
    const int with_sync) {

#ifdef WITH_MPI
  struct scheduler *s = &e->sched;

  /* Early abort (are we below the level where tasks are)? */
  if (!cell_get_flag(c, cell_flag_has_tasks)) return;

  /* Have we reached a level where there are any hydro tasks ? */
  if (t_xv == NULL && c->hydro.density != NULL) {

#ifdef SWIFT_DEBUG_CHECKS
    /* Make sure this cell has a valid tag. */
    if (c->mpi.tag < 0) error("Trying to receive from untagged cell.");
#endif /* SWIFT_DEBUG_CHECKS */

    /* Create the tasks. */
    t_xv = scheduler_addtask(s, task_type_recv, task_subtype_xv, c->mpi.tag, 0,
                             c, NULL);
    t_rho = scheduler_addtask(s, task_type_recv, task_subtype_rho, c->mpi.tag,
                              0, c, NULL);

    scheduler_addunlock(s, t_xv, t_rho);

#ifdef EXTRA_HYDRO_LOOP
    t_gradient = scheduler_addtask(s, task_type_recv, task_subtype_gradient,
                                   c->mpi.tag, 0, c, NULL);
#endif

    if (with_limiter) {
      t_limiter = scheduler_addtask(s, task_type_recv, task_subtype_limiter,
                                    c->mpi.tag, 0, c, NULL);
      t_unpack_limiter = scheduler_addtask(s, task_type_unpack,
                                           task_subtype_limiter, 0, 0, c, NULL);

      scheduler_addunlock(s, t_limiter, t_unpack_limiter);
    }

#ifdef EXTRA_STAR_LOOPS
    if (with_feedback) {
      t_prep1 = scheduler_addtask(s, task_type_recv, task_subtype_part_prep1,
                                  c->mpi.tag, 0, c, NULL);
    }
#endif
  }

  if (t_xv != NULL) {
    engine_addlink(e, &c->mpi.recv, t_xv);
    engine_addlink(e, &c->mpi.recv, t_rho);
#ifdef EXTRA_HYDRO_LOOP
    engine_addlink(e, &c->mpi.recv, t_gradient);
#endif
    if (with_limiter) {
      engine_addlink(e, &c->mpi.recv, t_limiter);
      engine_addlink(e, &c->mpi.unpack, t_unpack_limiter);
    }
#ifdef EXTRA_STAR_LOOPS
    if (with_feedback) engine_addlink(e, &c->mpi.recv, t_prep1);
#endif

    /* Add dependencies. */
    if (c->hydro.sorts != NULL) {
      scheduler_addunlock(s, t_xv, c->hydro.sorts);
      scheduler_addunlock(s, c->hydro.sorts, t_rho);
    }

    for (struct link *l = c->hydro.density; l != NULL; l = l->next) {
      scheduler_addunlock(s, t_xv, l->t);
      scheduler_addunlock(s, l->t, t_rho);
    }
#ifdef EXTRA_HYDRO_LOOP
    for (struct link *l = c->hydro.gradient; l != NULL; l = l->next) {
      scheduler_addunlock(s, t_rho, l->t);
      scheduler_addunlock(s, l->t, t_gradient);
    }
    for (struct link *l = c->hydro.force; l != NULL; l = l->next) {
      scheduler_addunlock(s, t_gradient, l->t);
      scheduler_addunlock(s, l->t, tend);
    }
#else
    for (struct link *l = c->hydro.force; l != NULL; l = l->next) {
      scheduler_addunlock(s, t_rho, l->t);
      scheduler_addunlock(s, l->t, tend);
    }
#endif

    if (with_limiter) {
      for (struct link *l = c->hydro.limiter; l != NULL; l = l->next) {
        scheduler_addunlock(s, t_unpack_limiter, l->t);
      }
    }

    /* Make sure the gas density has been computed before the
     * stars compute theirs. */
    if (with_feedback) {
      for (struct link *l = c->stars.density; l != NULL; l = l->next) {
        scheduler_addunlock(s, t_rho, l->t);
      }
    }
#ifdef EXTRA_STAR_LOOPS
    if (with_feedback) {
      /* Receive gas parts after everything is finished in prep1 loop */
      for (struct link *l = c->stars.prepare1; l != NULL; l = l->next) {
        scheduler_addunlock(s, l->t, t_prep1);
      }

      /* Start updating stars in prep2 only after the updated gas parts have
       * been received */
      for (struct link *l = c->stars.prepare2; l != NULL; l = l->next) {
        scheduler_addunlock(s, t_prep1, l->t);
      }
    }
#endif
    /* Make sure the part have been received before the BHs compute their
     * accretion rates (depends on particles' rho). */
    if (with_black_holes) {
      for (struct link *l = c->black_holes.density; l != NULL; l = l->next) {
        /* t_rho is not activated for cells with no active hydro, so we need
           to add an additional dependency on t_xv for these cells */
        scheduler_addunlock(s, t_xv, l->t);
        scheduler_addunlock(s, t_rho, l->t);
      }
    }
  }

  /* Recurse? */
  if (c->split)
    for (int k = 0; k < 8; k++)
      if (c->progeny[k] != NULL)
        engine_addtasks_recv_hydro(e, c->progeny[k], t_xv, t_rho, t_gradient,
                                   t_prep1, t_limiter, t_unpack_limiter, tend,
                                   with_feedback, with_black_holes,
                                   with_limiter, with_sync);

#else
  error("SWIFT was not compiled with MPI support.");
#endif
}

/**
 * @brief Add recv tasks for stars pairs to a hierarchy of cells.
 *
 * @param e The #engine.
 * @param c The foreign #cell.
 * @param t_density The recv_density #task, if it has already been created.
 * @param t_prep2 The recv_prep2 #task, if it has already been created.
 * @param t_sf_counts The recv_sf_counts, if it has been created.
 * @param tend The top-level time-step communication #task.
 * @param with_star_formation Are we running with star formation on?
 */
void engine_addtasks_recv_stars(struct engine *e, struct cell *c,
                                struct task *t_density, struct task *t_prep2,
                                struct task *t_sf_counts,
                                struct task *const tend,
                                const int with_star_formation) {
#ifdef SWIFT_DEBUG_CHECKS
  if (e->policy & engine_policy_sinks && e->policy & engine_policy_stars) {
    error("TODO");
  }
#endif

#ifdef WITH_MPI
  struct scheduler *s = &e->sched;

  /* Early abort (are we below the level where tasks are)? */
  if (!cell_get_flag(c, cell_flag_has_tasks)) return;

  if (t_sf_counts == NULL && with_star_formation && c->hydro.count > 0) {
#ifdef SWIFT_DEBUG_CHECKS
    if (c->depth != 0)
      error(
          "Attaching a sf_count task at a non-top level c->depth=%d "
          "c->count=%d",
          c->depth, c->hydro.count);
#endif
    t_sf_counts = scheduler_addtask(s, task_type_recv, task_subtype_sf_counts,
                                    c->mpi.tag, 0, c, NULL);
  }

  /* Have we reached a level where there are any stars tasks ? */
  if (t_density == NULL && c->stars.density != NULL) {

#ifdef SWIFT_DEBUG_CHECKS
    /* Make sure this cell has a valid tag. */
    if (c->mpi.tag < 0) error("Trying to receive from untagged cell.");
#endif  // SWIFT_DEBUG_CHECKS

    /* Create the tasks. */
    t_density = scheduler_addtask(s, task_type_recv, task_subtype_spart_density,
                                  c->mpi.tag, 0, c, NULL);

#ifdef EXTRA_STAR_LOOPS
    t_prep2 = scheduler_addtask(s, task_type_recv, task_subtype_spart_prep2,
                                c->mpi.tag, 0, c, NULL);
#endif
    if (with_star_formation && c->hydro.count > 0) {

      /* Receive the stars only once the counts have been received */
      scheduler_addunlock(s, t_sf_counts, c->stars.sorts);
      scheduler_addunlock(s, t_sf_counts, t_density);
#ifdef EXTRA_STAR_LOOPS
      scheduler_addunlock(s, t_sf_counts, t_prep2);
#endif
    }
  }

  if (t_density != NULL) {
    engine_addlink(e, &c->mpi.recv, t_density);
#ifdef EXTRA_STAR_LOOPS
    engine_addlink(e, &c->mpi.recv, t_prep2);
#endif
    if (with_star_formation && c->hydro.count > 0) {
      engine_addlink(e, &c->mpi.recv, t_sf_counts);
    }

#ifdef SWIFT_DEBUG_CHECKS
    if (c->nodeID == e->nodeID) error("Local cell!");
#endif
    if (c->stars.sorts != NULL) {
      scheduler_addunlock(s, t_density, c->stars.sorts);
#ifdef EXTRA_STAR_LOOPS
      scheduler_addunlock(s, c->stars.sorts, t_prep2);
#endif
    }

    /* Receive stars after the density loop */
    for (struct link *l = c->stars.density; l != NULL; l = l->next) {
      scheduler_addunlock(s, l->t, t_density);
    }

#ifdef EXTRA_STAR_LOOPS
    /* Start updating local gas only after sparts have been received */
    for (struct link *l = c->stars.prepare1; l != NULL; l = l->next) {
      scheduler_addunlock(s, t_density, l->t);
      scheduler_addunlock(s, l->t, t_prep2);
    }

    /* Receive stars for the second time after the prep2 loop */
    for (struct link *l = c->stars.prepare2; l != NULL; l = l->next) {
      scheduler_addunlock(s, l->t, t_prep2);
    }

    /* Start updating local gas only after sparts have been received */
    for (struct link *l = c->stars.feedback; l != NULL; l = l->next) {
      scheduler_addunlock(s, t_prep2, l->t);
      scheduler_addunlock(s, l->t, tend);
    }
#else
    /* Start updating local gas only after sparts have been received */
    for (struct link *l = c->stars.feedback; l != NULL; l = l->next) {
      scheduler_addunlock(s, t_density, l->t);
      scheduler_addunlock(s, l->t, tend);
    }
#endif
  }

  /* Recurse? */
  if (c->split)
    for (int k = 0; k < 8; k++)
      if (c->progeny[k] != NULL)
        engine_addtasks_recv_stars(e, c->progeny[k], t_density, t_prep2,
                                   t_sf_counts, tend, with_star_formation);

#else
  error("SWIFT was not compiled with MPI support.");
#endif
}

/**
 * @brief Add recv tasks for black_holes pairs to a hierarchy of cells.
 *
 * @param e The #engine.
 * @param c The foreign #cell.
 * @param t_rho The density comm. task, if it has already been created.
 * @param t_bh_merger The BH swallow comm. task, if it has already been created.
 * @param t_gas_swallow The gas swallow comm. task, if it has already been
 * created.
 * @param t_feedback The recv_feed #task, if it has already been created.
 * @param tend The top-level time-step communication #task.
 */
void engine_addtasks_recv_black_holes(struct engine *e, struct cell *c,
                                      struct task *t_rho,
                                      struct task *t_bh_merger,
                                      struct task *t_gas_swallow,
                                      struct task *t_feedback,
                                      struct task *const tend) {

#ifdef WITH_MPI
  struct scheduler *s = &e->sched;

  /* Early abort (are we below the level where tasks are)? */
  if (!cell_get_flag(c, cell_flag_has_tasks)) return;

  /* Have we reached a level where there are any black_holes tasks ? */
  if (t_rho == NULL && c->black_holes.density != NULL) {

#ifdef SWIFT_DEBUG_CHECKS
    /* Make sure this cell has a valid tag. */
    if (c->mpi.tag < 0) error("Trying to receive from untagged cell.");
#endif  // SWIFT_DEBUG_CHECKS

    /* Create the tasks. */
    t_rho = scheduler_addtask(s, task_type_recv, task_subtype_bpart_rho,
                              c->mpi.tag, 0, c, NULL);

    t_bh_merger = scheduler_addtask(
        s, task_type_recv, task_subtype_bpart_merger, c->mpi.tag, 0, c, NULL);

    t_gas_swallow = scheduler_addtask(
        s, task_type_recv, task_subtype_part_swallow, c->mpi.tag, 0, c, NULL);

    t_feedback = scheduler_addtask(
        s, task_type_recv, task_subtype_bpart_feedback, c->mpi.tag, 0, c, NULL);
  }

  if (t_rho != NULL) {
    engine_addlink(e, &c->mpi.recv, t_rho);
    engine_addlink(e, &c->mpi.recv, t_bh_merger);
    engine_addlink(e, &c->mpi.recv, t_gas_swallow);
    engine_addlink(e, &c->mpi.recv, t_feedback);

#ifdef SWIFT_DEBUG_CHECKS
    if (c->nodeID == e->nodeID) error("Local cell!");
#endif

    for (struct link *l = c->black_holes.density; l != NULL; l = l->next) {
      scheduler_addunlock(s, l->t, t_rho);
    }

    for (struct link *l = c->hydro.force; l != NULL; l = l->next) {
      scheduler_addunlock(s, l->t, t_gas_swallow);
    }

    for (struct link *l = c->black_holes.swallow; l != NULL; l = l->next) {
      scheduler_addunlock(s, t_rho, l->t);
      scheduler_addunlock(s, l->t, t_gas_swallow);
      scheduler_addunlock(s, l->t, t_bh_merger);
    }
    for (struct link *l = c->black_holes.do_gas_swallow; l != NULL;
         l = l->next) {
      scheduler_addunlock(s, t_gas_swallow, l->t);
    }
    for (struct link *l = c->black_holes.do_bh_swallow; l != NULL;
         l = l->next) {
      scheduler_addunlock(s, t_bh_merger, l->t);
      scheduler_addunlock(s, l->t, t_feedback);
    }
    for (struct link *l = c->black_holes.feedback; l != NULL; l = l->next) {
      scheduler_addunlock(s, t_feedback, l->t);
      scheduler_addunlock(s, l->t, tend);
    }
  }

  /* Recurse? */
  if (c->split)
    for (int k = 0; k < 8; k++)
      if (c->progeny[k] != NULL)
        engine_addtasks_recv_black_holes(e, c->progeny[k], t_rho, t_bh_merger,
                                         t_gas_swallow, t_feedback, tend);

#else
  error("SWIFT was not compiled with MPI support.");
#endif
}

/**
 * @brief Add recv tasks for gravity pairs to a hierarchy of cells.
 *
 * @param e The #engine.
 * @param c The foreign #cell.
 * @param t_grav The recv_gpart #task, if it has already been created.
 * @param tend The top-level time-step communication #task.
 */
void engine_addtasks_recv_gravity(struct engine *e, struct cell *c,
                                  struct task *t_grav,
                                  struct task *const tend) {

#ifdef WITH_MPI
  struct scheduler *s = &e->sched;

  /* Early abort (are we below the level where tasks are)? */
  if (!cell_get_flag(c, cell_flag_has_tasks)) return;

  /* Have we reached a level where there are any gravity tasks ? */
  if (t_grav == NULL && c->grav.grav != NULL) {

#ifdef SWIFT_DEBUG_CHECKS
    /* Make sure this cell has a valid tag. */
    if (c->mpi.tag < 0) error("Trying to receive from untagged cell.");
#endif  // SWIFT_DEBUG_CHECKS

    /* Create the tasks. */
    t_grav = scheduler_addtask(s, task_type_recv, task_subtype_gpart,
                               c->mpi.tag, 0, c, NULL);
  }

  /* If we have tasks, link them. */
  if (t_grav != NULL) {
    engine_addlink(e, &c->mpi.recv, t_grav);

    for (struct link *l = c->grav.grav; l != NULL; l = l->next) {
      scheduler_addunlock(s, t_grav, l->t);
      scheduler_addunlock(s, l->t, tend);
    }
  }

  /* Recurse? */
  if (c->split)
    for (int k = 0; k < 8; k++)
      if (c->progeny[k] != NULL)
        engine_addtasks_recv_gravity(e, c->progeny[k], t_grav, tend);

#else
  error("SWIFT was not compiled with MPI support.");
#endif
}

/**
 * @brief Add recv tasks for RT pairs to a hierarchy of cells.
 *
 * @param e The #engine.
 * @param c The foreign #cell.
 * @param t_rt_gradient The recv_rt_gradient #task, if it has already been
 * created.
 * @param t_rt_transport The recv_rt_transport #task, if it has already been
 * created.
 * @param tend The top-level time-step communication #task.
 */
void engine_addtasks_recv_rt(struct engine *e, struct cell *c,
                             struct task *t_rt_gradient,
                             struct task *t_rt_transport, struct task *tend) {

#ifdef WITH_MPI
  struct scheduler *s = &e->sched;

  /* Early abort (are we below the level where tasks are)? */
  if (!cell_get_flag(c, cell_flag_has_tasks)) return;

  /* Have we reached a level where there are any hydro tasks ? */
  if (t_rt_gradient == NULL && c->hydro.density != NULL) {

#ifdef SWIFT_DEBUG_CHECKS
    /* Make sure this cell has a valid tag. */
    if (c->mpi.tag < 0) error("Trying to receive from untagged cell.");
#endif /* SWIFT_DEBUG_CHECKS */

    /* Create the tasks. */
    t_rt_gradient = scheduler_addtask(
        s, task_type_recv, task_subtype_rt_gradient, c->mpi.tag, 0, c, NULL);
    t_rt_transport = scheduler_addtask(
        s, task_type_recv, task_subtype_rt_transport, c->mpi.tag, 0, c, NULL);

    /* Make sure the second receive doens't get enqueued before the first one is
     * done */
    scheduler_addunlock(s, t_rt_gradient, t_rt_transport);
  }

  if (t_rt_gradient != NULL) {
    engine_addlink(e, &c->mpi.recv, t_rt_gradient);
    engine_addlink(e, &c->mpi.recv, t_rt_transport);

    if (c->hydro.sorts != NULL) {
      scheduler_addunlock(s, c->hydro.sorts, t_rt_transport);
    }

    for (struct link *l = c->hydro.rt_gradient; l != NULL; l = l->next) {
      /* RT gradient tasks mustn't run before we receive necessary data */
      scheduler_addunlock(s, t_rt_gradient, l->t);
      scheduler_addunlock(s, l->t, t_rt_transport);
    }

    for (struct link *l = c->hydro.rt_transport; l != NULL; l = l->next) {
      /* RT transport tasks mustn't run before we receive necessary data */
      scheduler_addunlock(s, t_rt_transport, l->t);
      /* add dependency for the timestep communication tasks */
      scheduler_addunlock(s, l->t, tend);
    }
  }
  /* Recurse? */
  if (c->split)
    for (int k = 0; k < 8; k++)
      if (c->progeny[k] != NULL)
        engine_addtasks_recv_rt(e, c->progeny[k], t_rt_gradient, t_rt_transport,
                                tend);
#else
  error("SWIFT was not compiled with MPI support.");
#endif
}

/**
 * @brief Generate the hydro hierarchical tasks for a hierarchy of cells -
 * i.e. all the O(Npart) tasks -- timestep version
 *
 * Tasks are only created here. The dependencies will be added later on.
 *
 * Note that there is no need to recurse below the super-cell. Note also
 * that we only add tasks if the relevant particles are present in the cell.
 *
 * @param e The #engine.
 * @param c The #cell.
 */
void engine_make_hierarchical_tasks_common(struct engine *e, struct cell *c) {

  struct scheduler *s = &e->sched;
  const int with_sinks = (e->policy & engine_policy_sinks);
  const int with_stars = (e->policy & engine_policy_stars);
  const int with_star_formation = (e->policy & engine_policy_star_formation);
  const int with_star_formation_sink = with_sinks && with_stars;
  const int with_timestep_limiter =
      (e->policy & engine_policy_timestep_limiter);
  const int with_timestep_sync = (e->policy & engine_policy_timestep_sync);
#ifdef WITH_CSDS
  const int with_csds = e->policy & engine_policy_csds;
#endif

  /* Are we at the top-level? */
  if (c->top == c && c->nodeID == e->nodeID) {

    if (c->hydro.count > 0 || c->grav.count > 0 || c->stars.count > 0 ||
        c->black_holes.count > 0 || c->sinks.count > 0) {
      c->timestep_collect = scheduler_addtask(s, task_type_collect,
                                              task_subtype_none, 0, 0, c, NULL);
    }

    if (with_star_formation && c->hydro.count > 0) {
      c->hydro.star_formation = scheduler_addtask(
          s, task_type_star_formation, task_subtype_none, 0, 0, c, NULL);
    }

    if (with_star_formation_sink &&
        (c->hydro.count > 0 || c->sinks.count > 0)) {
      c->hydro.star_formation_sink = scheduler_addtask(
          s, task_type_star_formation_sink, task_subtype_none, 0, 0, c, NULL);
    }

    if (with_sinks) {
      /* hydro.sink_formation plays the role of a ghost => always created when
       * playing with sinks*/
      c->hydro.sink_formation = scheduler_addtask(
          s, task_type_sink_formation, task_subtype_none, 0, 0, c, NULL);
    }
  }

  /* Are we in a super-cell ? */
  if (c->super == c) {

    /* Local tasks only... */
    if (c->nodeID == e->nodeID) {

      /* Add the two half kicks */
      c->kick1 = scheduler_addtask(s, task_type_kick1, task_subtype_none, 0, 0,
                                   c, NULL);

      c->kick2 = scheduler_addtask(s, task_type_kick2, task_subtype_none, 0, 0,
                                   c, NULL);

      /* Weighting task for neutrinos after the last kick */
      if (e->neutrino_properties->use_delta_f) {
        c->grav.neutrino_weight = scheduler_addtask(
            s, task_type_neutrino_weight, task_subtype_none, 0, 0, c, NULL);
        scheduler_addunlock(s, c->kick1, c->grav.neutrino_weight);
      }

#if defined(WITH_CSDS)
      struct task *kick2_or_csds;
      if (with_csds) {
        /* Add the hydro csds task. */
        c->csds = scheduler_addtask(s, task_type_csds, task_subtype_none, 0, 0,
                                    c, NULL);

        /* Add the kick2 dependency */
        scheduler_addunlock(s, c->kick2, c->csds);

        /* Create a variable in order to avoid to many ifdef */
        kick2_or_csds = c->csds;
      } else {
        kick2_or_csds = c->kick2;
      }
#else
      struct task *kick2_or_csds = c->kick2;
#endif

      /* Add the time-step calculation task and its dependency */
      c->timestep = scheduler_addtask(s, task_type_timestep, task_subtype_none,
                                      0, 0, c, NULL);

      scheduler_addunlock(s, kick2_or_csds, c->timestep);
      scheduler_addunlock(s, c->timestep, c->kick1);
      scheduler_addunlock(s, c->timestep, c->top->timestep_collect);

      /* Subgrid tasks: star formation */
      if (with_star_formation && c->hydro.count > 0) {
        scheduler_addunlock(s, kick2_or_csds, c->top->hydro.star_formation);
        scheduler_addunlock(s, c->top->hydro.star_formation, c->timestep);
      }

      /* Subgrid tasks: star formation from sinks */
      if (with_star_formation_sink &&
          (c->hydro.count > 0 || c->sinks.count > 0)) {
        scheduler_addunlock(s, kick2_or_csds,
                            c->top->hydro.star_formation_sink);
        scheduler_addunlock(s, c->top->hydro.star_formation_sink, c->timestep);
      }

      /* Time-step limiter */
      if (with_timestep_limiter) {

        c->timestep_limiter = scheduler_addtask(
            s, task_type_timestep_limiter, task_subtype_none, 0, 0, c, NULL);

        scheduler_addunlock(s, c->timestep, c->timestep_limiter);
        scheduler_addunlock(s, c->timestep_limiter, c->kick1);
        scheduler_addunlock(s, c->timestep_limiter, c->top->timestep_collect);
      }

      /* Time-step synchronization */
      if (with_timestep_sync) {

        c->timestep_sync = scheduler_addtask(s, task_type_timestep_sync,
                                             task_subtype_none, 0, 0, c, NULL);

        scheduler_addunlock(s, c->timestep, c->timestep_sync);
        scheduler_addunlock(s, c->timestep_sync, c->kick1);
        scheduler_addunlock(s, c->timestep_sync, c->top->timestep_collect);
      }

      if (with_timestep_limiter && with_timestep_sync) {
        scheduler_addunlock(s, c->timestep_limiter, c->timestep_sync);
      }
    }
  } else { /* We are above the super-cell so need to go deeper */

    /* Recurse. */
    if (c->split)
      for (int k = 0; k < 8; k++)
        if (c->progeny[k] != NULL)
          engine_make_hierarchical_tasks_common(e, c->progeny[k]);
  }
}

/**
 * @brief Generate the hydro hierarchical tasks for a hierarchy of cells -
 * i.e. all the O(Npart) tasks -- gravity version
 *
 * Tasks are only created here. The dependencies will be added later on.
 *
 * Note that there is no need to recurse below the super-cell. Note also
 * that we only add tasks if the relevant particles are present in the cell.
 *
 * @param e The #engine.
 * @param c The #cell.
 */
void engine_make_hierarchical_tasks_gravity(struct engine *e, struct cell *c) {

  struct scheduler *s = &e->sched;
  const int is_self_gravity = (e->policy & engine_policy_self_gravity);
  const int stars_only_gravity =
      (e->policy & engine_policy_stars) && !(e->policy & engine_policy_hydro);

  /* Are we in a super-cell ? */
  if (c->grav.super == c) {

    /* Local tasks only... */
    if (c->nodeID == e->nodeID) {

      if (stars_only_gravity) {

        /* In the special case where we have stars that just act under gravity
         * we must create their drift task here and not just copy over the hydro
         * behaviour. */
        c->stars.drift = scheduler_addtask(s, task_type_drift_spart,
                                           task_subtype_none, 0, 0, c, NULL);

        scheduler_addunlock(s, c->stars.drift, c->super->kick2);
      }

      c->grav.drift = scheduler_addtask(s, task_type_drift_gpart,
                                        task_subtype_none, 0, 0, c, NULL);

      c->grav.end_force = scheduler_addtask(s, task_type_end_grav_force,
                                            task_subtype_none, 0, 0, c, NULL);

      scheduler_addunlock(s, c->grav.end_force, c->super->kick2);

      if (is_self_gravity) {

        /* Initialisation of the multipoles */
        c->grav.init = scheduler_addtask(s, task_type_init_grav,
                                         task_subtype_none, 0, 0, c, NULL);

        /* Gravity non-neighbouring pm calculations */
        c->grav.long_range = scheduler_addtask(
            s, task_type_grav_long_range, task_subtype_none, 0, 0, c, NULL);

        /* Gravity recursive down-pass */
        c->grav.down = scheduler_addtask(s, task_type_grav_down,
                                         task_subtype_none, 0, 0, c, NULL);

        /* Implicit tasks for the up and down passes */
        c->grav.drift_out = scheduler_addtask(s, task_type_drift_gpart_out,
                                              task_subtype_none, 0, 1, c, NULL);
        c->grav.init_out = scheduler_addtask(s, task_type_init_grav_out,
                                             task_subtype_none, 0, 1, c, NULL);
        c->grav.down_in = scheduler_addtask(s, task_type_grav_down_in,
                                            task_subtype_none, 0, 1, c, NULL);

        /* Long-range gravity forces (not the mesh ones!) */
        scheduler_addunlock(s, c->grav.init, c->grav.long_range);
        scheduler_addunlock(s, c->grav.long_range, c->grav.down);
        scheduler_addunlock(s, c->grav.down, c->grav.super->grav.end_force);

        /* Link in the implicit tasks */
        scheduler_addunlock(s, c->grav.init, c->grav.init_out);
        scheduler_addunlock(s, c->grav.drift, c->grav.drift_out);
        scheduler_addunlock(s, c->grav.down_in, c->grav.down);
      }
    }
  }

  /* We are below the super-cell but not below the maximal splitting depth */
  else if ((c->grav.super != NULL) &&
           ((c->maxdepth - c->depth) >= space_subdepth_diff_grav)) {

    /* Local tasks only... */
    if (c->nodeID == e->nodeID) {

      if (is_self_gravity) {

        c->grav.drift_out = scheduler_addtask(s, task_type_drift_gpart_out,
                                              task_subtype_none, 0, 1, c, NULL);

        c->grav.init_out = scheduler_addtask(s, task_type_init_grav_out,
                                             task_subtype_none, 0, 1, c, NULL);

        c->grav.down_in = scheduler_addtask(s, task_type_grav_down_in,
                                            task_subtype_none, 0, 1, c, NULL);

        scheduler_addunlock(s, c->parent->grav.init_out, c->grav.init_out);
        scheduler_addunlock(s, c->parent->grav.drift_out, c->grav.drift_out);
        scheduler_addunlock(s, c->grav.down_in, c->parent->grav.down_in);
      }
    }
  }

  /* Recurse but not below the maximal splitting depth */
  if (c->split && ((c->maxdepth - c->depth) >= space_subdepth_diff_grav))
    for (int k = 0; k < 8; k++)
      if (c->progeny[k] != NULL)
        engine_make_hierarchical_tasks_gravity(e, c->progeny[k]);
}

/**
 * @brief Recursively add non-implicit ghost tasks to a cell hierarchy.
 */
void engine_add_ghosts(struct engine *e, struct cell *c, struct task *ghost_in,
                       struct task *ghost_out) {

  /* Abort as there are no hydro particles here? */
  if (c->hydro.count_total == 0) return;

  /* If we have reached the leaf OR have to few particles to play with*/
  if (!c->split || c->hydro.count_total < engine_max_parts_per_ghost) {

    /* Add the ghost task and its dependencies */
    struct scheduler *s = &e->sched;
    c->hydro.ghost =
        scheduler_addtask(s, task_type_ghost, task_subtype_none, 0, 0, c, NULL);
    scheduler_addunlock(s, ghost_in, c->hydro.ghost);
    scheduler_addunlock(s, c->hydro.ghost, ghost_out);

  } else {
    /* Keep recursing */
    for (int k = 0; k < 8; k++)
      if (c->progeny[k] != NULL)
        engine_add_ghosts(e, c->progeny[k], ghost_in, ghost_out);
  }
}

/**
 * @brief Recursively add non-implicit cooling tasks to a cell hierarchy.
 */
void engine_add_cooling(struct engine *e, struct cell *c,
                        struct task *cooling_in, struct task *cooling_out) {

  /* Abort as there are no hydro particles here? */
  if (c->hydro.count_total == 0) return;

  /* If we have reached the leaf OR have to few particles to play with*/
  if (!c->split || c->hydro.count_total < engine_max_parts_per_cooling) {

    /* Add the cooling task and its dependencies */
    struct scheduler *s = &e->sched;
    c->hydro.cooling = scheduler_addtask(s, task_type_cooling,
                                         task_subtype_none, 0, 0, c, NULL);
    scheduler_addunlock(s, cooling_in, c->hydro.cooling);
    scheduler_addunlock(s, c->hydro.cooling, cooling_out);

  } else {
    /* Keep recursing */
    for (int k = 0; k < 8; k++)
      if (c->progeny[k] != NULL)
        engine_add_cooling(e, c->progeny[k], cooling_in, cooling_out);
  }
}

/**
 * @brief Generate the hydro hierarchical tasks for a hierarchy of cells -
 * i.e. all the O(Npart) tasks -- hydro version
 *
 * Tasks are only created here. The dependencies will be added later on.
 *
 * Note that there is no need to recurse below the super-cell. Note also
 * that we only add tasks if the relevant particles are present in the cell.
 *
 * @param e The #engine.
 * @param c The #cell.
 * @param star_resort_cell Pointer to the cell where the star_resort task has
 * been created. NULL above that level or if not running with star formation.
 */
void engine_make_hierarchical_tasks_hydro(struct engine *e, struct cell *c,
                                          struct cell *star_resort_cell) {

  struct scheduler *s = &e->sched;
  const int with_stars = (e->policy & engine_policy_stars);
  const int with_sinks = (e->policy & engine_policy_sinks);
  const int with_feedback = (e->policy & engine_policy_feedback);
  const int with_cooling = (e->policy & engine_policy_cooling);
  const int with_star_formation = (e->policy & engine_policy_star_formation);
  const int with_star_formation_sink = (with_sinks && with_stars);
  const int with_black_holes = (e->policy & engine_policy_black_holes);
  const int with_rt = (e->policy & engine_policy_rt);
#ifdef WITH_CSDS
  const int with_csds = (e->policy & engine_policy_csds);
#endif

  /* Are we are the level where we create the stars' resort tasks?
   * If the tree is shallow, we need to do this at the super-level if the
   * super-level is above the level we want */
  if ((c->nodeID == e->nodeID) && (star_resort_cell == NULL) &&
      (c->depth == engine_star_resort_task_depth || c->hydro.super == c)) {

    /* Star formation */
    if (with_feedback && c->hydro.count > 0 && with_star_formation) {

      /* Record this is the level where we re-sort */
      star_resort_cell = c;

      c->hydro.stars_resort = scheduler_addtask(
          s, task_type_stars_resort, task_subtype_none, 0, 0, c, NULL);

      scheduler_addunlock(s, c->top->hydro.star_formation,
                          c->hydro.stars_resort);
    }

    /* Star formation from sinks */
    if (with_feedback && with_star_formation_sink &&
        (c->hydro.count > 0 || c->sinks.count > 0)) {

      /* Record this is the level where we re-sort */
      star_resort_cell = c;

      c->hydro.stars_resort = scheduler_addtask(
          s, task_type_stars_resort, task_subtype_none, 0, 0, c, NULL);

      scheduler_addunlock(s, c->top->hydro.star_formation_sink,
                          c->hydro.stars_resort);
    }
  }

  /* Are we in a super-cell ? */
  if (c->hydro.super == c) {

    /* Add the sort task. */
    c->hydro.sorts =
        scheduler_addtask(s, task_type_sort, task_subtype_none, 0, 0, c, NULL);

    if (with_feedback) {
      c->stars.sorts = scheduler_addtask(s, task_type_stars_sort,
                                         task_subtype_none, 0, 0, c, NULL);
    }

    if (with_black_holes) {
      c->black_holes.swallow_ghost_0 =
          scheduler_addtask(s, task_type_bh_swallow_ghost1, task_subtype_none,
                            0, /* implicit =*/1, c, NULL);
    }

    /* Local tasks only... */
    if (c->nodeID == e->nodeID) {

      /* Add the drift task. */
      c->hydro.drift = scheduler_addtask(s, task_type_drift_part,
                                         task_subtype_none, 0, 0, c, NULL);

      /* Add the task finishing the force calculation */
      c->hydro.end_force = scheduler_addtask(s, task_type_end_hydro_force,
                                             task_subtype_none, 0, 0, c, NULL);

      /* Generate the ghost tasks. */
      c->hydro.ghost_in =
          scheduler_addtask(s, task_type_ghost_in, task_subtype_none, 0,
                            /* implicit = */ 1, c, NULL);
      c->hydro.ghost_out =
          scheduler_addtask(s, task_type_ghost_out, task_subtype_none, 0,
                            /* implicit = */ 1, c, NULL);
      engine_add_ghosts(e, c, c->hydro.ghost_in, c->hydro.ghost_out);

      /* Generate the extra ghost task. */
#ifdef EXTRA_HYDRO_LOOP
      c->hydro.extra_ghost = scheduler_addtask(
          s, task_type_extra_ghost, task_subtype_none, 0, 0, c, NULL);
#endif

      /* Stars */
      if (with_stars) {
        c->stars.drift = scheduler_addtask(s, task_type_drift_spart,
                                           task_subtype_none, 0, 0, c, NULL);
        scheduler_addunlock(s, c->stars.drift, c->super->kick2);

        if (with_star_formation && c->top->hydro.count > 0)
          scheduler_addunlock(s, c->stars.drift, c->top->hydro.star_formation);
      }

      /* Sinks */
      if (with_sinks) {
        c->sinks.drift = scheduler_addtask(s, task_type_drift_sink,
                                           task_subtype_none, 0, 0, c, NULL);
        scheduler_addunlock(s, c->sinks.drift, c->super->kick2);

        c->sinks.sink_in =
            scheduler_addtask(s, task_type_sink_in, task_subtype_none, 0,
                              /* implicit = */ 1, c, NULL);

        c->sinks.sink_ghost1 =
            scheduler_addtask(s, task_type_sink_ghost1, task_subtype_none, 0,
                              /* implicit = */ 1, c, NULL);

        c->sinks.sink_ghost2 =
            scheduler_addtask(s, task_type_sink_ghost2, task_subtype_none, 0,
                              /* implicit = */ 1, c, NULL);

        c->sinks.sink_out =
            scheduler_addtask(s, task_type_sink_out, task_subtype_none, 0,
                              /* implicit = */ 1, c, NULL);

        /* Link to the main tasks */
        scheduler_addunlock(s, c->super->kick2, c->sinks.sink_in);
        scheduler_addunlock(s, c->sinks.sink_out, c->super->timestep);

        if (with_stars &&
            (c->top->hydro.count > 0 || c->top->sinks.count > 0)) {
          scheduler_addunlock(s, c->hydro.super->sinks.sink_out,
                              c->top->hydro.star_formation_sink);
        }
      }

      /* Black holes */
      if (with_black_holes) {
        c->black_holes.drift = scheduler_addtask(
            s, task_type_drift_bpart, task_subtype_none, 0, 0, c, NULL);
        scheduler_addunlock(s, c->black_holes.drift, c->super->kick2);
      }

      /* Subgrid tasks: cooling */
      if (with_cooling) {

        c->hydro.cooling_in =
            scheduler_addtask(s, task_type_cooling_in, task_subtype_none, 0,
                              /*implicit=*/1, c, NULL);
        c->hydro.cooling_out =
            scheduler_addtask(s, task_type_cooling_out, task_subtype_none, 0,
                              /*implicit=*/1, c, NULL);

        engine_add_cooling(e, c, c->hydro.cooling_in, c->hydro.cooling_out);

        scheduler_addunlock(s, c->hydro.end_force, c->hydro.cooling_in);
        scheduler_addunlock(s, c->hydro.cooling_out, c->super->kick2);

      } else {
        scheduler_addunlock(s, c->hydro.end_force, c->super->kick2);
      }

      /* Subgrid tasks: feedback */
      if (with_feedback) {

        c->stars.stars_in =
            scheduler_addtask(s, task_type_stars_in, task_subtype_none, 0,
                              /* implicit = */ 1, c, NULL);

        c->stars.stars_out =
            scheduler_addtask(s, task_type_stars_out, task_subtype_none, 0,
                              /* implicit = */ 1, c, NULL);

        c->stars.density_ghost = scheduler_addtask(
            s, task_type_stars_ghost, task_subtype_none, 0, 0, c, NULL);

#ifdef EXTRA_STAR_LOOPS
        c->stars.prep1_ghost =
            scheduler_addtask(s, task_type_stars_prep_ghost1, task_subtype_none,
                              0, /* implicit = */ 1, c, NULL);

        c->hydro.prep1_ghost =
            scheduler_addtask(s, task_type_hydro_prep_ghost1, task_subtype_none,
                              0, /* implicit = */ 1, c, NULL);

        c->stars.prep2_ghost =
            scheduler_addtask(s, task_type_stars_prep_ghost2, task_subtype_none,
                              0, /* implicit = */ 1, c, NULL);
#endif

#ifdef WITH_CSDS
        if (with_csds) {
          scheduler_addunlock(s, c->super->csds, c->stars.stars_in);
        } else {
          scheduler_addunlock(s, c->super->kick2, c->stars.stars_in);
        }
#else
        scheduler_addunlock(s, c->super->kick2, c->stars.stars_in);
#endif
        scheduler_addunlock(s, c->stars.stars_out, c->super->timestep);

        /* Star formation*/
        if (with_feedback && c->hydro.count > 0 && with_star_formation) {
          scheduler_addunlock(s, star_resort_cell->hydro.stars_resort,
                              c->stars.stars_in);
        }
        /* Star formation from sinks */
        if (with_feedback && with_star_formation_sink &&
            (c->hydro.count > 0 || c->sinks.count > 0)) {
          scheduler_addunlock(s, star_resort_cell->hydro.stars_resort,
                              c->stars.stars_in);
        }
      }

      /* Radiative Transfer */
      if (with_rt) {
        /* RT ghost in task */
        c->hydro.rt_in =
            scheduler_addtask(s, task_type_rt_in, task_subtype_none, 0,
                              /* implicit= */ 1, c, NULL);
        scheduler_addunlock(s, c->super->kick2, c->hydro.rt_in);
        /* Star formation */
        if (c->top->hydro.count > 0 && with_star_formation)
          scheduler_addunlock(s, c->top->hydro.star_formation, c->hydro.rt_in);
        /* Star formation from sinks */
        if (with_star_formation_sink &&
            (c->top->hydro.count > 0 || c->top->sinks.count > 0))
          scheduler_addunlock(s, c->top->hydro.star_formation_sink,
                              c->hydro.rt_in);
        if (with_feedback)
          scheduler_addunlock(s, c->stars.stars_out, c->hydro.rt_in);
        /* TODO: check/add dependencies from Loic's new sink SF tasks */

        /* RT ghost out task */
        c->hydro.rt_out =
            scheduler_addtask(s, task_type_rt_out, task_subtype_none, 0,
                              /* implicit= */ 1, c, NULL);
        scheduler_addunlock(s, c->hydro.rt_out, c->super->timestep);

        /* non-implicit ghost 1 */
        c->hydro.rt_ghost1 = scheduler_addtask(
            s, task_type_rt_ghost1, task_subtype_none, 0, 0, c, NULL);
        scheduler_addunlock(s, c->hydro.rt_in, c->hydro.rt_ghost1);

        /* non-implicit ghost 2 */
        c->hydro.rt_ghost2 = scheduler_addtask(
            s, task_type_rt_ghost2, task_subtype_none, 0, 0, c, NULL);

        /* implicit transport out */
        c->hydro.rt_transport_out =
            scheduler_addtask(s, task_type_rt_transport_out, task_subtype_none,
                              0, /*implicit= */ 1, c, NULL);

        /* non-implicit ghost 2 */
        c->hydro.rt_tchem = scheduler_addtask(s, task_type_rt_tchem,
                                              task_subtype_none, 0, 0, c, NULL);

        scheduler_addunlock(s, c->hydro.rt_transport_out, c->hydro.rt_tchem);
        scheduler_addunlock(s, c->hydro.rt_tchem, c->hydro.rt_out);
      }

      /* Subgrid tasks: black hole feedback */
      if (with_black_holes) {

        c->black_holes.black_holes_in =
            scheduler_addtask(s, task_type_bh_in, task_subtype_none, 0,
                              /* implicit = */ 1, c, NULL);

        c->black_holes.black_holes_out =
            scheduler_addtask(s, task_type_bh_out, task_subtype_none, 0,
                              /* implicit = */ 1, c, NULL);

        c->black_holes.density_ghost = scheduler_addtask(
            s, task_type_bh_density_ghost, task_subtype_none, 0, 0, c, NULL);

        c->black_holes.swallow_ghost_1 =
            scheduler_addtask(s, task_type_bh_swallow_ghost2, task_subtype_none,
                              0, /* implicit =*/1, c, NULL);

        c->black_holes.swallow_ghost_2 = scheduler_addtask(
            s, task_type_bh_swallow_ghost3, task_subtype_none, 0, 0, c, NULL);

#ifdef WITH_CSDS
        if (with_csds) {
          scheduler_addunlock(s, c->super->csds, c->black_holes.black_holes_in);
        } else {
          scheduler_addunlock(s, c->super->kick2,
                              c->black_holes.black_holes_in);
        }
#else
        scheduler_addunlock(s, c->super->kick2, c->black_holes.black_holes_in);
#endif
        scheduler_addunlock(s, c->black_holes.black_holes_out,
                            c->super->timestep);
      }

      if (with_black_holes && with_feedback) {

        /* Make sure we don't start swallowing gas particles before the stars
           have converged on their smoothing lengths. */
        scheduler_addunlock(s, c->stars.density_ghost,
                            c->black_holes.swallow_ghost_0);
      }
    }
  } else { /* We are above the super-cell so need to go deeper */

    /* Recurse. */
    if (c->split)
      for (int k = 0; k < 8; k++)
        if (c->progeny[k] != NULL)
          engine_make_hierarchical_tasks_hydro(e, c->progeny[k],
                                               star_resort_cell);
  }
}

void engine_make_hierarchical_tasks_mapper(void *map_data, int num_elements,
                                           void *extra_data) {

  struct engine *e = (struct engine *)extra_data;
  const int with_hydro = (e->policy & engine_policy_hydro);
  const int with_self_gravity = (e->policy & engine_policy_self_gravity);
  const int with_ext_gravity = (e->policy & engine_policy_external_gravity);

  for (int ind = 0; ind < num_elements; ind++) {
    struct cell *c = &((struct cell *)map_data)[ind];
    /* Make the common tasks (time integration) */
    engine_make_hierarchical_tasks_common(e, c);
    /* Add the hydro stuff */
    if (with_hydro)
      engine_make_hierarchical_tasks_hydro(e, c, /*star_resort_cell=*/NULL);
    /* And the gravity stuff */
    if (with_self_gravity || with_ext_gravity)
      engine_make_hierarchical_tasks_gravity(e, c);
  }
}

/**
 * @brief Constructs the top-level tasks for the short-range gravity
 * and long-range gravity interactions.
 *
 * - All top-cells get a self task.
 * - All pairs within range according to the multipole acceptance
 *   criterion get a pair task.
 */
void engine_make_self_gravity_tasks_mapper(void *map_data, int num_elements,
                                           void *extra_data) {

  struct engine *e = (struct engine *)extra_data;
  struct space *s = e->s;
  struct scheduler *sched = &e->sched;
  const int nodeID = e->nodeID;
  const int periodic = s->periodic;
  const double dim[3] = {s->dim[0], s->dim[1], s->dim[2]};
  const int cdim[3] = {s->cdim[0], s->cdim[1], s->cdim[2]};
  struct cell *cells = s->cells_top;
  const double theta_crit = e->gravity_properties->theta_crit;
  const double max_distance = e->mesh->r_cut_max;
  const double max_distance2 = max_distance * max_distance;

  /* Compute how many cells away we need to walk */
  const double distance = 2.5 * cells[0].width[0] / theta_crit;
  int delta = (int)(distance / cells[0].width[0]) + 1;
  int delta_m = delta;
  int delta_p = delta;

  /* Special case where every cell is in range of every other one */
  if (periodic) {
    if (delta >= cdim[0] / 2) {
      if (cdim[0] % 2 == 0) {
        delta_m = cdim[0] / 2;
        delta_p = cdim[0] / 2 - 1;
      } else {
        delta_m = cdim[0] / 2;
        delta_p = cdim[0] / 2;
      }
    }
  } else {
    if (delta > cdim[0]) {
      delta_m = cdim[0];
      delta_p = cdim[0];
    }
  }

  /* Loop through the elements, which are just byte offsets from NULL. */
  for (int ind = 0; ind < num_elements; ind++) {

    /* Get the cell index. */
    const int cid = (size_t)(map_data) + ind;

    /* Integer indices of the cell in the top-level grid */
    const int i = cid / (cdim[1] * cdim[2]);
    const int j = (cid / cdim[2]) % cdim[1];
    const int k = cid % cdim[2];

    /* Get the cell */
    struct cell *ci = &cells[cid];
    /* Skip cells without gravity particles */
    if (ci->grav.count == 0) continue;

    /* If the cell is local build a self-interaction */
    if (ci->nodeID == nodeID) {
      scheduler_addtask(sched, task_type_self, task_subtype_grav, 0, 0, ci,
                        NULL);
    }

    /* Loop over every other cell within (Manhattan) range delta */
    for (int ii = -delta_m; ii <= delta_p; ii++) {
      int iii = i + ii;
      if (!periodic && (iii < 0 || iii >= cdim[0])) continue;
      iii = (iii + cdim[0]) % cdim[0];
      for (int jj = -delta_m; jj <= delta_p; jj++) {
        int jjj = j + jj;
        if (!periodic && (jjj < 0 || jjj >= cdim[1])) continue;
        jjj = (jjj + cdim[1]) % cdim[1];
        for (int kk = -delta_m; kk <= delta_p; kk++) {
          int kkk = k + kk;
          if (!periodic && (kkk < 0 || kkk >= cdim[2])) continue;
          kkk = (kkk + cdim[2]) % cdim[2];

          /* Get the cell */
          const int cjd = cell_getid(cdim, iii, jjj, kkk);
          struct cell *cj = &cells[cjd];

          /* Avoid duplicates, empty cells and completely foreign pairs */
          if (cid >= cjd || cj->grav.count == 0 ||
              (ci->nodeID != nodeID && cj->nodeID != nodeID))
            continue;

          /* Recover the multipole information */
          const struct gravity_tensors *multi_i = ci->grav.multipole;
          const struct gravity_tensors *multi_j = cj->grav.multipole;

          if (multi_i == NULL && ci->nodeID != nodeID)
            error("Multipole of ci was not exchanged properly via the proxies");
          if (multi_j == NULL && cj->nodeID != nodeID)
            error("Multipole of cj was not exchanged properly via the proxies");

          /* Minimal distance between any pair of particles */
          const double min_radius2 =
              cell_min_dist2_same_size(ci, cj, periodic, dim);

          /* Are we beyond the distance where the truncated forces are 0 ?*/
          if (periodic && min_radius2 > max_distance2) continue;

          /* Are the cells too close for a MM interaction ? */
          if (!cell_can_use_pair_mm(ci, cj, e, s, /*use_rebuild_data=*/1,
                                    /*is_tree_walk=*/0)) {

            /* Ok, we need to add a direct pair calculation */
            scheduler_addtask(sched, task_type_pair, task_subtype_grav, 0, 0,
                              ci, cj);

#ifdef SWIFT_DEBUG_CHECKS
#ifdef WITH_MPI

            /* Let's cross-check that we had a proxy for that cell */
            if (ci->nodeID == nodeID && cj->nodeID != engine_rank) {

              /* Find the proxy for this node */
              const int proxy_id = e->proxy_ind[cj->nodeID];
              if (proxy_id < 0)
                error("No proxy exists for that foreign node %d!", cj->nodeID);

              const struct proxy *p = &e->proxies[proxy_id];

              /* Check whether the cell exists in the proxy */
              int n = 0;
              for (; n < p->nr_cells_in; n++)
                if (p->cells_in[n] == cj) {
                  break;
                }
              if (n == p->nr_cells_in)
                error(
                    "Cell %d not found in the proxy but trying to construct "
                    "grav task!",
                    cjd);
            } else if (cj->nodeID == nodeID && ci->nodeID != engine_rank) {

              /* Find the proxy for this node */
              const int proxy_id = e->proxy_ind[ci->nodeID];
              if (proxy_id < 0)
                error("No proxy exists for that foreign node %d!", ci->nodeID);

              const struct proxy *p = &e->proxies[proxy_id];

              /* Check whether the cell exists in the proxy */
              int n = 0;
              for (; n < p->nr_cells_in; n++)
                if (p->cells_in[n] == ci) {
                  break;
                }
              if (n == p->nr_cells_in)
                error(
                    "Cell %d not found in the proxy but trying to construct "
                    "grav task!",
                    cid);
            }
#endif /* WITH_MPI */
#endif /* SWIFT_DEBUG_CHECKS */
          }
        }
      }
    }
  }
}

/**
 * @brief Constructs the top-level tasks for the external gravity.
 *
 * @param e The #engine.
 */
void engine_make_external_gravity_tasks(struct engine *e) {

  struct space *s = e->s;
  struct scheduler *sched = &e->sched;
  const int nodeID = e->nodeID;
  struct cell *cells = s->cells_top;
  const int nr_cells = s->nr_cells;

  for (int cid = 0; cid < nr_cells; ++cid) {

    struct cell *ci = &cells[cid];

    /* Skip cells without gravity particles */
    if (ci->grav.count == 0) continue;

    /* Is that neighbour local ? */
    if (ci->nodeID != nodeID) continue;

    /* If the cell is local, build a self-interaction */
    scheduler_addtask(sched, task_type_self, task_subtype_external_grav, 0, 0,
                      ci, NULL);
  }
}

/**
 * @brief Counts the tasks associated with one cell and constructs the links
 *
 * For each hydrodynamic and gravity task, construct the links with
 * the corresponding cell.  Similarly, construct the dependencies for
 * all the sorting tasks.
 */
void engine_count_and_link_tasks_mapper(void *map_data, int num_elements,
                                        void *extra_data) {

  struct engine *e = (struct engine *)extra_data;
  struct scheduler *const sched = &e->sched;

  for (int ind = 0; ind < num_elements; ind++) {
    struct task *t = &((struct task *)map_data)[ind];

    struct cell *ci = t->ci;
    struct cell *cj = t->cj;
    const enum task_types t_type = t->type;
    const enum task_subtypes t_subtype = t->subtype;

    /* Link sort tasks to all the higher sort task. */
    if (t_type == task_type_sort) {
      for (struct cell *finger = t->ci->parent; finger != NULL;
           finger = finger->parent) {
        if (finger->hydro.sorts != NULL)
          scheduler_addunlock(sched, t, finger->hydro.sorts);
      }

      /* Link stars sort tasks to all the higher sort task. */
    } else if (t_type == task_type_stars_sort) {
      for (struct cell *finger = t->ci->parent; finger != NULL;
           finger = finger->parent) {
        if (finger->stars.sorts != NULL)
          scheduler_addunlock(sched, t, finger->stars.sorts);
      }

      /* Link self tasks to cells. */
    } else if (t_type == task_type_self) {
      atomic_inc(&ci->nr_tasks);

      if (t_subtype == task_subtype_density) {
        engine_addlink(e, &ci->hydro.density, t);
      } else if (t_subtype == task_subtype_grav) {
        engine_addlink(e, &ci->grav.grav, t);
      } else if (t_subtype == task_subtype_external_grav) {
        engine_addlink(e, &ci->grav.grav, t);
      }

      /* Link pair tasks to cells. */
    } else if (t_type == task_type_pair) {
      atomic_inc(&ci->nr_tasks);
      atomic_inc(&cj->nr_tasks);

      if (t_subtype == task_subtype_density) {
        engine_addlink(e, &ci->hydro.density, t);
        engine_addlink(e, &cj->hydro.density, t);
      } else if (t_subtype == task_subtype_grav) {
        engine_addlink(e, &ci->grav.grav, t);
        engine_addlink(e, &cj->grav.grav, t);
      }
#ifdef SWIFT_DEBUG_CHECKS
      else if (t_subtype == task_subtype_external_grav) {
        error("Found a pair/external-gravity task...");
      }
#endif

      /* Link sub-self tasks to cells. */
    } else if (t_type == task_type_sub_self) {
      atomic_inc(&ci->nr_tasks);

      if (t_subtype == task_subtype_density) {
        engine_addlink(e, &ci->hydro.density, t);
      } else if (t_subtype == task_subtype_grav) {
        engine_addlink(e, &ci->grav.grav, t);
      } else if (t_subtype == task_subtype_external_grav) {
        engine_addlink(e, &ci->grav.grav, t);
      }

      /* Link sub-pair tasks to cells. */
    } else if (t_type == task_type_sub_pair) {
      atomic_inc(&ci->nr_tasks);
      atomic_inc(&cj->nr_tasks);

      if (t_subtype == task_subtype_density) {
        engine_addlink(e, &ci->hydro.density, t);
        engine_addlink(e, &cj->hydro.density, t);
      } else if (t_subtype == task_subtype_grav) {
        engine_addlink(e, &ci->grav.grav, t);
        engine_addlink(e, &cj->grav.grav, t);
      }
#ifdef SWIFT_DEBUG_CHECKS
      else if (t_subtype == task_subtype_external_grav) {
        error("Found a sub-pair/external-gravity task...");
      }
#endif

      /* Multipole-multipole interaction of progenies */
    } else if (t_type == task_type_grav_mm) {

      atomic_inc(&ci->grav.nr_mm_tasks);
      atomic_inc(&cj->grav.nr_mm_tasks);
      engine_addlink(e, &ci->grav.mm, t);
      engine_addlink(e, &cj->grav.mm, t);
    }
  }
}

/**
 * @brief Creates all the task dependencies for the gravity
 *
 * @param e The #engine
 */
void engine_link_gravity_tasks(struct engine *e) {

  struct scheduler *sched = &e->sched;
  const int nodeID = e->nodeID;
  const int nr_tasks = sched->nr_tasks;

  for (int k = 0; k < nr_tasks; k++) {

    /* Get a pointer to the task. */
    struct task *t = &sched->tasks[k];

    if (t->type == task_type_none) continue;

    /* Get the cells we act on */
    struct cell *ci = t->ci;
    struct cell *cj = t->cj;
    const enum task_types t_type = t->type;
    const enum task_subtypes t_subtype = t->subtype;

    /* Pointers to the parent cells for tasks going up and down the tree
     * In the case where we are at the super-level we don't
     * want the parent as no tasks are defined above that level. */
    struct cell *ci_parent, *cj_parent;
    if (ci->parent != NULL && ci->grav.super != ci)
      ci_parent = ci->parent;
    else
      ci_parent = ci;

    if (cj != NULL && cj->parent != NULL && cj->grav.super != cj)
      cj_parent = cj->parent;
    else
      cj_parent = cj;

/* Node ID (if running with MPI) */
#ifdef WITH_MPI
    const int ci_nodeID = ci->nodeID;
    const int cj_nodeID = (cj != NULL) ? cj->nodeID : -1;
#else
    const int ci_nodeID = nodeID;
    const int cj_nodeID = nodeID;
#endif

    /* Self-interaction for self-gravity? */
    if (t_type == task_type_self && t_subtype == task_subtype_grav) {

#ifdef SWIFT_DEBUG_CHECKS
      if (ci_nodeID != nodeID) error("Non-local self task");
#endif

      /* drift ---+-> gravity --> grav_down */
      /* init  --/    */
      scheduler_addunlock(sched, ci_parent->grav.drift_out, t);
      scheduler_addunlock(sched, ci_parent->grav.init_out, t);
      scheduler_addunlock(sched, t, ci_parent->grav.down_in);
    }

    /* Self-interaction for external gravity ? */
    if (t_type == task_type_self && t_subtype == task_subtype_external_grav) {

#ifdef SWIFT_DEBUG_CHECKS
      if (ci_nodeID != nodeID) error("Non-local self task");
#endif

      /* drift -----> gravity --> end_gravity_force */
      scheduler_addunlock(sched, ci->grav.super->grav.drift, t);
      scheduler_addunlock(sched, t, ci->grav.super->grav.end_force);
    }

    /* Otherwise, pair interaction? */
    else if (t_type == task_type_pair && t_subtype == task_subtype_grav) {

      if (ci_nodeID == nodeID) {

        /* drift ---+-> gravity --> grav_down */
        /* init  --/    */
        scheduler_addunlock(sched, ci_parent->grav.drift_out, t);
        scheduler_addunlock(sched, ci_parent->grav.init_out, t);
        scheduler_addunlock(sched, t, ci_parent->grav.down_in);
      }
      if (cj_nodeID == nodeID) {

        /* drift ---+-> gravity --> grav_down */
        /* init  --/    */
        if (ci_parent != cj_parent) { /* Avoid double unlock */
          scheduler_addunlock(sched, cj_parent->grav.drift_out, t);
          scheduler_addunlock(sched, cj_parent->grav.init_out, t);
          scheduler_addunlock(sched, t, cj_parent->grav.down_in);
        }
      }
    }

    /* Otherwise, sub-self interaction? */
    else if (t_type == task_type_sub_self && t_subtype == task_subtype_grav) {

#ifdef SWIFT_DEBUG_CHECKS
      if (ci_nodeID != nodeID) error("Non-local sub-self task");
#endif
      /* drift ---+-> gravity --> grav_down */
      /* init  --/    */
      scheduler_addunlock(sched, ci_parent->grav.drift_out, t);
      scheduler_addunlock(sched, ci_parent->grav.init_out, t);
      scheduler_addunlock(sched, t, ci_parent->grav.down_in);
    }

    /* Sub-self-interaction for external gravity ? */
    else if (t_type == task_type_sub_self &&
             t_subtype == task_subtype_external_grav) {

#ifdef SWIFT_DEBUG_CHECKS
      if (ci_nodeID != nodeID) error("Non-local sub-self task");
#endif

      /* drift -----> gravity --> end_force */
      scheduler_addunlock(sched, ci->grav.super->grav.drift, t);
      scheduler_addunlock(sched, t, ci->grav.super->grav.end_force);
    }

    /* Otherwise, sub-pair interaction? */
    else if (t_type == task_type_sub_pair && t_subtype == task_subtype_grav) {

      if (ci_nodeID == nodeID) {

        /* drift ---+-> gravity --> grav_down */
        /* init  --/    */
        scheduler_addunlock(sched, ci_parent->grav.drift_out, t);
        scheduler_addunlock(sched, ci_parent->grav.init_out, t);
        scheduler_addunlock(sched, t, ci_parent->grav.down_in);
      }
      if (cj_nodeID == nodeID) {

        /* drift ---+-> gravity --> grav_down */
        /* init  --/    */
        if (ci_parent != cj_parent) { /* Avoid double unlock */
          scheduler_addunlock(sched, cj_parent->grav.drift_out, t);
          scheduler_addunlock(sched, cj_parent->grav.init_out, t);
          scheduler_addunlock(sched, t, cj_parent->grav.down_in);
        }
      }

    }

    /* Otherwise M-M interaction? */
    else if (t_type == task_type_grav_mm) {

      if (ci_nodeID == nodeID) {

        /* init -----> gravity --> grav_down */
        scheduler_addunlock(sched, ci_parent->grav.init_out, t);
        scheduler_addunlock(sched, t, ci_parent->grav.down_in);
      }
      if (cj_nodeID == nodeID) {

        /* init -----> gravity --> grav_down */
        if (ci_parent != cj_parent) { /* Avoid double unlock */
          scheduler_addunlock(sched, cj_parent->grav.init_out, t);
          scheduler_addunlock(sched, t, cj_parent->grav.down_in);
        }
      }
    }
  }
}

#ifdef EXTRA_HYDRO_LOOP

/**
 * @brief Creates the dependency network for the hydro tasks of a given cell.
 *
 * @param sched The #scheduler.
 * @param density The density task to link.
 * @param gradient The gradient task to link.
 * @param force The force task to link.
 * @param limiter The limiter task to link.
 * @param c The cell.
 * @param with_cooling Do we have a cooling task ?
 * @param with_limiter Do we have a time-step limiter ?
 */
static inline void engine_make_hydro_loops_dependencies(
    struct scheduler *sched, struct task *density, struct task *gradient,
    struct task *force, struct task *limiter, struct cell *c, int with_cooling,
    int with_limiter) {

  /* density loop --> ghost --> gradient loop --> extra_ghost */
  /* extra_ghost --> force loop  */
  scheduler_addunlock(sched, density, c->hydro.super->hydro.ghost_in);
  scheduler_addunlock(sched, c->hydro.super->hydro.ghost_out, gradient);
  scheduler_addunlock(sched, gradient, c->hydro.super->hydro.extra_ghost);
  scheduler_addunlock(sched, c->hydro.super->hydro.extra_ghost, force);
}

#else

/**
 * @brief Creates the dependency network for the hydro tasks of a given cell.
 *
 * @param sched The #scheduler.
 * @param density The density task to link.
 * @param force The force task to link.
 * @param limiter The limiter task to link.
 * @param c The cell.
 * @param with_cooling Are we running with cooling switched on?
 * @param with_limiter Are we running with limiter switched on?
 */
static inline void engine_make_hydro_loops_dependencies(
    struct scheduler *sched, struct task *density, struct task *force,
    struct task *limiter, struct cell *c, int with_cooling, int with_limiter) {

  /* density loop --> ghost --> force loop */
  scheduler_addunlock(sched, density, c->hydro.super->hydro.ghost_in);
  scheduler_addunlock(sched, c->hydro.super->hydro.ghost_out, force);
}

#endif

/**
 * @brief Duplicates the first hydro loop and construct all the
 * dependencies for the hydro part
 *
 * This is done by looping over all the previously constructed tasks
 * and adding another task involving the same cells but this time
 * corresponding to the second hydro loop over neighbours.
 * With all the relevant tasks for a given cell available, we construct
 * all the dependencies for that cell.
 */
void engine_make_extra_hydroloop_tasks_mapper(void *map_data, int num_elements,
                                              void *extra_data) {

  struct engine *e = (struct engine *)extra_data;
  struct scheduler *sched = &e->sched;
  const int nodeID = e->nodeID;
  const int with_cooling = (e->policy & engine_policy_cooling);
  const int with_timestep_limiter =
      (e->policy & engine_policy_timestep_limiter);
  const int with_timestep_sync = (e->policy & engine_policy_timestep_sync);
  const int with_feedback = (e->policy & engine_policy_feedback);
  const int with_black_holes = (e->policy & engine_policy_black_holes);
  const int with_rt = (e->policy & engine_policy_rt);
  const int with_sink = (e->policy & engine_policy_sinks);
#ifdef EXTRA_HYDRO_LOOP
  struct task *t_gradient = NULL;
#endif
#ifdef EXTRA_STAR_LOOPS
  struct task *t_star_prep1 = NULL;
  struct task *t_star_prep2 = NULL;
#endif
  struct task *t_force = NULL;
  struct task *t_limiter = NULL;
  struct task *t_star_density = NULL;
  struct task *t_star_feedback = NULL;
  struct task *t_bh_density = NULL;
  struct task *t_bh_swallow = NULL;
  struct task *t_do_gas_swallow = NULL;
  struct task *t_do_bh_swallow = NULL;
  struct task *t_bh_feedback = NULL;
  struct task *t_sink_swallow = NULL;
  struct task *t_rt_gradient = NULL;
  struct task *t_rt_transport = NULL;
  struct task *t_sink_do_sink_swallow = NULL;
  struct task *t_sink_do_gas_swallow = NULL;

  for (int ind = 0; ind < num_elements; ind++) {

    struct task *t = &((struct task *)map_data)[ind];
    const enum task_types t_type = t->type;
    const enum task_subtypes t_subtype = t->subtype;
    const long long flags = t->flags;
    struct cell *const ci = t->ci;
    struct cell *const cj = t->cj;

    /* Escape early */
    if (t->type == task_type_none) continue;
    if (t->type == task_type_stars_resort) continue;
    if (t->type == task_type_star_formation) continue;
    if (t->type == task_type_star_formation_sink) continue;
    if (t->type == task_type_sink_formation) continue;

    /* Sort tasks depend on the drift of the cell (gas version). */
    if (t_type == task_type_sort && ci->nodeID == nodeID) {
      scheduler_addunlock(sched, ci->hydro.super->hydro.drift, t);
    }

    /* Sort tasks depend on the drift of the cell (stars version). */
    else if (t_type == task_type_stars_sort && ci->nodeID == nodeID) {
      scheduler_addunlock(sched, ci->hydro.super->stars.drift, t);
    }

    /* Self-interaction? */
    else if (t_type == task_type_self && t_subtype == task_subtype_density) {

      const int bcount_i = ci->black_holes.count;

      /* Make the self-density tasks depend on the drift only. */
      scheduler_addunlock(sched, ci->hydro.super->hydro.drift, t);

      /* Task for the second hydro loop, */
      t_force = scheduler_addtask(sched, task_type_self, task_subtype_force,
                                  flags, 0, ci, NULL);

      /* the task for the time-step limiter */
      if (with_timestep_limiter) {
        t_limiter = scheduler_addtask(sched, task_type_self,
                                      task_subtype_limiter, flags, 0, ci, NULL);
      }

      /* The stellar feedback tasks */
      if (with_feedback) {
        t_star_density =
            scheduler_addtask(sched, task_type_self, task_subtype_stars_density,
                              flags, 0, ci, NULL);
        t_star_feedback =
            scheduler_addtask(sched, task_type_self,
                              task_subtype_stars_feedback, flags, 0, ci, NULL);

#ifdef EXTRA_STAR_LOOPS
        t_star_prep1 =
            scheduler_addtask(sched, task_type_self, task_subtype_stars_prep1,
                              flags, 0, ci, NULL);
        t_star_prep2 =
            scheduler_addtask(sched, task_type_self, task_subtype_stars_prep2,
                              flags, 0, ci, NULL);
#endif
      }

      /* The sink tasks */
      if (with_sink) {
        t_sink_swallow =
            scheduler_addtask(sched, task_type_self, task_subtype_sink_swallow,
                              flags, 0, ci, NULL);
        t_sink_do_sink_swallow = scheduler_addtask(
            sched, task_type_self, task_subtype_sink_do_sink_swallow, flags, 0,
            ci, NULL);
        t_sink_do_gas_swallow = scheduler_addtask(
            sched, task_type_self, task_subtype_sink_do_gas_swallow, flags, 0,
            ci, NULL);
      }

      /* The black hole feedback tasks */
      if (with_black_holes && bcount_i > 0) {
        t_bh_density = scheduler_addtask(
            sched, task_type_self, task_subtype_bh_density, flags, 0, ci, NULL);
        t_bh_swallow = scheduler_addtask(
            sched, task_type_self, task_subtype_bh_swallow, flags, 0, ci, NULL);
        t_do_gas_swallow =
            scheduler_addtask(sched, task_type_self,
                              task_subtype_do_gas_swallow, flags, 0, ci, NULL);
        t_do_bh_swallow =
            scheduler_addtask(sched, task_type_self, task_subtype_do_bh_swallow,
                              flags, 0, ci, NULL);
        t_bh_feedback =
            scheduler_addtask(sched, task_type_self, task_subtype_bh_feedback,
                              flags, 0, ci, NULL);
      }

      if (with_rt) {
        t_rt_gradient =
            scheduler_addtask(sched, task_type_self, task_subtype_rt_gradient,
                              flags, 0, ci, NULL);
        t_rt_transport =
            scheduler_addtask(sched, task_type_self, task_subtype_rt_transport,
                              flags, 0, ci, NULL);
      }

      /* Link the tasks to the cells */
      engine_addlink(e, &ci->hydro.force, t_force);
      if (with_timestep_limiter) {
        engine_addlink(e, &ci->hydro.limiter, t_limiter);
      }
      if (with_feedback) {
        engine_addlink(e, &ci->stars.density, t_star_density);
        engine_addlink(e, &ci->stars.feedback, t_star_feedback);
#ifdef EXTRA_STAR_LOOPS
        engine_addlink(e, &ci->stars.prepare1, t_star_prep1);
        engine_addlink(e, &ci->stars.prepare2, t_star_prep2);
#endif
      }
      if (with_sink) {
        engine_addlink(e, &ci->sinks.swallow, t_sink_swallow);
        engine_addlink(e, &ci->sinks.do_sink_swallow, t_sink_do_sink_swallow);
        engine_addlink(e, &ci->sinks.do_gas_swallow, t_sink_do_gas_swallow);
      }
      if (with_black_holes && bcount_i > 0) {
        engine_addlink(e, &ci->black_holes.density, t_bh_density);
        engine_addlink(e, &ci->black_holes.swallow, t_bh_swallow);
        engine_addlink(e, &ci->black_holes.do_gas_swallow, t_do_gas_swallow);
        engine_addlink(e, &ci->black_holes.do_bh_swallow, t_do_bh_swallow);
        engine_addlink(e, &ci->black_holes.feedback, t_bh_feedback);
      }
      if (with_rt) {
        engine_addlink(e, &ci->hydro.rt_gradient, t_rt_gradient);
        engine_addlink(e, &ci->hydro.rt_transport, t_rt_transport);
      }

#ifdef EXTRA_HYDRO_LOOP

      /* Same work for the additional hydro loop */
      t_gradient = scheduler_addtask(sched, task_type_self,
                                     task_subtype_gradient, flags, 0, ci, NULL);

      /* Add the link between the new loops and the cell */
      engine_addlink(e, &ci->hydro.gradient, t_gradient);

      /* Now, build all the dependencies for the hydro */
      engine_make_hydro_loops_dependencies(sched, t, t_gradient, t_force,
                                           t_limiter, ci, with_cooling,
                                           with_timestep_limiter);
#else

      /* Now, build all the dependencies for the hydro */
      engine_make_hydro_loops_dependencies(sched, t, t_force, t_limiter, ci,
                                           with_cooling, with_timestep_limiter);
#endif

      /* Create the task dependencies */
      scheduler_addunlock(sched, t_force, ci->hydro.super->hydro.end_force);

      if (with_feedback) {

        if (with_cooling)
          scheduler_addunlock(sched, ci->hydro.super->hydro.cooling_out,
                              t_star_density);

        scheduler_addunlock(sched, ci->hydro.super->stars.drift,
                            t_star_density);
        scheduler_addunlock(sched, ci->hydro.super->hydro.drift,
                            t_star_density);
        scheduler_addunlock(sched, ci->hydro.super->stars.stars_in,
                            t_star_density);
        scheduler_addunlock(sched, t_star_density,
                            ci->hydro.super->stars.density_ghost);
#ifdef EXTRA_STAR_LOOPS
        scheduler_addunlock(sched, ci->hydro.super->stars.density_ghost,
                            t_star_prep1);
        scheduler_addunlock(sched, t_star_prep1,
                            ci->hydro.super->stars.prep1_ghost);
        scheduler_addunlock(sched, t_star_prep1,
                            ci->hydro.super->hydro.prep1_ghost);
        scheduler_addunlock(sched, ci->hydro.super->stars.prep1_ghost,
                            t_star_prep2);
        scheduler_addunlock(sched, ci->hydro.super->hydro.prep1_ghost,
                            t_star_prep2);
        scheduler_addunlock(sched, t_star_prep2,
                            ci->hydro.super->stars.prep2_ghost);
        scheduler_addunlock(sched, ci->hydro.super->stars.prep2_ghost,
                            t_star_feedback);
#else
        scheduler_addunlock(sched, ci->hydro.super->stars.density_ghost,
                            t_star_feedback);
#endif
        scheduler_addunlock(sched, t_star_feedback,
                            ci->hydro.super->stars.stars_out);
      }

      /* The sink's tasks. */
      if (with_sink) {

        /* Do the sink_formation */
        scheduler_addunlock(sched, ci->hydro.super->sinks.drift,
                            ci->top->hydro.sink_formation);
        scheduler_addunlock(sched, ci->hydro.super->hydro.drift,
                            ci->top->hydro.sink_formation);
        scheduler_addunlock(sched, ci->hydro.super->sinks.sink_in,
                            ci->top->hydro.sink_formation);
        scheduler_addunlock(sched, ci->top->hydro.sink_formation,
                            t_sink_swallow);

        /* Do the sink_swallow */
        scheduler_addunlock(sched, t_sink_swallow,
                            ci->hydro.super->sinks.sink_ghost1);

        /* Do the sink_do_gas_swallow */
        scheduler_addunlock(sched, ci->hydro.super->sinks.sink_ghost1,
                            t_sink_do_gas_swallow);
        scheduler_addunlock(sched, t_sink_do_gas_swallow,
                            ci->hydro.super->sinks.sink_ghost2);

        /* Do the sink_do_sink_swallow */
        scheduler_addunlock(sched, ci->hydro.super->sinks.sink_ghost2,
                            t_sink_do_sink_swallow);
        scheduler_addunlock(sched, t_sink_do_sink_swallow,
                            ci->hydro.super->sinks.sink_out);
      }

      if (with_black_holes && bcount_i > 0) {

        if (with_cooling)
          scheduler_addunlock(sched, ci->hydro.super->hydro.cooling_out,
                              t_bh_density);

        scheduler_addunlock(sched, ci->hydro.super->black_holes.drift,
                            t_bh_density);
        scheduler_addunlock(sched, ci->hydro.super->hydro.drift, t_bh_density);
        scheduler_addunlock(sched, ci->hydro.super->black_holes.black_holes_in,
                            t_bh_density);
        scheduler_addunlock(sched, t_bh_density,
                            ci->hydro.super->black_holes.density_ghost);

        scheduler_addunlock(sched, ci->hydro.super->black_holes.density_ghost,
                            t_bh_swallow);
        scheduler_addunlock(sched, t_bh_swallow,
                            ci->hydro.super->black_holes.swallow_ghost_0);

        scheduler_addunlock(sched, ci->hydro.super->black_holes.swallow_ghost_0,
                            t_do_gas_swallow);
        scheduler_addunlock(sched, t_do_gas_swallow,
                            ci->hydro.super->black_holes.swallow_ghost_1);

        scheduler_addunlock(sched, ci->hydro.super->black_holes.swallow_ghost_1,
                            t_do_bh_swallow);
        scheduler_addunlock(sched, t_do_bh_swallow,
                            ci->hydro.super->black_holes.swallow_ghost_2);

        scheduler_addunlock(sched, ci->hydro.super->black_holes.swallow_ghost_2,
                            t_bh_feedback);
        scheduler_addunlock(sched, t_bh_feedback,
                            ci->hydro.super->black_holes.black_holes_out);
      }

      if (with_timestep_limiter) {
        scheduler_addunlock(sched, ci->super->timestep, t_limiter);
        scheduler_addunlock(sched, ci->hydro.super->hydro.drift, t_limiter);
        scheduler_addunlock(sched, t_limiter, ci->super->kick1);
        scheduler_addunlock(sched, t_limiter, ci->super->timestep_limiter);
      }

      if (with_timestep_sync && with_feedback) {
        scheduler_addunlock(sched, t_star_feedback, ci->super->timestep_sync);
      }
      if (with_timestep_sync && with_black_holes && bcount_i > 0) {
        scheduler_addunlock(sched, t_bh_feedback, ci->super->timestep_sync);
      }

      if (with_rt) {
        scheduler_addunlock(sched, ci->hydro.super->hydro.drift, t_rt_gradient);
        scheduler_addunlock(sched, ci->hydro.super->hydro.rt_ghost1,
                            t_rt_gradient);
        scheduler_addunlock(sched, t_rt_gradient,
                            ci->hydro.super->hydro.rt_ghost2);
        scheduler_addunlock(sched, ci->hydro.super->hydro.rt_ghost2,
                            t_rt_transport);
        scheduler_addunlock(sched, t_rt_transport,
                            ci->hydro.super->hydro.rt_transport_out);
      }
    }

    /* Otherwise, pair interaction? */
    else if (t_type == task_type_pair && t_subtype == task_subtype_density) {

      const int bcount_i = ci->black_holes.count;
      const int bcount_j = cj->black_holes.count;

      /* Make all density tasks depend on the drift */
      if (ci->nodeID == nodeID) {
        scheduler_addunlock(sched, ci->hydro.super->hydro.drift, t);
      }
      if ((cj->nodeID == nodeID) && (ci->hydro.super != cj->hydro.super)) {
        scheduler_addunlock(sched, cj->hydro.super->hydro.drift, t);
      }

      /* Make all density tasks depend on the sorts */
      scheduler_addunlock(sched, ci->hydro.super->hydro.sorts, t);
      if (ci->hydro.super != cj->hydro.super) {
        scheduler_addunlock(sched, cj->hydro.super->hydro.sorts, t);
      }

      /* New task for the force */
      t_force = scheduler_addtask(sched, task_type_pair, task_subtype_force,
                                  flags, 0, ci, cj);

      /* and the task for the time-step limiter */
      if (with_timestep_limiter) {
        t_limiter = scheduler_addtask(sched, task_type_pair,
                                      task_subtype_limiter, flags, 0, ci, cj);
      }

      /* The stellar feedback tasks */
      if (with_feedback) {
        t_star_density =
            scheduler_addtask(sched, task_type_pair, task_subtype_stars_density,
                              flags, 0, ci, cj);
        t_star_feedback =
            scheduler_addtask(sched, task_type_pair,
                              task_subtype_stars_feedback, flags, 0, ci, cj);
#ifdef EXTRA_STAR_LOOPS
        t_star_prep1 = scheduler_addtask(
            sched, task_type_pair, task_subtype_stars_prep1, flags, 0, ci, cj);
        t_star_prep2 = scheduler_addtask(
            sched, task_type_pair, task_subtype_stars_prep2, flags, 0, ci, cj);
#endif
      }

      /* The sink tasks */
      if (with_sink) {
        t_sink_swallow = scheduler_addtask(
            sched, task_type_pair, task_subtype_sink_swallow, flags, 0, ci, cj);
        t_sink_do_sink_swallow = scheduler_addtask(
            sched, task_type_pair, task_subtype_sink_do_sink_swallow, flags, 0,
            ci, cj);
        t_sink_do_gas_swallow = scheduler_addtask(
            sched, task_type_pair, task_subtype_sink_do_gas_swallow, flags, 0,
            ci, cj);
      }

      /* The black hole feedback tasks */
      if (with_black_holes && (bcount_i > 0 || bcount_j > 0)) {
        t_bh_density = scheduler_addtask(
            sched, task_type_pair, task_subtype_bh_density, flags, 0, ci, cj);
        t_bh_swallow = scheduler_addtask(
            sched, task_type_pair, task_subtype_bh_swallow, flags, 0, ci, cj);
        t_do_gas_swallow =
            scheduler_addtask(sched, task_type_pair,
                              task_subtype_do_gas_swallow, flags, 0, ci, cj);
        t_do_bh_swallow =
            scheduler_addtask(sched, task_type_pair, task_subtype_do_bh_swallow,
                              flags, 0, ci, cj);
        t_bh_feedback = scheduler_addtask(
            sched, task_type_pair, task_subtype_bh_feedback, flags, 0, ci, cj);
      }

      if (with_rt) {
        t_rt_gradient = scheduler_addtask(
            sched, task_type_pair, task_subtype_rt_gradient, flags, 0, ci, cj);
        t_rt_transport = scheduler_addtask(
            sched, task_type_pair, task_subtype_rt_transport, flags, 0, ci, cj);
      }

      engine_addlink(e, &ci->hydro.force, t_force);
      engine_addlink(e, &cj->hydro.force, t_force);
      if (with_timestep_limiter) {
        engine_addlink(e, &ci->hydro.limiter, t_limiter);
        engine_addlink(e, &cj->hydro.limiter, t_limiter);
      }
      if (with_feedback) {
        engine_addlink(e, &ci->stars.density, t_star_density);
        engine_addlink(e, &cj->stars.density, t_star_density);
        engine_addlink(e, &ci->stars.feedback, t_star_feedback);
        engine_addlink(e, &cj->stars.feedback, t_star_feedback);
#ifdef EXTRA_STAR_LOOPS
        engine_addlink(e, &ci->stars.prepare1, t_star_prep1);
        engine_addlink(e, &cj->stars.prepare1, t_star_prep1);
        engine_addlink(e, &ci->stars.prepare2, t_star_prep2);
        engine_addlink(e, &cj->stars.prepare2, t_star_prep2);
#endif
      }
      if (with_sink) {
        /* Formation */
        engine_addlink(e, &ci->sinks.swallow, t_sink_swallow);
        engine_addlink(e, &cj->sinks.swallow, t_sink_swallow);
        /* Merger */
        engine_addlink(e, &ci->sinks.do_sink_swallow, t_sink_do_sink_swallow);
        engine_addlink(e, &cj->sinks.do_sink_swallow, t_sink_do_sink_swallow);
        /* Accretion */
        engine_addlink(e, &ci->sinks.do_gas_swallow, t_sink_do_gas_swallow);
        engine_addlink(e, &cj->sinks.do_gas_swallow, t_sink_do_gas_swallow);
      }
      if (with_black_holes && (bcount_i > 0 || bcount_j > 0)) {
        engine_addlink(e, &ci->black_holes.density, t_bh_density);
        engine_addlink(e, &cj->black_holes.density, t_bh_density);
        engine_addlink(e, &ci->black_holes.swallow, t_bh_swallow);
        engine_addlink(e, &cj->black_holes.swallow, t_bh_swallow);
        engine_addlink(e, &ci->black_holes.do_gas_swallow, t_do_gas_swallow);
        engine_addlink(e, &cj->black_holes.do_gas_swallow, t_do_gas_swallow);
        engine_addlink(e, &ci->black_holes.do_bh_swallow, t_do_bh_swallow);
        engine_addlink(e, &cj->black_holes.do_bh_swallow, t_do_bh_swallow);
        engine_addlink(e, &ci->black_holes.feedback, t_bh_feedback);
        engine_addlink(e, &cj->black_holes.feedback, t_bh_feedback);
      }
      if (with_rt) {
        engine_addlink(e, &ci->hydro.rt_gradient, t_rt_gradient);
        engine_addlink(e, &cj->hydro.rt_gradient, t_rt_gradient);
        engine_addlink(e, &ci->hydro.rt_transport, t_rt_transport);
        engine_addlink(e, &cj->hydro.rt_transport, t_rt_transport);
      }

#ifdef EXTRA_HYDRO_LOOP

      /* Start by constructing the task for the second and third hydro loop */
      t_gradient = scheduler_addtask(sched, task_type_pair,
                                     task_subtype_gradient, flags, 0, ci, cj);

      /* Add the link between the new loop and both cells */
      engine_addlink(e, &ci->hydro.gradient, t_gradient);
      engine_addlink(e, &cj->hydro.gradient, t_gradient);

      /* Now, build all the dependencies for the hydro for the cells */
      /* that are local and are not descendant of the same super_hydro-cells */
      if (ci->nodeID == nodeID) {
        engine_make_hydro_loops_dependencies(sched, t, t_gradient, t_force,
                                             t_limiter, ci, with_cooling,
                                             with_timestep_limiter);
      }
      if ((cj->nodeID == nodeID) && (ci->hydro.super != cj->hydro.super)) {
        engine_make_hydro_loops_dependencies(sched, t, t_gradient, t_force,
                                             t_limiter, cj, with_cooling,
                                             with_timestep_limiter);
      }
#else

      /* Now, build all the dependencies for the hydro for the cells */
      /* that are local and are not descendant of the same super_hydro-cells */
      if (ci->nodeID == nodeID) {
        engine_make_hydro_loops_dependencies(sched, t, t_force, t_limiter, ci,
                                             with_cooling,
                                             with_timestep_limiter);
      }
      if ((cj->nodeID == nodeID) && (ci->hydro.super != cj->hydro.super)) {
        engine_make_hydro_loops_dependencies(sched, t, t_force, t_limiter, cj,
                                             with_cooling,
                                             with_timestep_limiter);
      }
#endif

      if (with_feedback) {
        scheduler_addunlock(sched, ci->hydro.super->hydro.sorts,
                            t_star_density);

        if (ci->hydro.super != cj->hydro.super) {
          scheduler_addunlock(sched, cj->hydro.super->hydro.sorts,
                              t_star_density);
        }
      }
<<<<<<< HEAD
      if (with_sink) {
        scheduler_addunlock(sched, ci->hydro.super->hydro.sorts,
                            t_sink_swallow);

        if (ci->hydro.super != cj->hydro.super) {
          scheduler_addunlock(sched, cj->hydro.super->hydro.sorts,
                              t_sink_swallow);
        }
      }
=======
>>>>>>> 1a1af63e
      if (with_rt) {
        scheduler_addunlock(sched, ci->hydro.super->hydro.sorts, t_rt_gradient);

        if (ci->hydro.super != cj->hydro.super) {
          scheduler_addunlock(sched, cj->hydro.super->hydro.sorts,
                              t_rt_gradient);
        }
      }

      if (ci->nodeID == nodeID) {
        scheduler_addunlock(sched, t_force, ci->hydro.super->hydro.end_force);

        if (with_feedback) {

          if (with_cooling)
            scheduler_addunlock(sched, ci->hydro.super->hydro.cooling_out,
                                t_star_density);

          scheduler_addunlock(sched, ci->hydro.super->stars.drift,
                              t_star_density);
          scheduler_addunlock(sched, ci->hydro.super->stars.sorts,
                              t_star_density);
          scheduler_addunlock(sched, ci->hydro.super->hydro.drift,
                              t_star_density);
          scheduler_addunlock(sched, ci->hydro.super->stars.stars_in,
                              t_star_density);
          scheduler_addunlock(sched, t_star_density,
                              ci->hydro.super->stars.density_ghost);
#ifdef EXTRA_STAR_LOOPS
          scheduler_addunlock(sched, ci->hydro.super->stars.density_ghost,
                              t_star_prep1);
          scheduler_addunlock(sched, t_star_prep1,
                              ci->hydro.super->stars.prep1_ghost);
          scheduler_addunlock(sched, t_star_prep1,
                              ci->hydro.super->hydro.prep1_ghost);
          scheduler_addunlock(sched, ci->hydro.super->stars.prep1_ghost,
                              t_star_prep2);
          scheduler_addunlock(sched, ci->hydro.super->hydro.prep1_ghost,
                              t_star_prep2);
          scheduler_addunlock(sched, t_star_prep2,
                              ci->hydro.super->stars.prep2_ghost);
          scheduler_addunlock(sched, ci->hydro.super->stars.prep2_ghost,
                              t_star_feedback);
#else
          scheduler_addunlock(sched, ci->hydro.super->stars.density_ghost,
                              t_star_feedback);
#endif
          scheduler_addunlock(sched, t_star_feedback,
                              ci->hydro.super->stars.stars_out);
        }

        if (with_sink) {

          /* Do the sink_formation */
          scheduler_addunlock(sched, ci->hydro.super->sinks.drift,
                              ci->top->hydro.sink_formation);
          scheduler_addunlock(sched, ci->hydro.super->hydro.drift,
                              ci->top->hydro.sink_formation);
          scheduler_addunlock(sched, ci->hydro.super->sinks.sink_in,
                              ci->top->hydro.sink_formation);
          scheduler_addunlock(sched, ci->top->hydro.sink_formation,
                              t_sink_swallow);

          /* Do the sink_swallow */
          scheduler_addunlock(sched, t_sink_swallow,
                              ci->hydro.super->sinks.sink_ghost1);

          /* Do the sink_do_gas_swallow */
          scheduler_addunlock(sched, ci->hydro.super->sinks.sink_ghost1,
                              t_sink_do_gas_swallow);
          scheduler_addunlock(sched, t_sink_do_gas_swallow,
                              ci->hydro.super->sinks.sink_ghost2);

          /* Do the sink_do_sink_swallow */
          scheduler_addunlock(sched, ci->hydro.super->sinks.sink_ghost2,
                              t_sink_do_sink_swallow);
          scheduler_addunlock(sched, t_sink_do_sink_swallow,
                              ci->hydro.super->sinks.sink_out);
        }

        if (with_black_holes && (bcount_i > 0 || bcount_j > 0)) {

          if (with_cooling)
            scheduler_addunlock(sched, ci->hydro.super->hydro.cooling_out,
                                t_bh_density);

          scheduler_addunlock(sched, ci->hydro.super->black_holes.drift,
                              t_bh_density);
          scheduler_addunlock(sched, ci->hydro.super->hydro.drift,
                              t_bh_density);
          scheduler_addunlock(
              sched, ci->hydro.super->black_holes.black_holes_in, t_bh_density);
          scheduler_addunlock(sched, t_bh_density,
                              ci->hydro.super->black_holes.density_ghost);

          scheduler_addunlock(sched, ci->hydro.super->black_holes.density_ghost,
                              t_bh_swallow);
          scheduler_addunlock(sched, t_bh_swallow,
                              ci->hydro.super->black_holes.swallow_ghost_0);

          scheduler_addunlock(sched,
                              ci->hydro.super->black_holes.swallow_ghost_0,
                              t_do_gas_swallow);
          scheduler_addunlock(sched, t_do_gas_swallow,
                              ci->hydro.super->black_holes.swallow_ghost_1);

          scheduler_addunlock(sched,
                              ci->hydro.super->black_holes.swallow_ghost_1,
                              t_do_bh_swallow);
          scheduler_addunlock(sched, t_do_bh_swallow,
                              ci->hydro.super->black_holes.swallow_ghost_2);

          scheduler_addunlock(sched,
                              ci->hydro.super->black_holes.swallow_ghost_2,
                              t_bh_feedback);
          scheduler_addunlock(sched, t_bh_feedback,
                              ci->hydro.super->black_holes.black_holes_out);
        }

        if (with_timestep_limiter) {
          scheduler_addunlock(sched, ci->hydro.super->hydro.drift, t_limiter);
          scheduler_addunlock(sched, ci->super->timestep, t_limiter);
          scheduler_addunlock(sched, t_limiter, ci->super->kick1);
          scheduler_addunlock(sched, t_limiter, ci->super->timestep_limiter);
        }

        if (with_timestep_sync && with_feedback) {
          scheduler_addunlock(sched, t_star_feedback, ci->super->timestep_sync);
        }
        if (with_timestep_sync && with_black_holes &&
            (bcount_i > 0 || bcount_j > 0)) {
          scheduler_addunlock(sched, t_bh_feedback, ci->super->timestep_sync);
        }

        if (with_rt) {
          scheduler_addunlock(sched, ci->hydro.super->hydro.drift,
                              t_rt_gradient);
          scheduler_addunlock(sched, ci->hydro.super->hydro.rt_ghost1,
                              t_rt_gradient);
          scheduler_addunlock(sched, t_rt_gradient,
                              ci->hydro.super->hydro.rt_ghost2);
          scheduler_addunlock(sched, ci->hydro.super->hydro.rt_ghost2,
                              t_rt_transport);
          scheduler_addunlock(sched, t_rt_transport,
                              ci->hydro.super->hydro.rt_transport_out);
        }

      } else /*(ci->nodeID != nodeID) */ {
        if (with_feedback) {
#ifdef EXTRA_STAR_LOOPS
          scheduler_addunlock(sched, ci->hydro.super->stars.sorts,
                              t_star_prep1);
#endif
          scheduler_addunlock(sched, ci->hydro.super->stars.sorts,
                              t_star_feedback);
        }

        if (with_black_holes && (bcount_i > 0 || bcount_j > 0)) {
          scheduler_addunlock(sched, t_bh_swallow,
                              ci->hydro.super->black_holes.swallow_ghost_0);
        }
      }

      if (cj->nodeID == nodeID) {

        if (ci->hydro.super != cj->hydro.super) {

          scheduler_addunlock(sched, t_force, cj->hydro.super->hydro.end_force);

          if (with_feedback) {

            if (with_cooling)
              scheduler_addunlock(sched, cj->hydro.super->hydro.cooling_out,
                                  t_star_density);

            scheduler_addunlock(sched, cj->hydro.super->stars.sorts,
                                t_star_density);
            scheduler_addunlock(sched, cj->hydro.super->stars.drift,
                                t_star_density);
            scheduler_addunlock(sched, cj->hydro.super->hydro.drift,
                                t_star_density);
            scheduler_addunlock(sched, cj->hydro.super->stars.stars_in,
                                t_star_density);
            scheduler_addunlock(sched, t_star_density,
                                cj->hydro.super->stars.density_ghost);
#ifdef EXTRA_STAR_LOOPS
            scheduler_addunlock(sched, cj->hydro.super->stars.density_ghost,
                                t_star_prep1);
            scheduler_addunlock(sched, t_star_prep1,
                                cj->hydro.super->stars.prep1_ghost);
            scheduler_addunlock(sched, t_star_prep1,
                                cj->hydro.super->hydro.prep1_ghost);
            scheduler_addunlock(sched, cj->hydro.super->stars.prep1_ghost,
                                t_star_prep2);
            scheduler_addunlock(sched, cj->hydro.super->hydro.prep1_ghost,
                                t_star_prep2);
            scheduler_addunlock(sched, t_star_prep2,
                                cj->hydro.super->stars.prep2_ghost);
            scheduler_addunlock(sched, cj->hydro.super->stars.prep2_ghost,
                                t_star_feedback);
#else
            scheduler_addunlock(sched, cj->hydro.super->stars.density_ghost,
                                t_star_feedback);
#endif
            scheduler_addunlock(sched, t_star_feedback,
                                cj->hydro.super->stars.stars_out);
          }

          if (with_sink) {

            /* Do the sink_formation */
            scheduler_addunlock(sched, cj->hydro.super->sinks.drift,
                                cj->top->hydro.sink_formation);
            scheduler_addunlock(sched, cj->hydro.super->hydro.drift,
                                cj->top->hydro.sink_formation);
            scheduler_addunlock(sched, cj->hydro.super->sinks.sink_in,
                                cj->top->hydro.sink_formation);
            scheduler_addunlock(sched, cj->top->hydro.sink_formation,
                                t_sink_swallow);

            /* Do the sink_swallow */
            scheduler_addunlock(sched, t_sink_swallow,
                                cj->hydro.super->sinks.sink_ghost1);

            /* Do the sink_do_gas_swallow */
            scheduler_addunlock(sched, cj->hydro.super->sinks.sink_ghost1,
                                t_sink_do_gas_swallow);
            scheduler_addunlock(sched, t_sink_do_gas_swallow,
                                cj->hydro.super->sinks.sink_ghost2);

            /* Do the sink_do_sink_swallow */
            scheduler_addunlock(sched, cj->hydro.super->sinks.sink_ghost2,
                                t_sink_do_sink_swallow);
            scheduler_addunlock(sched, t_sink_do_sink_swallow,
                                cj->hydro.super->sinks.sink_out);
          }

          if (with_black_holes && (bcount_i > 0 || bcount_j > 0)) {

            if (with_cooling)
              scheduler_addunlock(sched, cj->hydro.super->hydro.cooling_out,
                                  t_bh_density);

            scheduler_addunlock(sched, cj->hydro.super->black_holes.drift,
                                t_bh_density);
            scheduler_addunlock(sched, cj->hydro.super->hydro.drift,
                                t_bh_density);
            scheduler_addunlock(sched,
                                cj->hydro.super->black_holes.black_holes_in,
                                t_bh_density);
            scheduler_addunlock(sched, t_bh_density,
                                cj->hydro.super->black_holes.density_ghost);

            scheduler_addunlock(sched,
                                cj->hydro.super->black_holes.density_ghost,
                                t_bh_swallow);
            scheduler_addunlock(sched, t_bh_swallow,
                                cj->hydro.super->black_holes.swallow_ghost_0);

            scheduler_addunlock(sched,
                                cj->hydro.super->black_holes.swallow_ghost_0,
                                t_do_gas_swallow);
            scheduler_addunlock(sched, t_do_gas_swallow,
                                cj->hydro.super->black_holes.swallow_ghost_1);

            scheduler_addunlock(sched,
                                cj->hydro.super->black_holes.swallow_ghost_1,
                                t_do_bh_swallow);
            scheduler_addunlock(sched, t_do_bh_swallow,
                                cj->hydro.super->black_holes.swallow_ghost_2);

            scheduler_addunlock(sched,
                                cj->hydro.super->black_holes.swallow_ghost_2,
                                t_bh_feedback);
            scheduler_addunlock(sched, t_bh_feedback,
                                cj->hydro.super->black_holes.black_holes_out);
          }

          if (with_rt) {
            scheduler_addunlock(sched, cj->hydro.super->hydro.drift,
                                t_rt_gradient);
            scheduler_addunlock(sched, cj->hydro.super->hydro.rt_ghost1,
                                t_rt_gradient);
            scheduler_addunlock(sched, t_rt_gradient,
                                cj->hydro.super->hydro.rt_ghost2);
            scheduler_addunlock(sched, cj->hydro.super->hydro.rt_ghost2,
                                t_rt_transport);
            scheduler_addunlock(sched, t_rt_transport,
                                cj->hydro.super->hydro.rt_transport_out);
          }

          if (with_timestep_limiter) {
            scheduler_addunlock(sched, cj->hydro.super->hydro.drift, t_limiter);
          }
        }

        if (ci->super != cj->super) {

          if (with_timestep_limiter) {
            scheduler_addunlock(sched, cj->super->timestep, t_limiter);
            scheduler_addunlock(sched, t_limiter, cj->super->kick1);
            scheduler_addunlock(sched, t_limiter, cj->super->timestep_limiter);
          }

          if (with_timestep_sync && with_feedback) {
            scheduler_addunlock(sched, t_star_feedback,
                                cj->super->timestep_sync);
          }
          if (with_timestep_sync && with_black_holes &&
              (bcount_i > 0 || bcount_j > 0)) {
            scheduler_addunlock(sched, t_bh_feedback, cj->super->timestep_sync);
          }
        }

      } else /*(cj->nodeID != nodeID) */ {
        if (with_feedback) {
#ifdef EXTRA_STAR_LOOPS
          scheduler_addunlock(sched, cj->hydro.super->stars.sorts,
                              t_star_prep1);
#endif
          scheduler_addunlock(sched, cj->hydro.super->stars.sorts,
                              t_star_feedback);
        }

        if (with_black_holes && (bcount_i > 0 || bcount_j > 0)) {

          scheduler_addunlock(sched, t_bh_swallow,
                              cj->hydro.super->black_holes.swallow_ghost_0);
        }
      }
    }

    /* Otherwise, sub-self interaction? */
    else if (t_type == task_type_sub_self &&
             t_subtype == task_subtype_density) {

      const int bcount_i = ci->black_holes.count;

      /* Make all density tasks depend on the drift and sorts. */
      scheduler_addunlock(sched, ci->hydro.super->hydro.drift, t);
      scheduler_addunlock(sched, ci->hydro.super->hydro.sorts, t);

      /* Start by constructing the task for the second hydro loop */
      t_force = scheduler_addtask(sched, task_type_sub_self, task_subtype_force,
                                  flags, 0, ci, NULL);
      /* and the task for the time-step limiter */
      if (with_timestep_limiter) {
        t_limiter = scheduler_addtask(sched, task_type_sub_self,
                                      task_subtype_limiter, flags, 0, ci, NULL);
      }

      /* The stellar feedback tasks */
      if (with_feedback) {
        t_star_density =
            scheduler_addtask(sched, task_type_sub_self,
                              task_subtype_stars_density, flags, 0, ci, NULL);
        t_star_feedback =
            scheduler_addtask(sched, task_type_sub_self,
                              task_subtype_stars_feedback, flags, 0, ci, NULL);

#ifdef EXTRA_STAR_LOOPS
        t_star_prep1 =
            scheduler_addtask(sched, task_type_sub_self,
                              task_subtype_stars_prep1, flags, 0, ci, NULL);
        t_star_prep2 =
            scheduler_addtask(sched, task_type_sub_self,
                              task_subtype_stars_prep2, flags, 0, ci, NULL);
#endif
      }

      /* The sink tasks */
      if (with_sink) {
        t_sink_swallow =
            scheduler_addtask(sched, task_type_sub_self,
                              task_subtype_sink_swallow, flags, 0, ci, NULL);
        t_sink_do_sink_swallow = scheduler_addtask(
            sched, task_type_sub_self, task_subtype_sink_do_sink_swallow, flags,
            0, ci, NULL);
        t_sink_do_gas_swallow = scheduler_addtask(
            sched, task_type_sub_self, task_subtype_sink_do_gas_swallow, flags,
            0, ci, NULL);
      }

      /* The black hole feedback tasks */
      if (with_black_holes && bcount_i > 0) {
        t_bh_density =
            scheduler_addtask(sched, task_type_sub_self,
                              task_subtype_bh_density, flags, 0, ci, NULL);
        t_bh_swallow =
            scheduler_addtask(sched, task_type_sub_self,
                              task_subtype_bh_swallow, flags, 0, ci, NULL);

        t_do_gas_swallow =
            scheduler_addtask(sched, task_type_sub_self,
                              task_subtype_do_gas_swallow, flags, 0, ci, NULL);

        t_do_bh_swallow =
            scheduler_addtask(sched, task_type_sub_self,
                              task_subtype_do_bh_swallow, flags, 0, ci, NULL);

        t_bh_feedback =
            scheduler_addtask(sched, task_type_sub_self,
                              task_subtype_bh_feedback, flags, 0, ci, NULL);
      }

      if (with_rt) {
        t_rt_gradient =
            scheduler_addtask(sched, task_type_sub_self,
                              task_subtype_rt_gradient, flags, 0, ci, NULL);
        t_rt_transport =
            scheduler_addtask(sched, task_type_sub_self,
                              task_subtype_rt_transport, flags, 0, ci, NULL);
      }

      /* Add the link between the new loop and the cell */
      engine_addlink(e, &ci->hydro.force, t_force);
      if (with_timestep_limiter) {
        engine_addlink(e, &ci->hydro.limiter, t_limiter);
      }
      if (with_feedback) {
        engine_addlink(e, &ci->stars.density, t_star_density);
        engine_addlink(e, &ci->stars.feedback, t_star_feedback);
#ifdef EXTRA_STAR_LOOPS
        engine_addlink(e, &ci->stars.prepare1, t_star_prep1);
        engine_addlink(e, &ci->stars.prepare2, t_star_prep2);
#endif
      }
      if (with_sink) {
        engine_addlink(e, &ci->sinks.swallow, t_sink_swallow);
        engine_addlink(e, &ci->sinks.do_sink_swallow, t_sink_do_sink_swallow);
        engine_addlink(e, &ci->sinks.do_gas_swallow, t_sink_do_gas_swallow);
      }
      if (with_black_holes && bcount_i > 0) {
        engine_addlink(e, &ci->black_holes.density, t_bh_density);
        engine_addlink(e, &ci->black_holes.swallow, t_bh_swallow);
        engine_addlink(e, &ci->black_holes.do_gas_swallow, t_do_gas_swallow);
        engine_addlink(e, &ci->black_holes.do_bh_swallow, t_do_bh_swallow);
        engine_addlink(e, &ci->black_holes.feedback, t_bh_feedback);
      }
      if (with_rt) {
        engine_addlink(e, &ci->hydro.rt_gradient, t_rt_gradient);
        engine_addlink(e, &ci->hydro.rt_transport, t_rt_transport);
      }

#ifdef EXTRA_HYDRO_LOOP

      /* Start by constructing the task for the second and third hydro loop */
      t_gradient = scheduler_addtask(sched, task_type_sub_self,
                                     task_subtype_gradient, flags, 0, ci, NULL);

      /* Add the link between the new loop and the cell */
      engine_addlink(e, &ci->hydro.gradient, t_gradient);

      /* Now, build all the dependencies for the hydro for the cells */
      /* that are local and are not descendant of the same super_hydro-cells */
      engine_make_hydro_loops_dependencies(sched, t, t_gradient, t_force,
                                           t_limiter, ci, with_cooling,
                                           with_timestep_limiter);
#else

      /* Now, build all the dependencies for the hydro for the cells */
      /* that are local and are not descendant of the same super_hydro-cells */
      engine_make_hydro_loops_dependencies(sched, t, t_force, t_limiter, ci,
                                           with_cooling, with_timestep_limiter);
#endif

      /* Create the task dependencies */
      scheduler_addunlock(sched, t_force, ci->hydro.super->hydro.end_force);

      if (with_feedback) {

        if (with_cooling)
          scheduler_addunlock(sched, ci->hydro.super->hydro.cooling_out,
                              t_star_density);

        scheduler_addunlock(sched, ci->hydro.super->stars.drift,
                            t_star_density);
        scheduler_addunlock(sched, ci->hydro.super->stars.sorts,
                            t_star_density);
        scheduler_addunlock(sched, ci->hydro.super->hydro.drift,
                            t_star_density);
        scheduler_addunlock(sched, ci->hydro.super->hydro.sorts,
                            t_star_density);
        scheduler_addunlock(sched, ci->hydro.super->stars.stars_in,
                            t_star_density);
        scheduler_addunlock(sched, t_star_density,
                            ci->hydro.super->stars.density_ghost);
#ifdef EXTRA_STAR_LOOPS
        scheduler_addunlock(sched, ci->hydro.super->stars.density_ghost,
                            t_star_prep1);
        scheduler_addunlock(sched, t_star_prep1,
                            ci->hydro.super->stars.prep1_ghost);
        scheduler_addunlock(sched, t_star_prep1,
                            ci->hydro.super->hydro.prep1_ghost);
        scheduler_addunlock(sched, ci->hydro.super->stars.prep1_ghost,
                            t_star_prep2);
        scheduler_addunlock(sched, ci->hydro.super->hydro.prep1_ghost,
                            t_star_prep2);
        scheduler_addunlock(sched, t_star_prep2,
                            ci->hydro.super->stars.prep2_ghost);
        scheduler_addunlock(sched, ci->hydro.super->stars.prep2_ghost,
                            t_star_feedback);
#else
        scheduler_addunlock(sched, ci->hydro.super->stars.density_ghost,
                            t_star_feedback);
#endif
        scheduler_addunlock(sched, t_star_feedback,
                            ci->hydro.super->stars.stars_out);
      }

      if (with_sink) {

        /* Do the sink_formation */
        scheduler_addunlock(sched, ci->hydro.super->sinks.drift,
                            ci->top->hydro.sink_formation);
        scheduler_addunlock(sched, ci->hydro.super->hydro.drift,
                            ci->top->hydro.sink_formation);
        scheduler_addunlock(sched, ci->hydro.super->sinks.sink_in,
                            ci->top->hydro.sink_formation);
        scheduler_addunlock(sched, ci->top->hydro.sink_formation,
                            t_sink_swallow);

        /* Do the sink_swallow */
        scheduler_addunlock(sched, t_sink_swallow,
                            ci->hydro.super->sinks.sink_ghost1);

        /* Do the sink_do_gas_swallow */
        scheduler_addunlock(sched, ci->hydro.super->sinks.sink_ghost1,
                            t_sink_do_gas_swallow);
        scheduler_addunlock(sched, t_sink_do_gas_swallow,
                            ci->hydro.super->sinks.sink_ghost2);

        /* Do the sink_do_sink_swallow */
        scheduler_addunlock(sched, ci->hydro.super->sinks.sink_ghost2,
                            t_sink_do_sink_swallow);
        scheduler_addunlock(sched, t_sink_do_sink_swallow,
                            ci->hydro.super->sinks.sink_out);
      }

      if (with_black_holes && bcount_i > 0) {

        if (with_cooling)
          scheduler_addunlock(sched, ci->hydro.super->hydro.cooling_out,
                              t_bh_density);

        scheduler_addunlock(sched, ci->hydro.super->black_holes.drift,
                            t_bh_density);
        scheduler_addunlock(sched, ci->hydro.super->hydro.drift, t_bh_density);
        scheduler_addunlock(sched, ci->hydro.super->black_holes.black_holes_in,
                            t_bh_density);
        scheduler_addunlock(sched, t_bh_density,
                            ci->hydro.super->black_holes.density_ghost);

        scheduler_addunlock(sched, ci->hydro.super->black_holes.density_ghost,
                            t_bh_swallow);
        scheduler_addunlock(sched, t_bh_swallow,
                            ci->hydro.super->black_holes.swallow_ghost_0);

        scheduler_addunlock(sched, ci->hydro.super->black_holes.swallow_ghost_0,
                            t_do_gas_swallow);
        scheduler_addunlock(sched, t_do_gas_swallow,
                            ci->hydro.super->black_holes.swallow_ghost_1);

        scheduler_addunlock(sched, ci->hydro.super->black_holes.swallow_ghost_1,
                            t_do_bh_swallow);
        scheduler_addunlock(sched, t_do_bh_swallow,
                            ci->hydro.super->black_holes.swallow_ghost_2);

        scheduler_addunlock(sched, ci->hydro.super->black_holes.swallow_ghost_2,
                            t_bh_feedback);
        scheduler_addunlock(sched, t_bh_feedback,
                            ci->hydro.super->black_holes.black_holes_out);
      }

      if (with_timestep_limiter) {
        scheduler_addunlock(sched, ci->hydro.super->hydro.drift, t_limiter);
        scheduler_addunlock(sched, ci->super->timestep, t_limiter);
        scheduler_addunlock(sched, t_limiter, ci->super->kick1);
        scheduler_addunlock(sched, t_limiter, ci->super->timestep_limiter);
      }

      if (with_timestep_sync && with_feedback) {
        scheduler_addunlock(sched, t_star_feedback, ci->super->timestep_sync);
      }
      if (with_timestep_sync && with_black_holes && bcount_i > 0) {
        scheduler_addunlock(sched, t_bh_feedback, ci->super->timestep_sync);
      }

      if (with_rt) {
        scheduler_addunlock(sched, ci->hydro.super->hydro.drift, t_rt_gradient);
        scheduler_addunlock(sched, ci->hydro.super->hydro.sorts, t_rt_gradient);
        scheduler_addunlock(sched, ci->hydro.super->hydro.rt_ghost1,
                            t_rt_gradient);
        scheduler_addunlock(sched, t_rt_gradient,
                            ci->hydro.super->hydro.rt_ghost2);
        scheduler_addunlock(sched, ci->hydro.super->hydro.rt_ghost2,
                            t_rt_transport);
        scheduler_addunlock(sched, t_rt_transport,
                            ci->hydro.super->hydro.rt_transport_out);
      }
    }

    /* Otherwise, sub-pair interaction? */
    else if (t_type == task_type_sub_pair &&
             t_subtype == task_subtype_density) {

      const int bcount_i = ci->black_holes.count;
      const int bcount_j = cj->black_holes.count;

      /* Make all density tasks depend on the drift */
      if (ci->nodeID == nodeID) {
        scheduler_addunlock(sched, ci->hydro.super->hydro.drift, t);
      }
      if ((cj->nodeID == nodeID) && (ci->hydro.super != cj->hydro.super)) {
        scheduler_addunlock(sched, cj->hydro.super->hydro.drift, t);
      }

      /* Make all density tasks depend on the sorts */
      scheduler_addunlock(sched, ci->hydro.super->hydro.sorts, t);
      if (ci->hydro.super != cj->hydro.super) {
        scheduler_addunlock(sched, cj->hydro.super->hydro.sorts, t);
      }

      /* New task for the force */
      t_force = scheduler_addtask(sched, task_type_sub_pair, task_subtype_force,
                                  flags, 0, ci, cj);
      /* and the task for the time-step limiter */
      if (with_timestep_limiter) {
        t_limiter = scheduler_addtask(sched, task_type_sub_pair,
                                      task_subtype_limiter, flags, 0, ci, cj);
      }

      /* The stellar feedback tasks */
      if (with_feedback) {
        t_star_density =
            scheduler_addtask(sched, task_type_sub_pair,
                              task_subtype_stars_density, flags, 0, ci, cj);
        t_star_feedback =
            scheduler_addtask(sched, task_type_sub_pair,
                              task_subtype_stars_feedback, flags, 0, ci, cj);

#ifdef EXTRA_STAR_LOOPS
        t_star_prep1 =
            scheduler_addtask(sched, task_type_sub_pair,
                              task_subtype_stars_prep1, flags, 0, ci, cj);
        t_star_prep2 =
            scheduler_addtask(sched, task_type_sub_pair,
                              task_subtype_stars_prep2, flags, 0, ci, cj);
#endif
      }

      /* The sink tasks */
      if (with_sink) {
        t_sink_swallow =
            scheduler_addtask(sched, task_type_sub_pair,
                              task_subtype_sink_swallow, flags, 0, ci, cj);
        t_sink_do_sink_swallow = scheduler_addtask(
            sched, task_type_sub_pair, task_subtype_sink_do_sink_swallow, flags,
            0, ci, cj);
        t_sink_do_gas_swallow = scheduler_addtask(
            sched, task_type_sub_pair, task_subtype_sink_do_gas_swallow, flags,
            0, ci, cj);
      }

      /* The black hole feedback tasks */
      if (with_black_holes && (bcount_i > 0 || bcount_j > 0)) {
        t_bh_density =
            scheduler_addtask(sched, task_type_sub_pair,
                              task_subtype_bh_density, flags, 0, ci, cj);
        t_bh_swallow =
            scheduler_addtask(sched, task_type_sub_pair,
                              task_subtype_bh_swallow, flags, 0, ci, cj);
        t_do_gas_swallow =
            scheduler_addtask(sched, task_type_sub_pair,
                              task_subtype_do_gas_swallow, flags, 0, ci, cj);
        t_do_bh_swallow =
            scheduler_addtask(sched, task_type_sub_pair,
                              task_subtype_do_bh_swallow, flags, 0, ci, cj);
        t_bh_feedback =
            scheduler_addtask(sched, task_type_sub_pair,
                              task_subtype_bh_feedback, flags, 0, ci, cj);
      }

      if (with_rt) {
        t_rt_gradient =
            scheduler_addtask(sched, task_type_sub_pair,
                              task_subtype_rt_gradient, flags, 0, ci, cj);
        t_rt_transport =
            scheduler_addtask(sched, task_type_sub_pair,
                              task_subtype_rt_transport, flags, 0, ci, cj);
      }

      engine_addlink(e, &ci->hydro.force, t_force);
      engine_addlink(e, &cj->hydro.force, t_force);
      if (with_timestep_limiter) {
        engine_addlink(e, &ci->hydro.limiter, t_limiter);
        engine_addlink(e, &cj->hydro.limiter, t_limiter);
      }
      if (with_feedback) {
        engine_addlink(e, &ci->stars.density, t_star_density);
        engine_addlink(e, &cj->stars.density, t_star_density);
        engine_addlink(e, &ci->stars.feedback, t_star_feedback);
        engine_addlink(e, &cj->stars.feedback, t_star_feedback);
#ifdef EXTRA_STAR_LOOPS
        engine_addlink(e, &ci->stars.prepare1, t_star_prep1);
        engine_addlink(e, &cj->stars.prepare1, t_star_prep1);
        engine_addlink(e, &ci->stars.prepare2, t_star_prep2);
        engine_addlink(e, &cj->stars.prepare2, t_star_prep2);
#endif
      }
      if (with_sink) {
        /* Formation */
        engine_addlink(e, &ci->sinks.swallow, t_sink_swallow);
        engine_addlink(e, &cj->sinks.swallow, t_sink_swallow);

        /* Merger */
        engine_addlink(e, &ci->sinks.do_sink_swallow, t_sink_do_sink_swallow);
        engine_addlink(e, &cj->sinks.do_sink_swallow, t_sink_do_sink_swallow);

        /* Accretion */
        engine_addlink(e, &ci->sinks.do_gas_swallow, t_sink_do_gas_swallow);
        engine_addlink(e, &cj->sinks.do_gas_swallow, t_sink_do_gas_swallow);
      }
      if (with_black_holes && (bcount_i > 0 || bcount_j > 0)) {
        engine_addlink(e, &ci->black_holes.density, t_bh_density);
        engine_addlink(e, &cj->black_holes.density, t_bh_density);
        engine_addlink(e, &ci->black_holes.swallow, t_bh_swallow);
        engine_addlink(e, &cj->black_holes.swallow, t_bh_swallow);
        engine_addlink(e, &ci->black_holes.do_gas_swallow, t_do_gas_swallow);
        engine_addlink(e, &cj->black_holes.do_gas_swallow, t_do_gas_swallow);
        engine_addlink(e, &ci->black_holes.do_bh_swallow, t_do_bh_swallow);
        engine_addlink(e, &cj->black_holes.do_bh_swallow, t_do_bh_swallow);
        engine_addlink(e, &ci->black_holes.feedback, t_bh_feedback);
        engine_addlink(e, &cj->black_holes.feedback, t_bh_feedback);
      }
      if (with_rt) {
        engine_addlink(e, &ci->hydro.rt_gradient, t_rt_gradient);
        engine_addlink(e, &cj->hydro.rt_gradient, t_rt_gradient);
        engine_addlink(e, &ci->hydro.rt_transport, t_rt_transport);
        engine_addlink(e, &cj->hydro.rt_transport, t_rt_transport);
      }

#ifdef EXTRA_HYDRO_LOOP

      /* Start by constructing the task for the second and third hydro loop */
      t_gradient = scheduler_addtask(sched, task_type_sub_pair,
                                     task_subtype_gradient, flags, 0, ci, cj);

      /* Add the link between the new loop and both cells */
      engine_addlink(e, &ci->hydro.gradient, t_gradient);
      engine_addlink(e, &cj->hydro.gradient, t_gradient);

      /* Now, build all the dependencies for the hydro for the cells */
      /* that are local and are not descendant of the same super_hydro-cells */
      if (ci->nodeID == nodeID) {
        engine_make_hydro_loops_dependencies(sched, t, t_gradient, t_force,
                                             t_limiter, ci, with_cooling,
                                             with_timestep_limiter);
      }
      if ((cj->nodeID == nodeID) && (ci->hydro.super != cj->hydro.super)) {
        engine_make_hydro_loops_dependencies(sched, t, t_gradient, t_force,
                                             t_limiter, cj, with_cooling,
                                             with_timestep_limiter);
      }
#else

      /* Now, build all the dependencies for the hydro for the cells */
      /* that are local and are not descendant of the same super_hydro-cells */
      if (ci->nodeID == nodeID) {
        engine_make_hydro_loops_dependencies(sched, t, t_force, t_limiter, ci,
                                             with_cooling,
                                             with_timestep_limiter);
      }
      if ((cj->nodeID == nodeID) && (ci->hydro.super != cj->hydro.super)) {
        engine_make_hydro_loops_dependencies(sched, t, t_force, t_limiter, cj,
                                             with_cooling,
                                             with_timestep_limiter);
      }
#endif

      if (with_feedback) {
        scheduler_addunlock(sched, ci->hydro.super->hydro.sorts,
                            t_star_density);
        if (ci->hydro.super != cj->hydro.super) {
          scheduler_addunlock(sched, cj->hydro.super->hydro.sorts,
                              t_star_density);
        }
      }

<<<<<<< HEAD
      if (with_sink) {
        scheduler_addunlock(sched, ci->hydro.super->hydro.sorts,
                            t_sink_swallow);
        if (ci->hydro.super != cj->hydro.super) {
          scheduler_addunlock(sched, cj->hydro.super->hydro.sorts,
                              t_sink_swallow);
        }
      }

=======
>>>>>>> 1a1af63e
      if (with_rt) {
        scheduler_addunlock(sched, ci->hydro.super->hydro.sorts, t_rt_gradient);
        if (ci->hydro.super != cj->hydro.super) {
          scheduler_addunlock(sched, cj->hydro.super->hydro.sorts,
                              t_rt_gradient);
        }
      }

      if (ci->nodeID == nodeID) {
        scheduler_addunlock(sched, t_force, ci->hydro.super->hydro.end_force);

        if (with_feedback) {

          if (with_cooling)
            scheduler_addunlock(sched, ci->hydro.super->hydro.cooling_out,
                                t_star_density);

          scheduler_addunlock(sched, ci->hydro.super->stars.sorts,
                              t_star_density);
          scheduler_addunlock(sched, ci->hydro.super->stars.drift,
                              t_star_density);
          scheduler_addunlock(sched, ci->hydro.super->hydro.drift,
                              t_star_density);
          scheduler_addunlock(sched, ci->hydro.super->stars.stars_in,
                              t_star_density);
          scheduler_addunlock(sched, t_star_density,
                              ci->hydro.super->stars.density_ghost);
#ifdef EXTRA_STAR_LOOPS
          scheduler_addunlock(sched, ci->hydro.super->stars.density_ghost,
                              t_star_prep1);
          scheduler_addunlock(sched, t_star_prep1,
                              ci->hydro.super->stars.prep1_ghost);
          scheduler_addunlock(sched, t_star_prep1,
                              ci->hydro.super->hydro.prep1_ghost);
          scheduler_addunlock(sched, ci->hydro.super->stars.prep1_ghost,
                              t_star_prep2);
          scheduler_addunlock(sched, ci->hydro.super->hydro.prep1_ghost,
                              t_star_prep2);
          scheduler_addunlock(sched, t_star_prep2,
                              ci->hydro.super->stars.prep2_ghost);
          scheduler_addunlock(sched, ci->hydro.super->stars.prep2_ghost,
                              t_star_feedback);
#else
          scheduler_addunlock(sched, ci->hydro.super->stars.density_ghost,
                              t_star_feedback);
#endif
          scheduler_addunlock(sched, t_star_feedback,
                              ci->hydro.super->stars.stars_out);
        }

        if (with_sink) {

          /* Do the sink_formation */
          scheduler_addunlock(sched, ci->hydro.super->sinks.drift,
                              ci->top->hydro.sink_formation);
          scheduler_addunlock(sched, ci->hydro.super->hydro.drift,
                              ci->top->hydro.sink_formation);
          scheduler_addunlock(sched, ci->hydro.super->sinks.sink_in,
                              ci->top->hydro.sink_formation);
          scheduler_addunlock(sched, ci->top->hydro.sink_formation,
                              t_sink_swallow);

          /* Do the sink_swallow */
          scheduler_addunlock(sched, t_sink_swallow,
                              ci->hydro.super->sinks.sink_ghost1);

          /* Do the sink_do_gas_swallow */
          scheduler_addunlock(sched, ci->hydro.super->sinks.sink_ghost1,
                              t_sink_do_gas_swallow);
          scheduler_addunlock(sched, t_sink_do_gas_swallow,
                              ci->hydro.super->sinks.sink_ghost2);

          /* Do the sink_do_sink_swallow */
          scheduler_addunlock(sched, ci->hydro.super->sinks.sink_ghost2,
                              t_sink_do_sink_swallow);
          scheduler_addunlock(sched, t_sink_do_sink_swallow,
                              ci->hydro.super->sinks.sink_out);
        }

        if (with_black_holes && (bcount_i > 0 || bcount_j > 0)) {

          if (with_cooling)
            scheduler_addunlock(sched, ci->hydro.super->hydro.cooling_out,
                                t_bh_density);

          scheduler_addunlock(sched, ci->hydro.super->black_holes.drift,
                              t_bh_density);
          scheduler_addunlock(sched, ci->hydro.super->hydro.drift,
                              t_bh_density);
          scheduler_addunlock(
              sched, ci->hydro.super->black_holes.black_holes_in, t_bh_density);
          scheduler_addunlock(sched, t_bh_density,
                              ci->hydro.super->black_holes.density_ghost);

          scheduler_addunlock(sched, ci->hydro.super->black_holes.density_ghost,
                              t_bh_swallow);
          scheduler_addunlock(sched, t_bh_swallow,
                              ci->hydro.super->black_holes.swallow_ghost_0);

          scheduler_addunlock(sched,
                              ci->hydro.super->black_holes.swallow_ghost_0,
                              t_do_gas_swallow);
          scheduler_addunlock(sched, t_do_gas_swallow,
                              ci->hydro.super->black_holes.swallow_ghost_1);

          scheduler_addunlock(sched,
                              ci->hydro.super->black_holes.swallow_ghost_1,
                              t_do_bh_swallow);
          scheduler_addunlock(sched, t_do_bh_swallow,
                              ci->hydro.super->black_holes.swallow_ghost_2);

          scheduler_addunlock(sched,
                              ci->hydro.super->black_holes.swallow_ghost_2,
                              t_bh_feedback);
          scheduler_addunlock(sched, t_bh_feedback,
                              ci->hydro.super->black_holes.black_holes_out);
        }

        if (with_timestep_limiter) {
          scheduler_addunlock(sched, ci->hydro.super->hydro.drift, t_limiter);
          scheduler_addunlock(sched, ci->super->timestep, t_limiter);
          scheduler_addunlock(sched, t_limiter, ci->super->kick1);
          scheduler_addunlock(sched, t_limiter, ci->super->timestep_limiter);
        }

        if (with_timestep_sync && with_feedback) {
          scheduler_addunlock(sched, t_star_feedback, ci->super->timestep_sync);
        }
        if (with_timestep_sync && with_black_holes &&
            (bcount_i > 0 || bcount_j > 0)) {
          scheduler_addunlock(sched, t_bh_feedback, ci->super->timestep_sync);
        }

        if (with_rt) {
          scheduler_addunlock(sched, ci->hydro.super->hydro.drift,
                              t_rt_gradient);
          scheduler_addunlock(sched, ci->hydro.super->hydro.rt_ghost1,
                              t_rt_gradient);
          scheduler_addunlock(sched, t_rt_gradient,
                              ci->hydro.super->hydro.rt_ghost2);
          scheduler_addunlock(sched, ci->hydro.super->hydro.rt_ghost2,
                              t_rt_transport);
          scheduler_addunlock(sched, t_rt_transport,
                              ci->hydro.super->hydro.rt_transport_out);
        }
      } else /* ci->nodeID != nodeID */ {

        if (with_feedback) {
#ifdef EXTRA_STAR_LOOPS
          scheduler_addunlock(sched, ci->hydro.super->stars.sorts,
                              t_star_prep1);
#endif
          scheduler_addunlock(sched, ci->hydro.super->stars.sorts,
                              t_star_feedback);
        }
        if (with_black_holes && (bcount_i > 0 || bcount_j > 0)) {

          scheduler_addunlock(sched, t_bh_swallow,
                              ci->hydro.super->black_holes.swallow_ghost_0);
        }
      }

      if (cj->nodeID == nodeID) {

        if (ci->hydro.super != cj->hydro.super) {

          scheduler_addunlock(sched, t_force, cj->hydro.super->hydro.end_force);

          if (with_feedback) {

            if (with_cooling)
              scheduler_addunlock(sched, cj->hydro.super->hydro.cooling_out,
                                  t_star_density);

            scheduler_addunlock(sched, cj->hydro.super->stars.sorts,
                                t_star_density);
            scheduler_addunlock(sched, cj->hydro.super->stars.drift,
                                t_star_density);
            scheduler_addunlock(sched, cj->hydro.super->hydro.drift,
                                t_star_density);
            scheduler_addunlock(sched, cj->hydro.super->stars.stars_in,
                                t_star_density);
            scheduler_addunlock(sched, t_star_density,
                                cj->hydro.super->stars.density_ghost);
#ifdef EXTRA_STAR_LOOPS
            scheduler_addunlock(sched, cj->hydro.super->stars.density_ghost,
                                t_star_prep1);
            scheduler_addunlock(sched, t_star_prep1,
                                cj->hydro.super->stars.prep1_ghost);
            scheduler_addunlock(sched, t_star_prep1,
                                cj->hydro.super->hydro.prep1_ghost);
            scheduler_addunlock(sched, cj->hydro.super->stars.prep1_ghost,
                                t_star_prep2);
            scheduler_addunlock(sched, cj->hydro.super->hydro.prep1_ghost,
                                t_star_prep2);
            scheduler_addunlock(sched, t_star_prep2,
                                cj->hydro.super->stars.prep2_ghost);
            scheduler_addunlock(sched, cj->hydro.super->stars.prep2_ghost,
                                t_star_feedback);
#else
            scheduler_addunlock(sched, cj->hydro.super->stars.density_ghost,
                                t_star_feedback);
#endif
            scheduler_addunlock(sched, t_star_feedback,
                                cj->hydro.super->stars.stars_out);
          }
          if (with_sink) {

            /* Do the sink_formation */
            scheduler_addunlock(sched, cj->hydro.super->sinks.drift,
                                cj->top->hydro.sink_formation);
            scheduler_addunlock(sched, cj->hydro.super->hydro.drift,
                                cj->top->hydro.sink_formation);
            scheduler_addunlock(sched, cj->hydro.super->sinks.sink_in,
                                cj->top->hydro.sink_formation);
            scheduler_addunlock(sched, cj->top->hydro.sink_formation,
                                t_sink_swallow);

            /* Do the sink_swallow */
            scheduler_addunlock(sched, t_sink_swallow,
                                cj->hydro.super->sinks.sink_ghost1);

            /* Do the sink_do_gas_swallow */
            scheduler_addunlock(sched, cj->hydro.super->sinks.sink_ghost1,
                                t_sink_do_gas_swallow);
            scheduler_addunlock(sched, t_sink_do_gas_swallow,
                                cj->hydro.super->sinks.sink_ghost2);

            /* Do the sink_do_sink_swallow */
            scheduler_addunlock(sched, cj->hydro.super->sinks.sink_ghost2,
                                t_sink_do_sink_swallow);
            scheduler_addunlock(sched, t_sink_do_sink_swallow,
                                cj->hydro.super->sinks.sink_out);
          }

          if (with_black_holes && (bcount_i > 0 || bcount_j > 0)) {

            if (with_cooling)
              scheduler_addunlock(sched, cj->hydro.super->hydro.cooling_out,
                                  t_bh_density);

            scheduler_addunlock(sched, cj->hydro.super->black_holes.drift,
                                t_bh_density);
            scheduler_addunlock(sched, cj->hydro.super->hydro.drift,
                                t_bh_density);
            scheduler_addunlock(sched,
                                cj->hydro.super->black_holes.black_holes_in,
                                t_bh_density);
            scheduler_addunlock(sched, t_bh_density,
                                cj->hydro.super->black_holes.density_ghost);

            scheduler_addunlock(sched,
                                cj->hydro.super->black_holes.density_ghost,
                                t_bh_swallow);
            scheduler_addunlock(sched, t_bh_swallow,
                                cj->hydro.super->black_holes.swallow_ghost_0);

            scheduler_addunlock(sched,
                                cj->hydro.super->black_holes.swallow_ghost_0,
                                t_do_gas_swallow);
            scheduler_addunlock(sched, t_do_gas_swallow,
                                cj->hydro.super->black_holes.swallow_ghost_1);

            scheduler_addunlock(sched,
                                cj->hydro.super->black_holes.swallow_ghost_1,
                                t_do_bh_swallow);
            scheduler_addunlock(sched, t_do_bh_swallow,
                                cj->hydro.super->black_holes.swallow_ghost_2);

            scheduler_addunlock(sched,
                                cj->hydro.super->black_holes.swallow_ghost_2,
                                t_bh_feedback);
            scheduler_addunlock(sched, t_bh_feedback,
                                cj->hydro.super->black_holes.black_holes_out);
          }
          if (with_rt) {
            scheduler_addunlock(sched, cj->hydro.super->hydro.drift,
                                t_rt_gradient);
            scheduler_addunlock(sched, cj->hydro.super->hydro.rt_ghost1,
                                t_rt_gradient);
            scheduler_addunlock(sched, t_rt_gradient,
                                cj->hydro.super->hydro.rt_ghost2);
            scheduler_addunlock(sched, cj->hydro.super->hydro.rt_ghost2,
                                t_rt_transport);
            scheduler_addunlock(sched, t_rt_transport,
                                cj->hydro.super->hydro.rt_transport_out);
          }

          if (with_timestep_limiter) {
            scheduler_addunlock(sched, cj->hydro.super->hydro.drift, t_limiter);
          }
        }

        if (ci->super != cj->super) {

          if (with_timestep_limiter) {
            scheduler_addunlock(sched, cj->super->timestep, t_limiter);
            scheduler_addunlock(sched, t_limiter, cj->super->kick1);
            scheduler_addunlock(sched, t_limiter, cj->super->timestep_limiter);
          }

          if (with_timestep_sync && with_feedback) {
            scheduler_addunlock(sched, t_star_feedback,
                                cj->super->timestep_sync);
          }
          if (with_timestep_sync && with_black_holes &&
              (bcount_i > 0 || bcount_j > 0)) {
            scheduler_addunlock(sched, t_bh_feedback, cj->super->timestep_sync);
          }
        }
      } else /* cj->nodeID != nodeID */ {
        if (with_feedback) {
#ifdef EXTRA_STAR_LOOPS
          scheduler_addunlock(sched, cj->hydro.super->stars.sorts,
                              t_star_prep1);
#endif
          scheduler_addunlock(sched, cj->hydro.super->stars.sorts,
                              t_star_feedback);
        }

        if (with_black_holes && (bcount_i > 0 || bcount_j > 0)) {
          scheduler_addunlock(sched, t_bh_swallow,
                              cj->hydro.super->black_holes.swallow_ghost_0);
        }
      }
    }
  }
}

/**
 * @brief Constructs the top-level pair tasks for the first hydro loop over
 * neighbours
 *
 * Here we construct all the tasks for all possible neighbouring non-empty
 * local cells in the hierarchy. No dependencies are being added thus far.
 * Additional loop over neighbours can later be added by simply duplicating
 * all the tasks created by this function.
 *
 * @param map_data Offset of first two indices disguised as a pointer.
 * @param num_elements Number of cells to traverse.
 * @param extra_data The #engine.
 */
void engine_make_hydroloop_tasks_mapper(void *map_data, int num_elements,
                                        void *extra_data) {

  /* Extract the engine pointer. */
  struct engine *e = (struct engine *)extra_data;
  const int periodic = e->s->periodic;
  const int with_feedback = (e->policy & engine_policy_feedback);
  const int with_stars = (e->policy & engine_policy_stars);
  const int with_sinks = (e->policy & engine_policy_sinks);
  const int with_black_holes = (e->policy & engine_policy_black_holes);

  struct space *s = e->s;
  struct scheduler *sched = &e->sched;
  const int nodeID = e->nodeID;
  const int *cdim = s->cdim;
  struct cell *cells = s->cells_top;

  /* Loop through the elements, which are just byte offsets from NULL. */
  for (int ind = 0; ind < num_elements; ind++) {

    /* Get the cell index. */
    const int cid = (size_t)(map_data) + ind;

    /* Integer indices of the cell in the top-level grid */
    const int i = cid / (cdim[1] * cdim[2]);
    const int j = (cid / cdim[2]) % cdim[1];
    const int k = cid % cdim[2];

    /* Get the cell */
    struct cell *ci = &cells[cid];

    /* Skip cells without hydro or star particles */
    if ((ci->hydro.count == 0) && (!with_stars || ci->stars.count == 0) &&
        (!with_sinks || ci->sinks.count == 0) &&
        (!with_black_holes || ci->black_holes.count == 0))
      continue;

    /* If the cell is local build a self-interaction */
    if (ci->nodeID == nodeID) {
      scheduler_addtask(sched, task_type_self, task_subtype_density, 0, 0, ci,
                        NULL);
    }

    /* Now loop over all the neighbours of this cell */
    for (int ii = -1; ii < 2; ii++) {
      int iii = i + ii;
      if (!periodic && (iii < 0 || iii >= cdim[0])) continue;
      iii = (iii + cdim[0]) % cdim[0];
      for (int jj = -1; jj < 2; jj++) {
        int jjj = j + jj;
        if (!periodic && (jjj < 0 || jjj >= cdim[1])) continue;
        jjj = (jjj + cdim[1]) % cdim[1];
        for (int kk = -1; kk < 2; kk++) {
          int kkk = k + kk;
          if (!periodic && (kkk < 0 || kkk >= cdim[2])) continue;
          kkk = (kkk + cdim[2]) % cdim[2];

          /* Get the neighbouring cell */
          const int cjd = cell_getid(cdim, iii, jjj, kkk);
          struct cell *cj = &cells[cjd];

          /* Is that neighbour local and does it have gas or star particles ? */
          if ((cid >= cjd) ||
              ((cj->hydro.count == 0) &&
               (!with_feedback || cj->stars.count == 0) &&
               (!with_sinks || cj->sinks.count == 0) &&
               (!with_black_holes || cj->black_holes.count == 0)) ||
              (ci->nodeID != nodeID && cj->nodeID != nodeID))
            continue;

          /* Construct the pair task */
          const int sid = sortlistID[(kk + 1) + 3 * ((jj + 1) + 3 * (ii + 1))];
          scheduler_addtask(sched, task_type_pair, task_subtype_density, sid, 0,
                            ci, cj);

#ifdef SWIFT_DEBUG_CHECKS
#ifdef WITH_MPI

          /* Let's cross-check that we had a proxy for that cell */
          if (ci->nodeID == nodeID && cj->nodeID != engine_rank) {

            /* Find the proxy for this node */
            const int proxy_id = e->proxy_ind[cj->nodeID];
            if (proxy_id < 0)
              error("No proxy exists for that foreign node %d!", cj->nodeID);

            const struct proxy *p = &e->proxies[proxy_id];

            /* Check whether the cell exists in the proxy */
            int n = 0;
            for (n = 0; n < p->nr_cells_in; n++)
              if (p->cells_in[n] == cj) break;
            if (n == p->nr_cells_in)
              error(
                  "Cell %d not found in the proxy but trying to construct "
                  "hydro task!",
                  cjd);
          } else if (cj->nodeID == nodeID && ci->nodeID != engine_rank) {

            /* Find the proxy for this node */
            const int proxy_id = e->proxy_ind[ci->nodeID];
            if (proxy_id < 0)
              error("No proxy exists for that foreign node %d!", ci->nodeID);

            const struct proxy *p = &e->proxies[proxy_id];

            /* Check whether the cell exists in the proxy */
            int n = 0;
            for (n = 0; n < p->nr_cells_in; n++)
              if (p->cells_in[n] == ci) break;
            if (n == p->nr_cells_in)
              error(
                  "Cell %d not found in the proxy but trying to construct "
                  "hydro task!",
                  cid);
          }
#endif /* WITH_MPI */
#endif /* SWIFT_DEBUG_CHECKS */
        }
      }
    }
  }
}

struct cell_type_pair {
  struct cell *ci, *cj;
  int type;
};

void engine_addtasks_send_mapper(void *map_data, int num_elements,
                                 void *extra_data) {

  struct engine *e = (struct engine *)extra_data;
  const int with_star_formation = (e->policy & engine_policy_star_formation);
  const int with_limiter = (e->policy & engine_policy_timestep_limiter);
  const int with_feedback = (e->policy & engine_policy_feedback);
  const int with_sync = (e->policy & engine_policy_timestep_sync);
  struct cell_type_pair *cell_type_pairs = (struct cell_type_pair *)map_data;

#ifdef SWIFT_DEBUG_CHECKS
  if (e->policy & engine_policy_sinks) {
    error("TODO");
  }
#endif

  for (int k = 0; k < num_elements; k++) {
    struct cell *ci = cell_type_pairs[k].ci;
    struct cell *cj = cell_type_pairs[k].cj;
    const int type = cell_type_pairs[k].type;

#ifdef WITH_MPI
    if (!cell_is_empty(ci)) {
      /* Add the timestep exchange task */
      struct task *tend = scheduler_addtask(
          &e->sched, task_type_send, task_subtype_tend, ci->mpi.tag, 0, ci, cj);
      scheduler_addunlock(&e->sched, ci->timestep_collect, tend);
      engine_addlink(e, &ci->mpi.send, tend);
    }
#endif

    /* Add the send tasks for the cells in the proxy that have a hydro
     * connection. */
    if ((e->policy & engine_policy_hydro) && (type & proxy_cell_type_hydro))
      engine_addtasks_send_hydro(e, ci, cj, /*t_xv=*/NULL,
                                 /*t_rho=*/NULL, /*t_gradient=*/NULL,
                                 /*t_prep1=*/NULL,
                                 /*t_limiter=*/NULL, /*t_pack_limiter=*/NULL,
                                 with_feedback, with_limiter, with_sync);

    /* Add the send tasks for the cells in the proxy that have a stars
     * connection. */
    if ((e->policy & engine_policy_feedback) && (type & proxy_cell_type_hydro))
      engine_addtasks_send_stars(e, ci, cj, /*t_density=*/NULL,
                                 /*t_prep2=*/NULL,
                                 /*t_sf_counts=*/NULL, with_star_formation);

    /* Add the send tasks for the cells in the proxy that have a black holes
     * connection. */
    if ((e->policy & engine_policy_black_holes) &&
        (type & proxy_cell_type_hydro))
      engine_addtasks_send_black_holes(e, ci, cj, /*t_rho=*/NULL,
                                       /*t_swallow=*/NULL,
                                       /*t_gas_swallow=*/NULL,
                                       /*t_feedback=*/NULL);

    /* Add the send tasks for the cells in the proxy that have a gravity
     * connection. */
    if ((e->policy & engine_policy_self_gravity) &&
        (type & proxy_cell_type_gravity))
      engine_addtasks_send_gravity(e, ci, cj, /*t_grav=*/NULL);

    if ((e->policy & engine_policy_rt) && (type & proxy_cell_type_hydro))
      engine_addtasks_send_rt(e, ci, cj, /*t_rt_gradient=*/NULL,
                              /*t_rt_transport=*/NULL);
  }
}

void engine_addtasks_recv_mapper(void *map_data, int num_elements,
                                 void *extra_data) {

  struct engine *e = (struct engine *)extra_data;
  const int with_star_formation = (e->policy & engine_policy_star_formation);
  const int with_limiter = (e->policy & engine_policy_timestep_limiter);
  const int with_feedback = (e->policy & engine_policy_feedback);
  const int with_black_holes = (e->policy & engine_policy_black_holes);
  const int with_sync = (e->policy & engine_policy_timestep_sync);
  struct cell_type_pair *cell_type_pairs = (struct cell_type_pair *)map_data;

#ifdef SWIFT_DEBUG_CHECKS
  if (e->policy & engine_policy_sinks) {
    error("TODO");
  }
#endif

  for (int k = 0; k < num_elements; k++) {
    struct cell *ci = cell_type_pairs[k].ci;
    const int type = cell_type_pairs[k].type;
    struct task *tend = NULL;

#ifdef WITH_MPI
    /* Add the timestep exchange task */
    if (!cell_is_empty(ci)) {
      tend = scheduler_addtask(&e->sched, task_type_recv, task_subtype_tend,
                               ci->mpi.tag, 0, ci, NULL);
      engine_addlink(e, &ci->mpi.recv, tend);
    }
#endif

    /* Add the recv tasks for the cells in the proxy that have a hydro
     * connection. */
    if ((e->policy & engine_policy_hydro) && (type & proxy_cell_type_hydro))
      engine_addtasks_recv_hydro(e, ci, /*t_xv=*/NULL, /*t_rho=*/NULL,
                                 /*t_gradient=*/NULL,
                                 /*t_prep1=*/NULL,
                                 /*t_limiter=*/NULL, /*t_unpack_limiter=*/NULL,
                                 tend, with_feedback, with_black_holes,
                                 with_limiter, with_sync);

    /* Add the recv tasks for the cells in the proxy that have a stars
     * connection. */
    if ((e->policy & engine_policy_feedback) && (type & proxy_cell_type_hydro))
      engine_addtasks_recv_stars(e, ci, /*t_density=*/NULL, /*t_prep2=*/NULL,
                                 /*t_sf_counts=*/NULL, tend,
                                 with_star_formation);

    /* Add the recv tasks for the cells in the proxy that have a black holes
     * connection. */
    if ((e->policy & engine_policy_black_holes) &&
        (type & proxy_cell_type_hydro))
      engine_addtasks_recv_black_holes(e, ci, /*t_rho=*/NULL,
                                       /*t_swallow=*/NULL,
                                       /*t_gas_swallow=*/NULL,
                                       /*t_feedback=*/NULL, tend);

    /* Add the recv tasks for the cells in the proxy that have a gravity
     * connection. */
    if ((e->policy & engine_policy_self_gravity) &&
        (type & proxy_cell_type_gravity))
      engine_addtasks_recv_gravity(e, ci, /*t_grav=*/NULL, tend);

    /* Add the recv tasks for the cells in the proxy that have an RT
     * connection. */
    if ((e->policy & engine_policy_rt) && (type & proxy_cell_type_hydro))
      engine_addtasks_recv_rt(e, ci, /*t_rt_gradient=*/NULL,
                              /*t_rt_transport=*/NULL, tend);
  }
}

/**
 * @brief Constructs the top-level self + pair tasks for the FOF loop over
 * neighbours.
 *
 * Here we construct all the tasks for all possible neighbouring non-empty
 * local cells in the hierarchy. No dependencies are being added thus far.
 * Additional loop over neighbours can later be added by simply duplicating
 * all the tasks created by this function.
 *
 * @param map_data Offset of first two indices disguised as a pointer.
 * @param num_elements Number of cells to traverse.
 * @param extra_data The #engine.
 */
void engine_make_fofloop_tasks_mapper(void *map_data, int num_elements,
                                      void *extra_data) {

  /* Extract the engine pointer. */
  struct engine *e = (struct engine *)extra_data;

  struct space *s = e->s;
  struct scheduler *sched = &e->sched;
  const int nodeID = e->nodeID;
  const int *cdim = s->cdim;
  struct cell *cells = s->cells_top;

  /* Loop through the elements, which are just byte offsets from NULL. */
  for (int ind = 0; ind < num_elements; ind++) {

    /* Get the cell index. */
    const int cid = (size_t)(map_data) + ind;
    const int i = cid / (cdim[1] * cdim[2]);
    const int j = (cid / cdim[2]) % cdim[1];
    const int k = cid % cdim[2];

    /* Get the cell */
    struct cell *ci = &cells[cid];

    /* Skip cells without gravity particles */
    if (ci->grav.count == 0) continue;

    /* If the cells is local build a self-interaction */
    if (ci->nodeID == nodeID)
      scheduler_addtask(sched, task_type_fof_self, task_subtype_none, 0, 0, ci,
                        NULL);
    else
      continue;

    /* Now loop over all the neighbours of this cell */
    for (int ii = -1; ii < 2; ii++) {
      int iii = i + ii;
      if (!s->periodic && (iii < 0 || iii >= cdim[0])) continue;
      iii = (iii + cdim[0]) % cdim[0];
      for (int jj = -1; jj < 2; jj++) {
        int jjj = j + jj;
        if (!s->periodic && (jjj < 0 || jjj >= cdim[1])) continue;
        jjj = (jjj + cdim[1]) % cdim[1];
        for (int kk = -1; kk < 2; kk++) {
          int kkk = k + kk;
          if (!s->periodic && (kkk < 0 || kkk >= cdim[2])) continue;
          kkk = (kkk + cdim[2]) % cdim[2];

          /* Get the neighbouring cell */
          const int cjd = cell_getid(cdim, iii, jjj, kkk);
          struct cell *cj = &cells[cjd];

          /* Is that neighbour local and does it have particles ? */
          if (cid >= cjd || cj->grav.count == 0 || (ci->nodeID != cj->nodeID))
            continue;

          /* Construct the pair task */
          scheduler_addtask(sched, task_type_fof_pair, task_subtype_none, 0, 0,
                            ci, cj);
        }
      }
    }
  }
}

/**
 * @brief Fill the #space's task list with FOF tasks.
 *
 * @param e The #engine we are working with.
 */
void engine_make_fof_tasks(struct engine *e) {

  struct space *s = e->s;
  struct scheduler *sched = &e->sched;
  ticks tic = getticks();

  if (e->restarting) error("Running FOF on a restart step!");

  /* Construct a FOF loop over neighbours */
  if (e->policy & engine_policy_fof)
    threadpool_map(&e->threadpool, engine_make_fofloop_tasks_mapper, NULL,
                   s->nr_cells, 1, threadpool_auto_chunk_size, e);

  if (e->verbose)
    message("Making FOF tasks took %.3f %s.",
            clocks_from_ticks(getticks() - tic), clocks_getunit());

  tic = getticks();

  /* Split the tasks. */
  scheduler_splittasks(sched, /*fof_tasks=*/1, e->verbose);

  if (e->verbose)
    message("Splitting FOF tasks took %.3f %s.",
            clocks_from_ticks(getticks() - tic), clocks_getunit());

#ifdef SWIFT_DEBUG_CHECKS
  /* Verify that we are not left with invalid tasks */
  for (int i = 0; i < e->sched.nr_tasks; ++i) {
    const struct task *t = &e->sched.tasks[i];
    if (t->ci == NULL && t->cj != NULL && !t->skip) error("Invalid task");
  }
#endif

  /* Report the number of tasks we actually used */
  if (e->verbose)
    message(
        "Nr. of tasks: %d allocated tasks: %d ratio: %f memory use: %zd MB.",
        e->sched.nr_tasks, e->sched.size,
        (float)e->sched.nr_tasks / (float)e->sched.size,
        e->sched.size * sizeof(struct task) / (1024 * 1024));

  if (e->verbose)
    message("took %.3f %s.", clocks_from_ticks(getticks() - tic),
            clocks_getunit());
}

/**
 * @brief Fill the #space's task list.
 *
 * @param e The #engine we are working with.
 */
void engine_maketasks(struct engine *e) {

  struct space *s = e->s;
  struct scheduler *sched = &e->sched;
  struct cell *cells = s->cells_top;
  const int nr_cells = s->nr_cells;
  const ticks tic = getticks();

  /* Re-set the scheduler. */
  scheduler_reset(sched, engine_estimate_nr_tasks(e));

  ticks tic2 = getticks();

  /* Construct the first hydro loop over neighbours */
  if (e->policy & engine_policy_hydro)
    threadpool_map(&e->threadpool, engine_make_hydroloop_tasks_mapper, NULL,
                   s->nr_cells, 1, threadpool_auto_chunk_size, e);

  if (e->verbose)
    message("Making hydro tasks took %.3f %s.",
            clocks_from_ticks(getticks() - tic2), clocks_getunit());

  tic2 = getticks();

  /* Add the self gravity tasks. */
  if (e->policy & engine_policy_self_gravity) {
    threadpool_map(&e->threadpool, engine_make_self_gravity_tasks_mapper, NULL,
                   s->nr_cells, 1, threadpool_auto_chunk_size, e);
  }

  if (e->verbose)
    message("Making gravity tasks took %.3f %s.",
            clocks_from_ticks(getticks() - tic2), clocks_getunit());

  /* Add the external gravity tasks. */
  if (e->policy & engine_policy_external_gravity)
    engine_make_external_gravity_tasks(e);

  if (e->sched.nr_tasks == 0 && (s->nr_gparts > 0 || s->nr_parts > 0))
    error("We have particles but no hydro or gravity tasks were created.");

  tic2 = getticks();

  /* Split the tasks. */
  scheduler_splittasks(sched, /*fof_tasks=*/0, e->verbose);

  if (e->verbose)
    message("Splitting tasks took %.3f %s.",
            clocks_from_ticks(getticks() - tic2), clocks_getunit());

#ifdef SWIFT_DEBUG_CHECKS
  /* Verify that we are not left with invalid tasks */
  for (int i = 0; i < e->sched.nr_tasks; ++i) {
    const struct task *t = &e->sched.tasks[i];
    if (t->ci == NULL && t->cj != NULL && !t->skip) error("Invalid task");
  }
#endif

  /* Free the old list of cell-task links. */
  if (e->links != NULL) swift_free("links", e->links);
  e->size_links = e->sched.nr_tasks * e->links_per_tasks;

  /* Make sure that we have space for more links than last time. */
  if (e->size_links < e->nr_links * engine_rebuild_link_alloc_margin)
    e->size_links = e->nr_links * engine_rebuild_link_alloc_margin;

  /* Allocate the new link list */
  if ((e->links = (struct link *)swift_malloc(
           "links", sizeof(struct link) * e->size_links)) == NULL)
    error("Failed to allocate cell-task links.");
  e->nr_links = 0;

  tic2 = getticks();

  /* Count the number of tasks associated with each cell and
     store the density tasks in each cell, and make each sort
     depend on the sorts of its progeny. */
  threadpool_map(&e->threadpool, engine_count_and_link_tasks_mapper,
                 sched->tasks, sched->nr_tasks, sizeof(struct task),
                 threadpool_auto_chunk_size, e);

  if (e->verbose)
    message("Counting and linking tasks took %.3f %s.",
            clocks_from_ticks(getticks() - tic2), clocks_getunit());

  tic2 = getticks();

  /* Re-set the tag counter. MPI tags are defined for top-level cells in
   * cell_set_super_mapper. */
#ifdef WITH_MPI
  cell_next_tag = 0;
#endif

  /* Now that the self/pair tasks are at the right level, set the super
   * pointers. */
  threadpool_map(&e->threadpool, cell_set_super_mapper, cells, nr_cells,
                 sizeof(struct cell), threadpool_auto_chunk_size, e);

  if (e->verbose)
    message("Setting super-pointers took %.3f %s.",
            clocks_from_ticks(getticks() - tic2), clocks_getunit());

  /* Append hierarchical tasks to each cell. */
  threadpool_map(&e->threadpool, engine_make_hierarchical_tasks_mapper, cells,
                 nr_cells, sizeof(struct cell), threadpool_auto_chunk_size, e);

  tic2 = getticks();

  /* Run through the tasks and make force tasks for each density task.
     Each force task depends on the cell ghosts and unlocks the kick task
     of its super-cell. */
  if (e->policy & engine_policy_hydro) {

    /* Note that this does not scale well at all so we do not use the
     * threadpool version here until the reason for this is found.
     * We call the mapper function directly as if there was only 1 thread
     * in the pool. */
    engine_make_extra_hydroloop_tasks_mapper(sched->tasks, sched->nr_tasks, e);
    /* threadpool_map(&e->threadpool, engine_make_extra_hydroloop_tasks_mapper,
     *                sched->tasks, sched->nr_tasks, sizeof(struct task),
     *                threadpool_auto_chunk_size, e); */
  }

  if (e->verbose)
    message("Making extra hydroloop tasks took %.3f %s.",
            clocks_from_ticks(getticks() - tic2), clocks_getunit());

  tic2 = getticks();

  /* Add the dependencies for the gravity stuff */
  if (e->policy & (engine_policy_self_gravity | engine_policy_external_gravity))
    engine_link_gravity_tasks(e);

  if (e->verbose)
    message("Linking gravity tasks took %.3f %s.",
            clocks_from_ticks(getticks() - tic2), clocks_getunit());

  tic2 = getticks();

#ifdef WITH_MPI
  /* Add the communication tasks if MPI is being used. */
  if (e->policy & engine_policy_mpi) {

    tic2 = getticks();

    /* Loop over the proxies and add the send tasks, which also generates the
     * cell tags for super-cells. */
    int max_num_send_cells = 0;
    for (int pid = 0; pid < e->nr_proxies; pid++)
      max_num_send_cells += e->proxies[pid].nr_cells_out;
    struct cell_type_pair *send_cell_type_pairs = NULL;
    if ((send_cell_type_pairs = (struct cell_type_pair *)malloc(
             sizeof(struct cell_type_pair) * max_num_send_cells)) == NULL)
      error("Failed to allocate temporary cell pointer list.");
    int num_send_cells = 0;

    for (int pid = 0; pid < e->nr_proxies; pid++) {

      /* Get a handle on the proxy. */
      struct proxy *p = &e->proxies[pid];

      for (int k = 0; k < p->nr_cells_out; k++) {
        send_cell_type_pairs[num_send_cells].ci = p->cells_out[k];
        send_cell_type_pairs[num_send_cells].cj = p->cells_in[0];
        send_cell_type_pairs[num_send_cells++].type = p->cells_out_type[k];
      }
    }

    threadpool_map(&e->threadpool, engine_addtasks_send_mapper,
                   send_cell_type_pairs, num_send_cells,
                   sizeof(struct cell_type_pair), threadpool_auto_chunk_size,
                   e);

    free(send_cell_type_pairs);

    if (e->verbose)
      message("Creating send tasks took %.3f %s.",
              clocks_from_ticks(getticks() - tic2), clocks_getunit());

    tic2 = getticks();

    /* Exchange the cell tags. */
    proxy_tags_exchange(e->proxies, e->nr_proxies, s);

    if (e->verbose)
      message("Exchanging cell tags took %.3f %s.",
              clocks_from_ticks(getticks() - tic2), clocks_getunit());

    tic2 = getticks();

    /* Loop over the proxies and add the recv tasks, which relies on having the
     * cell tags. */
    int max_num_recv_cells = 0;
    for (int pid = 0; pid < e->nr_proxies; pid++)
      max_num_recv_cells += e->proxies[pid].nr_cells_in;
    struct cell_type_pair *recv_cell_type_pairs = NULL;
    if ((recv_cell_type_pairs = (struct cell_type_pair *)malloc(
             sizeof(struct cell_type_pair) * max_num_recv_cells)) == NULL)
      error("Failed to allocate temporary cell pointer list.");
    int num_recv_cells = 0;
    for (int pid = 0; pid < e->nr_proxies; pid++) {

      /* Get a handle on the proxy. */
      struct proxy *p = &e->proxies[pid];
      for (int k = 0; k < p->nr_cells_in; k++) {
        recv_cell_type_pairs[num_recv_cells].ci = p->cells_in[k];
        recv_cell_type_pairs[num_recv_cells++].type = p->cells_in_type[k];
      }
    }
    threadpool_map(&e->threadpool, engine_addtasks_recv_mapper,
                   recv_cell_type_pairs, num_recv_cells,
                   sizeof(struct cell_type_pair), threadpool_auto_chunk_size,
                   e);
    free(recv_cell_type_pairs);

    if (e->verbose)
      message("Creating recv tasks took %.3f %s.",
              clocks_from_ticks(getticks() - tic2), clocks_getunit());
  }

  /* Allocate memory for foreign particles */
  engine_allocate_foreign_particles(e, /*fof=*/0);

#endif

  /* Report the number of tasks we actually used */
  if (e->verbose)
    message(
        "Nr. of tasks: %d allocated tasks: %d ratio: %f memory use: %zd MB.",
        e->sched.nr_tasks, e->sched.size,
        (float)e->sched.nr_tasks / (float)e->sched.size,
        e->sched.size * sizeof(struct task) / (1024 * 1024));

  /* Report the number of links we actually used */
  if (e->verbose)
    message(
        "Nr. of links: %zd allocated links: %zd ratio: %f memory use: %zd MB.",
        e->nr_links, e->size_links, (float)e->nr_links / (float)e->size_links,
        e->size_links * sizeof(struct link) / (1024 * 1024));

  /* Report the values that could have been used */
  if (e->verbose)
    message("Actual usage: tasks/cell: %f links/task: %f",
            (float)e->sched.nr_tasks / s->tot_cells,
            (float)e->nr_links / e->sched.nr_tasks);

  tic2 = getticks();

  /* Set the unlocks per task. */
  scheduler_set_unlocks(sched);

  if (e->verbose)
    message("Setting unlocks took %.3f %s.",
            clocks_from_ticks(getticks() - tic2), clocks_getunit());

  tic2 = getticks();

  /* Rank the tasks. */
  scheduler_ranktasks(sched);

  if (e->verbose)
    message("Ranking the tasks took %.3f %s.",
            clocks_from_ticks(getticks() - tic2), clocks_getunit());

  /* Weight the tasks. */
  scheduler_reweight(sched, e->verbose);

  /* Set the tasks age. */
  e->tasks_age = 0;

  if (e->verbose)
    message("took %.3f %s (including reweight).",
            clocks_from_ticks(getticks() - tic), clocks_getunit());
}<|MERGE_RESOLUTION|>--- conflicted
+++ resolved
@@ -2773,18 +2773,6 @@
                               t_star_density);
         }
       }
-<<<<<<< HEAD
-      if (with_sink) {
-        scheduler_addunlock(sched, ci->hydro.super->hydro.sorts,
-                            t_sink_swallow);
-
-        if (ci->hydro.super != cj->hydro.super) {
-          scheduler_addunlock(sched, cj->hydro.super->hydro.sorts,
-                              t_sink_swallow);
-        }
-      }
-=======
->>>>>>> 1a1af63e
       if (with_rt) {
         scheduler_addunlock(sched, ci->hydro.super->hydro.sorts, t_rt_gradient);
 
@@ -3574,18 +3562,6 @@
         }
       }
 
-<<<<<<< HEAD
-      if (with_sink) {
-        scheduler_addunlock(sched, ci->hydro.super->hydro.sorts,
-                            t_sink_swallow);
-        if (ci->hydro.super != cj->hydro.super) {
-          scheduler_addunlock(sched, cj->hydro.super->hydro.sorts,
-                              t_sink_swallow);
-        }
-      }
-
-=======
->>>>>>> 1a1af63e
       if (with_rt) {
         scheduler_addunlock(sched, ci->hydro.super->hydro.sorts, t_rt_gradient);
         if (ci->hydro.super != cj->hydro.super) {
