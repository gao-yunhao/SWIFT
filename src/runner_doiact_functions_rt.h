/*******************************************************************************
 * This file is part of SWIFT.
 * Copyright (c) 2012 Pedro Gonnet (pedro.gonnet@durham.ac.uk)
 *               2016 Matthieu Schaller (matthieu.schaller@durham.ac.uk)
 *               2020 Mladen Ivkovic (mladen.ivkovic@hotmail.com)
 *
 * This program is free software: you can redistribute it and/or modify
 * it under the terms of the GNU Lesser General Public License as published
 * by the Free Software Foundation, either version 3 of the License, or
 * (at your option) any later version.
 *
 * This program is distributed in the hope that it will be useful,
 * but WITHOUT ANY WARRANTY; without even the implied warranty of
 * MERCHANTABILITY or FITNESS FOR A PARTICULAR PURPOSE.  See the
 * GNU General Public License for more details.
 *
 * You should have received a copy of the GNU Lesser General Public License
 * along with this program.  If not, see <http://www.gnu.org/licenses/>.
 *
 ******************************************************************************/

/* Before including this file, define FUNCTION, which is the
   name of the interaction function. This creates the interaction functions
   runner_dopair_FUNCTION, runner_dopair_FUNCTION_naive, runner_doself_FUNCTION,
   and runner_dosub_FUNCTION calling the pairwise interaction function
   runner_iact_FUNCTION. */

#include "rt.h"
#include "rt_active.h"
#include "runner_doiact_rt.h"

/**
 * @brief Function for self-type interaction between stars and hydro particles
 *
 * @param r runner task
 * @param c cell
 * @param timer 1 if the time is to be recorded.
 */
void DOSELF1_RT(struct runner *r, const struct cell *c, const int limit_min_h,
                const int limit_max_h) {

#ifdef SWIFT_DEBUG_CHECKS
  if (c->nodeID != engine_rank) error("Should be run on a different node");
#endif

  TIMER_TIC;

  const struct engine *e = r->e;
  const struct cosmology *cosmo = e->cosmology;

  /* Anything to do here? */
  if (c->hydro.count == 0 || c->stars.count == 0) return;

  /* Cosmological terms */
  const float a = cosmo->a;
  const float H = cosmo->H;

  const int scount = c->stars.count;
  const int count = c->hydro.count;
  struct spart *restrict sparts = c->stars.parts;
  struct part *restrict parts = c->hydro.parts;

  /* Get the depth limits (if any) */
  const char min_depth = limit_max_h ? c->depth : 0;
  const char max_depth = limit_min_h ? c->depth : CHAR_MAX;

#ifdef SWIFT_DEBUG_CHECKS
  /* Get the limits in h (if any) */
  const float h_min = limit_min_h ? c->h_min_allowed : 0.;
  const float h_max = limit_max_h ? c->h_max_allowed : FLT_MAX;
#endif

  /* Loop over the sparts in cell */
  for (int sid = 0; sid < scount; sid++) {

    /* Get a hold of the ith spart in c. */
    struct spart *si = &sparts[sid];
    const char depth_i = si->depth_h;
    const float hi = si->h;
    const float hig2 = hi * hi * kernel_gamma2;

    /* Skip inhibited particles. */
    if (spart_is_inhibited(si, e)) continue;

    /* Skip inactive particles */
    if (!rt_is_spart_active_in_loop(si, e)) continue;

    /* Skip particles not in the range of h we care about */
    if (depth_i > max_depth) continue;
    if (depth_i < min_depth) continue;

    const float six[3] = {(float)(si->x[0] - c->loc[0]),
                          (float)(si->x[1] - c->loc[1]),
                          (float)(si->x[2] - c->loc[2])};

    /* Loop over the parts in cell */
    for (int pid = 0; pid < count; pid++) {

      /* Get a pointer to the jth particle. */
      struct part *restrict pj = &parts[pid];
      const float hj = pj->h;

      /* Skip inhibited particles. */
      if (part_is_inhibited(pj, e)) continue;

      /* Skip inactive particles. */
      if (!rt_is_part_active_in_loop(pj, e)) continue;

      /* Compute the pairwise distance. */
      const float pjx[3] = {(float)(pj->x[0] - c->loc[0]),
                            (float)(pj->x[1] - c->loc[1]),
                            (float)(pj->x[2] - c->loc[2])};
      const float dx[3] = {six[0] - pjx[0], six[1] - pjx[1], six[2] - pjx[2]};
      const float r2 = dx[0] * dx[0] + dx[1] * dx[1] + dx[2] * dx[2];

#ifdef SWIFT_DEBUG_CHECKS
      /* Check that particles have been drifted to the current time */
      if (pj->ti_drift != e->ti_current)
        error("Particle pj not drifted to current time");

      if (r2 < hig2 && e->rt_props->hydro_controlled_injection) {

        const integertime_t ti_current = e->ti_current;
        const integertime_t pti_end =
            get_integer_time_end(ti_current, pj->time_bin);
        const integertime_t sti_end =
            get_integer_time_end(ti_current, si->time_bin);

        if (sti_end < ti_current)
          error(
              "s-particle in an impossible time-zone! sp->ti_end=%lld "
              "e->ti_current=%lld",
              sti_end, ti_current);
        if (pti_end < ti_current)
          error(
              "particle in an impossible time-zone! p->ti_end=%lld "
              "e->ti_current=%lld",
              pti_end, ti_current);
        if (pti_end > sti_end)
          message(
              "WARNING: Got star that whose time step ends before the "
              "interacting "
              "hydro particle's time step ends. This needs to be dealt with.");
      }
#endif

      if (r2 < hig2) {

#ifdef SWIFT_DEBUG_CHECKS
        if (hi < h_min || hi >= h_max) error("Inappropriate h for this level!");
#endif

        IACT_RT(r2, dx, hi, hj, si, pj, a, H);
      }
    } /* loop over the parts in ci. */
  }   /* loop over the sparts in ci. */

  TIMER_TOC(TIMER_DOSELF_RT);
}

/**
 * @brief Function for non-symmetric pair-type interaction between stars
 *        and hydro particles. Will interact star particles of cell i
 *        with hydro particles of cell j.
 *
 *
 * @param r runner task
 * @param ci the first cell, where we take star particles from
 * @param cj the second cell, where we take hydro particles from
 */
void DOPAIR1_NONSYM_RT_NAIVE(struct runner *r, const struct cell *restrict ci,
                             const struct cell *restrict cj,
                             const int limit_min_h, const int limit_max_h) {

  TIMER_TIC;

  const struct engine *e = r->e;
  const struct cosmology *cosmo = e->cosmology;

  /* Cosmological terms */
  const float a = cosmo->a;
  const float H = cosmo->H;

  const int scount_i = ci->stars.count;
  const int count_j = cj->hydro.count;
  struct spart *restrict sparts_i = ci->stars.parts;
  struct part *restrict parts_j = cj->hydro.parts;

#ifdef SWIFT_DEBUG_CHECKS
  if (ci->dmin != cj->dmin) error("Cells of different size!");
#endif

  /* Get the depth limits (if any) */
  const char min_depth = limit_max_h ? ci->depth : 0;
  const char max_depth = limit_min_h ? ci->depth : CHAR_MAX;

#ifdef SWIFT_DEBUG_CHECKS
  /* Get the limits in h (if any) */
  const float h_min = limit_min_h ? ci->h_min_allowed : 0.;
  const float h_max = limit_max_h ? ci->h_max_allowed : FLT_MAX;
#endif

  /* Get the relative distance between the pairs, wrapping. */
  double shift[3] = {0.0, 0.0, 0.0};
  for (int k = 0; k < 3; k++) {
    if (cj->loc[k] - ci->loc[k] < -e->s->dim[k] / 2)
      shift[k] = e->s->dim[k];
    else if (cj->loc[k] - ci->loc[k] > e->s->dim[k] / 2)
      shift[k] = -e->s->dim[k];
  }

  /* Loop over the sparts in ci. */
  for (int sid = 0; sid < scount_i; sid++) {

    /* Get a hold of the ith spart in ci. */
    struct spart *restrict si = &sparts_i[sid];
    const char depth_i = si->depth_h;

    /* Skip inhibited particles. */
    if (spart_is_inhibited(si, e)) continue;

    /* Skip inactive particles */
    if (!rt_is_spart_active_in_loop(si, e)) continue;

    const float hi = si->h;
    const float hig2 = hi * hi * kernel_gamma2;
    const float six[3] = {(float)(si->x[0] - (cj->loc[0] + shift[0])),
                          (float)(si->x[1] - (cj->loc[1] + shift[1])),
                          (float)(si->x[2] - (cj->loc[2] + shift[2]))};

#ifdef SWIFT_DEBUG_CHECKS
    if (hi > ci->stars.h_max_active)
      error("Particle has h larger than h_max_active");
#endif

    /* Skip particles not in the range of h we care about */
    if (depth_i > max_depth) continue;
    if (depth_i < min_depth) continue;

    /* Loop over the parts in cj. */
    for (int pjd = 0; pjd < count_j; pjd++) {

      /* Get a pointer to the jth particle. */
      struct part *restrict pj = &parts_j[pjd];
      const float hj = pj->h;

      /* Skip inhibited particles. */
      if (part_is_inhibited(pj, e)) continue;

      /* Skip inactive particles. */
      if (!rt_is_part_active_in_loop(pj, e)) continue;

      /* Compute the pairwise distance. */
      const float pjx[3] = {(float)(pj->x[0] - cj->loc[0]),
                            (float)(pj->x[1] - cj->loc[1]),
                            (float)(pj->x[2] - cj->loc[2])};
      const float dx[3] = {six[0] - pjx[0], six[1] - pjx[1], six[2] - pjx[2]};
      const float r2 = dx[0] * dx[0] + dx[1] * dx[1] + dx[2] * dx[2];

#ifdef RT_DEBUG
      if (r2 < hig2 && e->rt_props->hydro_controlled_injection) {

        const integertime_t ti_current = e->ti_current;
        const integertime_t pti_end =
            get_integer_time_end(ti_current, pj->time_bin);
        const integertime_t sti_end =
            get_integer_time_end(ti_current, si->time_bin);

        if (sti_end < ti_current)
          error(
              "s-particle in an impossible time-zone! sp->ti_end=%lld "
              "e->ti_current=%lld",
              sti_end, ti_current);
        if (pti_end < ti_current)
          error(
              "particle in an impossible time-zone! p->ti_end=%lld "
              "e->ti_current=%lld",
              pti_end, ti_current);
        if (pti_end > sti_end)
          message(
              "WARNING: Got star that whose time step ends before the "
              "interacting "
              "hydro particle's time step ends. This needs to be dealt with.");
      }
#endif

      if (r2 < hig2) {

#ifdef SWIFT_DEBUG_CHECKS
        if (hi < h_min || hi >= h_max) error("Inappropriate h for this level!");
#endif

        IACT_RT(r2, dx, hi, hj, si, pj, a, H);
      }

    } /* loop over the parts in cj. */
  }   /* loop over the parts in ci. */
}

/**
 * @brief Function for pair-type interaction between stars
 *        and hydro particles. Will interact hydro particles of cell i
 *        with star particles of cell j.
 *
 * @param r #runner task
 * @param ci the first #cell
 * @param cj the second #cell
 * @param timer 1 if the time is to be recorded.
 */
void DO_SYM_PAIR1_RT(struct runner *r, const struct cell *restrict ci,
                     const struct cell *restrict cj, const int limit_min_h,
                     const int limit_max_h, const int sid,
                     const double shift[3]) {

  TIMER_TIC;

  const struct engine *e = r->e;
  const struct cosmology *cosmo = e->cosmology;

  /* Cosmological terms */
  const float a = cosmo->a;
  const float H = cosmo->H;

  /* Get the cutoff shift. */
  double rshift = 0.0;
  for (int k = 0; k < 3; k++) rshift += shift[k] * runner_shift[sid][k];

  const int do_ci_stars =
      (ci->nodeID == e->nodeID) && rt_should_iact_cell_pair(ci, cj, e);
  const int do_cj_stars =
      (cj->nodeID == e->nodeID) && rt_should_iact_cell_pair(cj, ci, e);

#ifdef SWIFT_DEBUG_CHECKS
  if (ci->dmin != cj->dmin) error("Cells of different size!");
#endif

  /* Get the depth limits (if any) */
  const char min_depth = limit_max_h ? ci->depth : 0;
  const char max_depth = limit_min_h ? ci->depth : CHAR_MAX;

#ifdef SWIFT_DEBUG_CHECKS
  /* Get the limits in h (if any) */
  const float h_min = limit_min_h ? ci->h_min_allowed : 0.;
#endif
  const float h_max = limit_max_h ? ci->h_max_allowed : FLT_MAX;

  if (do_ci_stars) {

    /* Pick-out the sorted lists. */
    const struct sort_entry *restrict sort_j = cell_get_hydro_sorts(cj, sid);
    const struct sort_entry *restrict sort_i = cell_get_stars_sorts(ci, sid);

#ifdef SWIFT_DEBUG_CHECKS
    /* Some constants used to checks that the parts are in the right frame */
    const float shift_threshold_x =
        2. * ci->width[0] +
        2. * max(ci->stars.dx_max_part, cj->hydro.dx_max_part);
    const float shift_threshold_y =
        2. * ci->width[1] +
        2. * max(ci->stars.dx_max_part, cj->hydro.dx_max_part);
    const float shift_threshold_z =
        2. * ci->width[2] +
        2. * max(ci->stars.dx_max_part, cj->hydro.dx_max_part);
#endif /* SWIFT_DEBUG_CHECKS */

    /* Get some other useful values. */
    const double hi_max =
        min(h_max, ci->stars.h_max_active) * kernel_gamma - rshift;
    const int count_i = ci->stars.count;
    const int count_j = cj->hydro.count;
    struct spart *restrict sparts_i = ci->stars.parts;
    struct part *restrict parts_j = cj->hydro.parts;
    const double dj_min = sort_j[0].d;
    const float dx_max = (ci->stars.dx_max_sort + cj->hydro.dx_max_sort);

    /* TODO: maybe change the order of the loops for better performance? */

    /* Loop over the *active* sparts in ci that are within range (on the axis)
       of any particle in cj. */
    for (int pid = count_i - 1;
         pid >= 0 && sort_i[pid].d + hi_max + dx_max > dj_min; pid--) {

      /* Get a hold of the ith spart in ci. */
      struct spart *restrict spi = &sparts_i[sort_i[pid].i];
      const char depth_i = spi->depth_h;
      const float hi = spi->h;

      /* Skip inhibited particles */
      if (spart_is_inhibited(spi, e)) continue;

      /* Skip inactive particles */
      if (!rt_is_spart_active_in_loop(spi, e)) continue;

#ifdef SWIFT_DEBUG_CHECKS
      if (hi > ci->stars.h_max_active)
        error("Particle has h larger than h_max_active");
#endif

      /* Skip particles not in the range of h we care about */
      if (depth_i > max_depth) continue;
      if (depth_i < min_depth) continue;

      /* Is there anything we need to interact with ? */
      const double di = sort_i[pid].d + hi * kernel_gamma + dx_max - rshift;
      if (di < dj_min) continue;

      /* Get some additional information about pi */
      const float hig2 = hi * hi * kernel_gamma2;
      const float pix = spi->x[0] - (cj->loc[0] + shift[0]);
      const float piy = spi->x[1] - (cj->loc[1] + shift[1]);
      const float piz = spi->x[2] - (cj->loc[2] + shift[2]);

      /* Loop over the parts in cj. */
      for (int pjd = 0; pjd < count_j && sort_j[pjd].d < di; pjd++) {

        /* Recover pj */
        struct part *pj = &parts_j[sort_j[pjd].i];

        /* Skip inhibited particles. */
        if (part_is_inhibited(pj, e)) continue;

        /* Skip inactive particles. */
        if (!rt_is_part_active_in_loop(pj, e)) continue;

        const float hj = pj->h;
        const float pjx = pj->x[0] - cj->loc[0];
        const float pjy = pj->x[1] - cj->loc[1];
        const float pjz = pj->x[2] - cj->loc[2];

        /* Compute the pairwise distance. */
        const float dx[3] = {pix - pjx, piy - pjy, piz - pjz};
        const float r2 = dx[0] * dx[0] + dx[1] * dx[1] + dx[2] * dx[2];

#ifdef SWIFT_DEBUG_CHECKS
        /* Check that particles are in the correct frame after the shifts */
        if (pix > shift_threshold_x || pix < -shift_threshold_x)
          error(
              "Invalid particle position in X for pi (pix=%e ci->width[0]=%e)",
              pix, ci->width[0]);
        if (piy > shift_threshold_y || piy < -shift_threshold_y)
          error(
              "Invalid particle position in Y for pi (piy=%e ci->width[1]=%e)",
              piy, ci->width[1]);
        if (piz > shift_threshold_z || piz < -shift_threshold_z)
          error(
              "Invalid particle position in Z for pi (piz=%e ci->width[2]=%e)",
              piz, ci->width[2]);
        if (pjx > shift_threshold_x || pjx < -shift_threshold_x)
          error(
              "Invalid particle position in X for pj (pjx=%e ci->width[0]=%e)",
              pjx, ci->width[0]);
        if (pjy > shift_threshold_y || pjy < -shift_threshold_y)
          error(
              "Invalid particle position in Y for pj (pjy=%e ci->width[1]=%e)",
              pjy, ci->width[1]);
        if (pjz > shift_threshold_z || pjz < -shift_threshold_z)
          error(
              "Invalid particle position in Z for pj (pjz=%e ci->width[2]=%e)",
              pjz, ci->width[2]);

        /* Check that particles have been drifted to the current time */
        if (spi->ti_drift != e->ti_current)
          error("Particle spi not drifted to current time");
        if (pj->ti_drift != e->ti_current)
          error("Particle pj not drifted to current time");

        if (r2 < hig2 && e->rt_props->hydro_controlled_injection) {

          const integertime_t ti_current = e->ti_current;
          const integertime_t pti_end =
              get_integer_time_end(ti_current, pj->time_bin);
          const integertime_t sti_end =
              get_integer_time_end(ti_current, spi->time_bin);

          if (sti_end < ti_current)
            error(
                "s-particle in an impossible time-zone! sp->ti_end=%lld "
                "e->ti_current=%lld",
                sti_end, ti_current);
          if (pti_end < ti_current)
            error(
                "particle in an impossible time-zone! p->ti_end=%lld "
                "e->ti_current=%lld",
                pti_end, ti_current);
          if (pti_end > sti_end)
            message(
                "WARNING: Got star that whose time step ends before the "
                "interacting "
                "hydro particle's time step ends. This needs to be dealt "
                "with.");
        }

#endif

        /* Hit or miss? */
        if (r2 < hig2) {

#ifdef SWIFT_DEBUG_CHECKS
          if (hi < h_min || hi >= h_max)
            error("Inappropriate h for this level!");
#endif

          IACT_RT(r2, dx, hi, hj, spi, pj, a, H);
        }
      } /* loop over the parts in cj. */
    }   /* loop over the parts in ci. */
  }     /* do_ci_stars */

  if (do_cj_stars) {
    /* Pick-out the sorted lists. */
    const struct sort_entry *restrict sort_i = cell_get_hydro_sorts(ci, sid);
    const struct sort_entry *restrict sort_j = cell_get_stars_sorts(cj, sid);

#ifdef SWIFT_DEBUG_CHECKS
    /* Some constants used to checks that the parts are in the right frame */
    const float shift_threshold_x =
        2. * ci->width[0] +
        2. * max(ci->hydro.dx_max_part, cj->stars.dx_max_part);
    const float shift_threshold_y =
        2. * ci->width[1] +
        2. * max(ci->hydro.dx_max_part, cj->stars.dx_max_part);
    const float shift_threshold_z =
        2. * ci->width[2] +
        2. * max(ci->hydro.dx_max_part, cj->stars.dx_max_part);
#endif /* SWIFT_DEBUG_CHECKS */

    /* Get some other useful values. */
    const double hj_max = min(h_max, cj->stars.h_max_active) * kernel_gamma;
    const int count_i = ci->hydro.count;
    const int count_j = cj->stars.count;
    struct part *restrict parts_i = ci->hydro.parts;
    struct spart *restrict sparts_j = cj->stars.parts;
    const double di_max = sort_i[count_i - 1].d - rshift;
    const float dx_max = (ci->hydro.dx_max_sort + cj->stars.dx_max_sort);

    /* TODO: maybe change the order of the loops for better performance? */
    /* Loop over the *active* sparts in cj that are within range (on the axis)
       of any particle in ci. */
    for (int pjd = 0; pjd < count_j && sort_j[pjd].d - hj_max - dx_max < di_max;
         pjd++) {

      /* Get a hold of the jth spart in cj. */
      struct spart *spj = &sparts_j[sort_j[pjd].i];
      const char depth_j = spj->depth_h;
      const float hj = spj->h;

      /* Skip inhibited particles */
      if (spart_is_inhibited(spj, e)) continue;

      /* Skip inactive particles */
      if (!rt_is_spart_active_in_loop(spj, e)) continue;

#ifdef SWIFT_DEBUG_CHECKS
      if (hj > cj->stars.h_max_active)
        error("Particle has h larger than h_max_active");
#endif

      /* Skip particles not in the range of h we care about */
      if (depth_j > max_depth) continue;
      if (depth_j < min_depth) continue;

      /* Is there anything we need to interact with ? */
      const double dj = sort_j[pjd].d - hj * kernel_gamma - dx_max + rshift;
      if (dj - rshift > di_max) continue;

      /* Get some additional information about pj */
      const float hjg2 = hj * hj * kernel_gamma2;
      const float pjx = spj->x[0] - cj->loc[0];
      const float pjy = spj->x[1] - cj->loc[1];
      const float pjz = spj->x[2] - cj->loc[2];

      /* Loop over the parts in ci. */
      for (int pid = count_i - 1; pid >= 0 && sort_i[pid].d > dj; pid--) {

        /* Recover pi */
        struct part *pi = &parts_i[sort_i[pid].i];

        /* Skip inhibited particles. */
        if (part_is_inhibited(pi, e)) continue;

        /* Skip inactive particles. */
        if (!rt_is_part_active_in_loop(pi, e)) continue;

        const float hi = pi->h;
        const float pix = pi->x[0] - (cj->loc[0] + shift[0]);
        const float piy = pi->x[1] - (cj->loc[1] + shift[1]);
        const float piz = pi->x[2] - (cj->loc[2] + shift[2]);

        /* Compute the pairwise distance. */
        const float dx[3] = {pjx - pix, pjy - piy, pjz - piz};
        const float r2 = dx[0] * dx[0] + dx[1] * dx[1] + dx[2] * dx[2];

#ifdef SWIFT_DEBUG_CHECKS
        /* Check that particles are in the correct frame after the shifts */
        if (pix > shift_threshold_x || pix < -shift_threshold_x)
          error(
              "Invalid particle position in X for pi (pix=%e ci->width[0]=%e)",
              pix, ci->width[0]);
        if (piy > shift_threshold_y || piy < -shift_threshold_y)
          error(
              "Invalid particle position in Y for pi (piy=%e ci->width[1]=%e)",
              piy, ci->width[1]);
        if (piz > shift_threshold_z || piz < -shift_threshold_z)
          error(
              "Invalid particle position in Z for pi (piz=%e ci->width[2]=%e)",
              piz, ci->width[2]);
        if (pjx > shift_threshold_x || pjx < -shift_threshold_x)
          error(
              "Invalid particle position in X for pj (pjx=%e ci->width[0]=%e)",
              pjx, ci->width[0]);
        if (pjy > shift_threshold_y || pjy < -shift_threshold_y)
          error(
              "Invalid particle position in Y for pj (pjy=%e ci->width[1]=%e)",
              pjy, ci->width[1]);
        if (pjz > shift_threshold_z || pjz < -shift_threshold_z)
          error(
              "Invalid particle position in Z for pj (pjz=%e ci->width[2]=%e)",
              pjz, ci->width[2]);

        /* Check that particles have been drifted to the current time */
        if (pi->ti_drift != e->ti_current)
          error("Particle pi not drifted to current time");
        if (spj->ti_drift != e->ti_current)
          error("Particle spj not drifted to current time");

        if (r2 < hjg2 && e->rt_props->hydro_controlled_injection) {

          const integertime_t ti_current = e->ti_current;
          const integertime_t pti_end =
              get_integer_time_end(ti_current, pi->time_bin);
          const integertime_t sti_end =
              get_integer_time_end(ti_current, spj->time_bin);

          if (sti_end < ti_current)
            error(
                "s-particle in an impossible time-zone! sp->ti_end=%lld "
                "e->ti_current=%lld",
                sti_end, ti_current);
          if (pti_end < ti_current)
            error(
                "particle in an impossible time-zone! p->ti_end=%lld "
                "e->ti_current=%lld",
                pti_end, ti_current);
          if (pti_end > sti_end)
            message(
                "WARNING: Got star that whose time step ends before the "
                "interacting "
                "hydro particle's time step ends. This needs to be dealt "
                "with.");
        }
#endif

        /* Hit or miss? */
        if (r2 < hjg2) {

#ifdef SWIFT_DEBUG_CHECKS
          if (hj < h_min || hj >= h_max)
            error("Inappropriate h for this level!");
#endif

          IACT_RT(r2, dx, hj, hi, spj, pi, a, H);
        }
      } /* loop over the parts in ci. */
    }   /* loop over the parts in cj. */
  }     /* Cell cj is active */

  TIMER_TOC(TIMER_DOPAIR_RT);
}

/**
 * @brief Function for pair-type interaction between stars
 *        and hydro particles. Will interact hydro particles of cell i
 *        with star particles of cell j.
 *
 * @param r #runner task
 * @param ci the first #cell
 * @param cj the second #cell
 * @param timer 1 if the time is to be recorded.
 */
void DOPAIR1_RT_NAIVE(struct runner *r, const struct cell *restrict ci,
                      const struct cell *restrict cj, const int limit_min_h,
                      const int limit_max_h) {

  TIMER_TIC;

  const int do_stars_in_ci =
      (cj->nodeID == r->e->nodeID) && rt_should_iact_cell_pair(ci, cj, r->e);
  if (do_stars_in_ci)
    DOPAIR1_NONSYM_RT_NAIVE(r, ci, cj, limit_min_h, limit_max_h);

  const int do_stars_in_cj =
      (ci->nodeID == r->e->nodeID) && rt_should_iact_cell_pair(cj, ci, r->e);
  if (do_stars_in_cj)
    DOPAIR1_NONSYM_RT_NAIVE(r, cj, ci, limit_min_h, limit_max_h);

  TIMER_TOC(TIMER_DOPAIR_RT);
}

/**
 * @brief Determine which version of DOSELF1_RT needs to be called
 *
 * @param r #runner
 * @param c #cell c
 * @param timer 1 if the time is to be recorded.
 */
void DOSELF1_BRANCH_RT(struct runner *r, const struct cell *c,
                       const int limit_min_h, const int limit_max_h) {

  const struct engine *restrict e = r->e;

#ifdef RT_DEBUG
  /* Before an early exit, loop over all parts and sparts in this cell
   * and mark that we checked these particles */

  if (c->hydro.count > 0) {
    struct part *restrict parts = c->hydro.parts;

    /* Loop over the parts in cell */
    for (int pid = 0; pid < c->hydro.count; pid++) {

      /* Get a pointer to the jth particle. */
      struct part *restrict pj = &parts[pid];

      /* Skip inhibited particles. */
      if (part_is_inhibited(pj, e)) continue;

      /* Skip inactive particles. */
      if (!rt_is_part_active_in_loop(pj, e)) continue;

      rt_debugging_check_injection_part(pj, e->rt_props);
    }
  }

  if (c->stars.count > 0) {
    struct spart *restrict sparts = c->stars.parts;

    /* Loop over the parts in cell */
    for (int sid = 0; sid < c->stars.count; sid++) {

      /* Get a pointer to the ith spart. */
      struct spart *restrict si = &sparts[sid];

      /* Skip inhibited particles. */
      if (spart_is_inhibited(si, e)) continue;

      /* Skip inactive particles */
      if (!rt_is_spart_active_in_loop(si, e)) continue;

      rt_debugging_check_injection_spart(si, e->rt_props);
    }
  }
#endif

  /* Anything to do here? */
  if (!rt_should_iact_cell(c, e)) return;

#ifdef SWIFT_DEBUG_CHECKS

  /* Did we mess up the recursion? */
  if (c->stars.h_max_old * kernel_gamma > c->dmin)
    error("Cell smaller than smoothing length");

  if (!limit_max_h && c->stars.h_max_active * kernel_gamma > c->dmin)
    error("Cell smaller than smoothing length");

  /* Did we mess up the recursion? */
  if (limit_min_h && !limit_max_h)
    error("Fundamental error in the recursion logic");
#endif

  /* Check that cells are drifted. */
  if (!cell_are_part_drifted(c, e))
    error("Interacting undrifted cell (hydro).");
  if (!cell_are_spart_drifted(c, e))
    error("Interacting undrifted cell (stars).");

  DOSELF1_RT(r, c, limit_min_h, limit_max_h);
}

/**
 * @brief Determine which version of DOPAIR1_RT needs to be called
 *
 * @param r #runner
 * @param ci The first #cell
 * @param cj The second #cell
 * @param timer 1 if the time is to be recorded.
 */
void DOPAIR1_BRANCH_RT(struct runner *r, struct cell *ci, struct cell *cj,
                       const int limit_min_h, const int limit_max_h) {

  const struct engine *restrict e = r->e;

  /* Get the sort ID. */
  double shift[3] = {0.0, 0.0, 0.0};
  const int sid = space_getsid(e->s, &ci, &cj, shift);

  const int do_ci =
      (cj->nodeID == r->e->nodeID) && rt_should_iact_cell_pair(ci, cj, e);
  const int do_cj =
      (ci->nodeID == r->e->nodeID) && rt_should_iact_cell_pair(cj, ci, e);

  /* Anything to do here? */
  if (!do_ci && !do_cj) return;

  /* Check that cells are drifted. */
  if (do_ci &&
      (!cell_are_spart_drifted(ci, e) || !cell_are_part_drifted(cj, e)))
    error("Interacting undrifted cells.");

  if (do_cj &&
      (!cell_are_part_drifted(ci, e) || !cell_are_spart_drifted(cj, e)))
    error("Interacting undrifted cells.");

  /* Have the cells been sorted? */
  if (do_ci && (!(ci->stars.sorted & (1 << sid)) ||
                ci->stars.dx_max_sort_old > space_maxreldx * ci->dmin))
    error("Interacting unsorted cells (ci stars).");

  if (do_ci && (!(cj->hydro.sorted & (1 << sid)) ||
                cj->hydro.dx_max_sort_old > space_maxreldx * cj->dmin))
    error("Interacting unsorted cells (cj hydro).");

  /* Have the cells been sorted? */
  if (do_cj && (!(ci->hydro.sorted & (1 << sid)) ||
                ci->hydro.dx_max_sort_old > space_maxreldx * ci->dmin))
    error("Interacting unsorted cells. (ci hydro)");

  if (do_cj && (!(cj->stars.sorted & (1 << sid)) ||
                cj->stars.dx_max_sort_old > space_maxreldx * cj->dmin))
    error("Interacting unsorted cells. (cj stars)");

#ifdef SWIFT_USE_NAIVE_INTERACTIONS_RT
  DOPAIR1_RT_NAIVE(r, ci, cj, limit_min_h, limit_max_h);
#else
  DO_SYM_PAIR1_RT(r, ci, cj, limit_min_h, limit_max_h, sid, shift);
#endif
}

/**
 * @brief Compute grouped sub-cell interactions for self tasks
 *
 * @param r The #runner.
 * @param ci The first #cell.
 * @param gettimer Do we have a timer ?
 */
void DOSUB_SELF1_RT(struct runner *r, struct cell *c, int recurse_below_h_max,
                    const int timer) {

  TIMER_TIC;

#ifdef SWIFT_DEBUG_CHECKS
  if (c->nodeID != engine_rank)
    error("This function should not be called on foreign cells");
#endif

  /* Should we even bother? */
  if (!rt_should_iact_cell(c, r->e)) {

#ifdef RT_DEBUG
    /* Before an early exit, loop over all parts and sparts in this cell
     * and mark that we checked these particles */

    const struct engine *e = r->e;

    if (c->hydro.count > 0) {
      struct part *restrict parts = c->hydro.parts;
      const int count = c->hydro.count;

      /* Loop over the parts in cell */
      for (int pid = 0; pid < count; pid++) {

        /* Get a pointer to the jth particle. */
        struct part *restrict pj = &parts[pid];

        /* Skip inhibited particles. */
        if (part_is_inhibited(pj, e)) continue;

        /* Skip inactive particles. */
        if (!rt_is_part_active_in_loop(pj, e)) continue;

        rt_debugging_check_injection_part(pj, e->rt_props);
      }
    }

    if (c->stars.count > 0) {
      struct spart *restrict sparts = c->stars.parts;
      const int scount = c->stars.count;

      /* Loop over the parts in cell */
      for (int sid = 0; sid < scount; sid++) {

        /* Get a pointer to the ith spart. */
        struct spart *restrict si = &sparts[sid];

        /* Skip inhibited particles. */
        if (spart_is_inhibited(si, e)) continue;

        /* Skip inactive particles */
        if (!rt_is_spart_active_in_loop(si, e)) continue;

        rt_debugging_check_injection_spart(si, e->rt_props);
      }
    }
#endif

    /* exit early if there is nothing to do */
    return;
  }

  /* We reached a leaf OR a cell small enough to process quickly */
  if (!c->split || c->stars.count < space_recurse_size_self_stars) {

    /* We interact all particles in that cell:
       - No limit on the smallest h
       - Apply the max h limit if we are recursing below the level
       where h is smaller than the cell size */
    DOSELF1_BRANCH_RT(r, c, /*limit_h_min=*/0,
                      /*limit_h_max=*/recurse_below_h_max);

  } else {

    /* Should we change the recursion regime because we encountered a large
       particle at this level? */
    if (!recurse_below_h_max && !cell_can_recurse_in_subself_stars_task(c)) {
      recurse_below_h_max = 1;
    }

    /* If some particles are larger than the daughter cells, we must
       process them at this level before going deeper */
    if (recurse_below_h_max) {

      /* message("Multi-level SELF! c->count=%d", c->hydro.count); */

      /* Interact all *active* particles with h in the range [dmin/2, dmin)
         with all their neighbours */
      DOSELF1_BRANCH_RT(r, c, /*limit_h_min=*/1, /*limit_h_max=*/1);
    }

    /* Recurse to the lower levels. */
    for (int k = 0; k < 8; k++) {
      if (c->progeny[k] != NULL) {
        DOSUB_SELF1_RT(r, c->progeny[k], recurse_below_h_max,
                       /*gettimer=*/0);
        for (int j = k + 1; j < 8; j++) {
          if (c->progeny[j] != NULL) {
            DOSUB_PAIR1_RT(r, c->progeny[k], c->progeny[j], recurse_below_h_max,
                           /*gettimer=*/0);
          }
        }
      }
    }
  }

  if (timer) TIMER_TOC(TIMER_DOSUB_SELF_RT);
}

/**
 * @brief Compute grouped sub-cell interactions for pair tasks
 *
 * @param r The #runner.
 * @param ci The first #cell.
 * @param cj The second #cell.
 * @param gettimer Do we have a timer ?
 */
void DOSUB_PAIR1_RT(struct runner *r, struct cell *ci, struct cell *cj,
<<<<<<< HEAD
                    int timer) {
#if 0
=======
                    int recurse_below_h_max, const int timer) {
>>>>>>> e329b722
  TIMER_TIC;

  struct space *s = r->e->s;
  const struct engine *e = r->e;

  /* Get the type of pair and flip ci/cj if needed. */
  double shift[3];
  const int sid = space_getsid(s, &ci, &cj, shift);

  /* Should we even bother? */
  const int do_ci = rt_should_iact_cell_pair(ci, cj, e);
  const int do_cj = rt_should_iact_cell_pair(cj, ci, e);
  if (!do_ci && !do_cj) return;

  /* We reached a leaf OR a cell small enough to be processed quickly */
  if (!ci->split || ci->stars.count < space_recurse_size_pair_stars ||
      !cj->split || cj->stars.count < space_recurse_size_pair_stars) {

    /* Do any of the cells need to be sorted first?
     * Since h_max might have changed, we may not have sorted at this level */
    if (do_ci) {
      if (!(ci->stars.sorted & (1 << sid)) ||
          ci->stars.dx_max_sort_old > ci->dmin * space_maxreldx) {
        runner_do_stars_sort(r, ci, (1 << sid), 0, 0);
      }
      if (!(cj->hydro.sorted & (1 << sid)) ||
          cj->hydro.dx_max_sort_old > cj->dmin * space_maxreldx) {
        runner_do_hydro_sort(r, cj, (1 << sid), /*cleanup=*/0, /*lock=*/1,
                             /*clock=*/0);
      }
    }
    if (do_cj) {
      if (!(ci->hydro.sorted & (1 << sid)) ||
          ci->hydro.dx_max_sort_old > ci->dmin * space_maxreldx) {
        runner_do_hydro_sort(r, ci, (1 << sid), /*cleanup=*/0, /*lock=*/1,
                             /*clock=*/0);
      }
      if (!(cj->stars.sorted & (1 << sid)) ||
          cj->stars.dx_max_sort_old > cj->dmin * space_maxreldx) {
        runner_do_stars_sort(r, cj, (1 << sid), 0, 0);
      }
    }

    /* We interact all particles in that cell:
       - No limit on the smallest h
       - Apply the max h limit if we are recursing below the level
       where h is smaller than the cell size */
    DOPAIR1_BRANCH_RT(r, ci, cj, /*limit_h_min=*/0,
                      /*limit_h_max=*/recurse_below_h_max);

  } else {

    /* Both ci and cj are split */

    /* Should we change the recursion regime because we encountered a large
       particle? */
    if (!recurse_below_h_max && (!cell_can_recurse_in_subpair_stars_task(ci) ||
                                 !cell_can_recurse_in_subpair_stars_task(cj))) {
      recurse_below_h_max = 1;
    }

    /* If some particles are larger than the daughter cells, we must
       process them at this level before going deeper */
    if (recurse_below_h_max) {

      /* Do any of the cells need to be sorted first?
       * Since h_max might have changed, we may not have sorted at this level */
      if (do_ci) {
        if (!(ci->stars.sorted & (1 << sid)) ||
            ci->stars.dx_max_sort_old > ci->dmin * space_maxreldx) {
          runner_do_stars_sort(r, ci, (1 << sid), 0, 0);
        }
        if (!(cj->hydro.sorted & (1 << sid)) ||
            cj->hydro.dx_max_sort_old > cj->dmin * space_maxreldx) {
          runner_do_hydro_sort(r, cj, (1 << sid), /*cleanup=*/0, /*lock=*/1,
                               /*clock=*/0);
        }
      }
      if (do_cj) {
        if (!(ci->hydro.sorted & (1 << sid)) ||
            ci->hydro.dx_max_sort_old > ci->dmin * space_maxreldx) {
          runner_do_hydro_sort(r, ci, (1 << sid), /*cleanup=*/0, /*lock=*/1,
                               /*clock=*/0);
        }
        if (!(cj->stars.sorted & (1 << sid)) ||
            cj->stars.dx_max_sort_old > cj->dmin * space_maxreldx) {
          runner_do_stars_sort(r, cj, (1 << sid), 0, 0);
        }
      }

      /* message("Multi-level PAIR! ci->count=%d cj->count=%d", ci->hydro.count,
       */
      /* 	      cj->hydro.count); */

      /* Interact all *active* particles with h in the range [dmin/2, dmin)
         with all their neighbours */
      DOPAIR1_BRANCH_RT(r, ci, cj, /*limit_h_min=*/1, /*limit_h_max=*/1);
    }

    /* Recurse to the lower levels. */
    const struct cell_split_pair *const csp = &cell_split_pairs[sid];
    for (int k = 0; k < csp->count; k++) {
      const int pid = csp->pairs[k].pid;
      const int pjd = csp->pairs[k].pjd;
      if (ci->progeny[pid] != NULL && cj->progeny[pjd] != NULL) {
        DOSUB_PAIR1_RT(r, ci->progeny[pid], cj->progeny[pjd],
                       recurse_below_h_max,
                       /*gettimer=*/0);
      }
    }
  }

  if (timer) TIMER_TOC(TIMER_DOSUB_PAIR_RT);
#endif
}<|MERGE_RESOLUTION|>--- conflicted
+++ resolved
@@ -963,12 +963,7 @@
  * @param gettimer Do we have a timer ?
  */
 void DOSUB_PAIR1_RT(struct runner *r, struct cell *ci, struct cell *cj,
-<<<<<<< HEAD
-                    int timer) {
-#if 0
-=======
                     int recurse_below_h_max, const int timer) {
->>>>>>> e329b722
   TIMER_TIC;
 
   struct space *s = r->e->s;
