/*******************************************************************************
 * This file is part of SWIFT.
 * Copyright (c) 2012 Pedro Gonnet (pedro.gonnet@durham.ac.uk)
 *                    Matthieu Schaller (schaller@strw.leidenuniv.nl)
 *               2015 Peter W. Draper (p.w.draper@durham.ac.uk)
 *
 * This program is free software: you can redistribute it and/or modify
 * it under the terms of the GNU Lesser General Public License as published
 * by the Free Software Foundation, either version 3 of the License, or
 * (at your option) any later version.
 *
 * This program is distributed in the hope that it will be useful,
 * but WITHOUT ANY WARRANTY; without even the implied warranty of
 * MERCHANTABILITY or FITNESS FOR A PARTICULAR PURPOSE.  See the
 * GNU General Public License for more details.
 *
 * You should have received a copy of the GNU Lesser General Public License
 * along with this program.  If not, see <http://www.gnu.org/licenses/>.
 *
 ******************************************************************************/

/* Config parameters. */
#include <config.h>

/* This object's header. */
#include "space.h"

/* Local headers. */
#include "active.h"
#include "cell.h"
#include "debug.h"
#include "engine.h"
#include "multipole.h"
#include "star_formation_logger.h"
#include "threadpool.h"

/**
 * @brief Recursively split a cell.
 *
 * @param s The #space in which the cell lives.
 * @param c The #cell to split recursively.
 * @param buff A buffer for particle sorting, should be of size at least
 *        c->hydro.count or @c NULL.
 * @param sbuff A buffer for particle sorting, should be of size at least
 *        c->stars.count or @c NULL.
 * @param bbuff A buffer for particle sorting, should be of size at least
 *        c->black_holes.count or @c NULL.
 * @param gbuff A buffer for particle sorting, should be of size at least
 *        c->grav.count or @c NULL.
 * @param sink_buff A buffer for particle sorting, should be of size at least
 *        c->sinks.count or @c NULL.
 */
void space_split_recursive(struct space *s, struct cell *c,
                           struct cell_buff *restrict buff,
                           struct cell_buff *restrict sbuff,
                           struct cell_buff *restrict bbuff,
                           struct cell_buff *restrict gbuff,
                           struct cell_buff *restrict sink_buff,
                           const int thread_id) {

  const int count = c->hydro.count;
  const int gcount = c->grav.count;
  const int scount = c->stars.count;
  const int bcount = c->black_holes.count;
  const int sink_count = c->sinks.count;
  const int with_self_gravity = s->with_self_gravity;
  const int depth = c->depth;
  int maxdepth = 0;
  float h_max = 0.0f;
  float h_max_active = 0.0f;
  float stars_h_max = 0.f;
  float stars_h_max_active = 0.f;
  float black_holes_h_max = 0.f;
  float black_holes_h_max_active = 0.f;
  float sinks_h_max = 0.f;
  float sinks_h_max_active = 0.f;
  integertime_t ti_hydro_end_min = max_nr_timesteps, ti_hydro_end_max = 0,
                ti_hydro_beg_max = 0;
  integertime_t ti_rt_end_min = max_nr_timesteps, ti_rt_beg_max = 0;
  integertime_t ti_rt_min_step_size = max_nr_timesteps;
  integertime_t ti_gravity_end_min = max_nr_timesteps, ti_gravity_end_max = 0,
                ti_gravity_beg_max = 0;
  integertime_t ti_stars_end_min = max_nr_timesteps, ti_stars_end_max = 0,
                ti_stars_beg_max = 0;
  integertime_t ti_sinks_end_min = max_nr_timesteps, ti_sinks_end_max = 0,
                ti_sinks_beg_max = 0;
  integertime_t ti_black_holes_end_min = max_nr_timesteps,
                ti_black_holes_end_max = 0, ti_black_holes_beg_max = 0;
  struct part *parts = c->hydro.parts;
  struct gpart *gparts = c->grav.parts;
  struct spart *sparts = c->stars.parts;
  struct bpart *bparts = c->black_holes.parts;
  struct xpart *xparts = c->hydro.xparts;
  struct sink *sinks = c->sinks.parts;
  struct engine *e = s->e;
  const integertime_t ti_current = e->ti_current;

  /* Set the top level cell owner. Doing it here ensures top level cells
   * have the same owner as their progeny. */
  if (depth == 0) {
    c->owner = thread_id;
  }

  /* If the buff is NULL, allocate it, and remember to free it. */
  const int allocate_buffer = (buff == NULL && gbuff == NULL && sbuff == NULL &&
                               bbuff == NULL && sink_buff == NULL);
  if (allocate_buffer) {
    if (count > 0) {
      if (swift_memalign("tempbuff", (void **)&buff, SWIFT_STRUCT_ALIGNMENT,
                         sizeof(struct cell_buff) * count) != 0)
        error("Failed to allocate temporary indices.");
      for (int k = 0; k < count; k++) {
#ifdef SWIFT_DEBUG_CHECKS
        if (parts[k].time_bin == time_bin_inhibited)
          error("Inhibited particle present in space_split()");
        if (parts[k].time_bin == time_bin_not_created)
          error("Extra particle present in space_split()");
#endif
        buff[k].x[0] = parts[k].x[0];
        buff[k].x[1] = parts[k].x[1];
        buff[k].x[2] = parts[k].x[2];
      }
    }
    if (gcount > 0) {
      if (swift_memalign("tempgbuff", (void **)&gbuff, SWIFT_STRUCT_ALIGNMENT,
                         sizeof(struct cell_buff) * gcount) != 0)
        error("Failed to allocate temporary indices.");
      for (int k = 0; k < gcount; k++) {
#ifdef SWIFT_DEBUG_CHECKS
        if (gparts[k].time_bin == time_bin_inhibited)
          error("Inhibited particle present in space_split()");
        if (gparts[k].time_bin == time_bin_not_created)
          error("Extra particle present in space_split()");
#endif
        gbuff[k].x[0] = gparts[k].x[0];
        gbuff[k].x[1] = gparts[k].x[1];
        gbuff[k].x[2] = gparts[k].x[2];
      }
    }
    if (scount > 0) {
      if (swift_memalign("tempsbuff", (void **)&sbuff, SWIFT_STRUCT_ALIGNMENT,
                         sizeof(struct cell_buff) * scount) != 0)
        error("Failed to allocate temporary indices.");
      for (int k = 0; k < scount; k++) {
#ifdef SWIFT_DEBUG_CHECKS
        if (sparts[k].time_bin == time_bin_inhibited)
          error("Inhibited particle present in space_split()");
        if (sparts[k].time_bin == time_bin_not_created)
          error("Extra particle present in space_split()");
#endif
        sbuff[k].x[0] = sparts[k].x[0];
        sbuff[k].x[1] = sparts[k].x[1];
        sbuff[k].x[2] = sparts[k].x[2];
      }
    }
    if (bcount > 0) {
      if (swift_memalign("tempbbuff", (void **)&bbuff, SWIFT_STRUCT_ALIGNMENT,
                         sizeof(struct cell_buff) * bcount) != 0)
        error("Failed to allocate temporary indices.");
      for (int k = 0; k < bcount; k++) {
#ifdef SWIFT_DEBUG_CHECKS
        if (bparts[k].time_bin == time_bin_inhibited)
          error("Inhibited particle present in space_split()");
        if (bparts[k].time_bin == time_bin_not_created)
          error("Extra particle present in space_split()");
#endif
        bbuff[k].x[0] = bparts[k].x[0];
        bbuff[k].x[1] = bparts[k].x[1];
        bbuff[k].x[2] = bparts[k].x[2];
      }
    }
    if (sink_count > 0) {
      if (swift_memalign("temp_sink_buff", (void **)&sink_buff,
                         SWIFT_STRUCT_ALIGNMENT,
                         sizeof(struct cell_buff) * sink_count) != 0)
        error("Failed to allocate temporary indices.");
      for (int k = 0; k < sink_count; k++) {
#ifdef SWIFT_DEBUG_CHECKS
        if (sinks[k].time_bin == time_bin_inhibited)
          error("Inhibited particle present in space_split()");
        if (sinks[k].time_bin == time_bin_not_created)
          error("Extra particle present in space_split()");
#endif
        sink_buff[k].x[0] = sinks[k].x[0];
        sink_buff[k].x[1] = sinks[k].x[1];
        sink_buff[k].x[2] = sinks[k].x[2];
      }
    }
  }

  /* If the depth is too large, we have a problem and should stop. */
  if (depth > space_cell_maxdepth) {
    error(
        "Exceeded maximum depth (%d) when splitting cells, aborting. This is "
        "most likely due to having too many particles at the exact same "
        "position, making the construction of a tree impossible.",
        space_cell_maxdepth);
  }

  /* Split or let it be? */
  if ((with_self_gravity && gcount > space_splitsize) ||
      (!with_self_gravity &&
       (count > space_splitsize || scount > space_splitsize))) {

    /* No longer just a leaf. */
    c->split = 1;

    /* Create the cell's progeny. */
    space_getcells(s, 8, c->progeny, thread_id);
    for (int k = 0; k < 8; k++) {
      struct cell *cp = c->progeny[k];
      cp->hydro.count = 0;
      cp->grav.count = 0;
      cp->stars.count = 0;
      cp->sinks.count = 0;
      cp->black_holes.count = 0;
      cp->hydro.count_total = 0;
      cp->grav.count_total = 0;
      cp->sinks.count_total = 0;
      cp->stars.count_total = 0;
      cp->black_holes.count_total = 0;
      cp->hydro.ti_old_part = c->hydro.ti_old_part;
      cp->grav.ti_old_part = c->grav.ti_old_part;
      cp->grav.ti_old_multipole = c->grav.ti_old_multipole;
      cp->stars.ti_old_part = c->stars.ti_old_part;
      cp->sinks.ti_old_part = c->sinks.ti_old_part;
      cp->black_holes.ti_old_part = c->black_holes.ti_old_part;
      cp->loc[0] = c->loc[0];
      cp->loc[1] = c->loc[1];
      cp->loc[2] = c->loc[2];
      cp->width[0] = c->width[0] / 2;
      cp->width[1] = c->width[1] / 2;
      cp->width[2] = c->width[2] / 2;
      cp->dmin = c->dmin / 2;
      if (k & 4) cp->loc[0] += cp->width[0];
      if (k & 2) cp->loc[1] += cp->width[1];
      if (k & 1) cp->loc[2] += cp->width[2];
      cp->depth = c->depth + 1;
      cp->split = 0;
      cp->hydro.h_max = 0.f;
      cp->hydro.h_max_active = 0.f;
      cp->hydro.dx_max_part = 0.f;
      cp->hydro.dx_max_sort = 0.f;
      cp->stars.h_max = 0.f;
      cp->stars.h_max_active = 0.f;
      cp->stars.dx_max_part = 0.f;
      cp->stars.dx_max_sort = 0.f;
      cp->sinks.r_cut_max = 0.f;
      cp->sinks.r_cut_max_active = 0.f;
      cp->sinks.dx_max_part = 0.f;
      cp->black_holes.h_max = 0.f;
      cp->black_holes.h_max_active = 0.f;
      cp->black_holes.dx_max_part = 0.f;
      cp->nodeID = c->nodeID;
      cp->parent = c;
      cp->top = c->top;
      cp->super = NULL;
      cp->hydro.super = NULL;
      cp->grav.super = NULL;
      cp->flags = 0;
      star_formation_logger_init(&cp->stars.sfh);
#ifdef WITH_MPI
      cp->mpi.tag = -1;
#endif  // WITH_MPI
      cp->tl_cell_type = c->tl_cell_type;
#if defined(SWIFT_DEBUG_CHECKS) || defined(SWIFT_CELL_GRAPH)
      cell_assign_cell_index(cp, c);
#endif
    }

    /* Split the cell's particle data. */
    cell_split(c, c->hydro.parts - s->parts, c->stars.parts - s->sparts,
               c->black_holes.parts - s->bparts, c->sinks.parts - s->sinks,
               buff, sbuff, bbuff, gbuff, sink_buff);

    /* Buffers for the progenitors */
    struct cell_buff *progeny_buff = buff, *progeny_gbuff = gbuff,
                     *progeny_sbuff = sbuff, *progeny_bbuff = bbuff,
                     *progeny_sink_buff = sink_buff;

    for (int k = 0; k < 8; k++) {

      /* Get the progenitor */
      struct cell *cp = c->progeny[k];

      /* Remove any progeny with zero particles. */
      if (cp->hydro.count == 0 && cp->grav.count == 0 && cp->stars.count == 0 &&
          cp->black_holes.count == 0 && cp->sinks.count == 0) {

#ifdef SWIFT_DEBUG_CHECKS
        if (cp->owner != thread_id)
          error("Trying to recycle a cell allocated by a different thread!");
#endif

        space_recycle(s, cp, /*lock=*/0);
        c->progeny[k] = NULL;

      } else {

        /* Recurse */
        space_split_recursive(s, cp, progeny_buff, progeny_sbuff, progeny_bbuff,
                              progeny_gbuff, progeny_sink_buff, thread_id);

        /* Update the pointers in the buffers */
        progeny_buff += cp->hydro.count;
        progeny_gbuff += cp->grav.count;
        progeny_sbuff += cp->stars.count;
        progeny_bbuff += cp->black_holes.count;
        progeny_sink_buff += cp->sinks.count;

        /* Update the cell-wide properties */
        h_max = max(h_max, cp->hydro.h_max);
        h_max_active = max(h_max_active, cp->hydro.h_max_active);
        stars_h_max = max(stars_h_max, cp->stars.h_max);
        stars_h_max_active = max(stars_h_max_active, cp->stars.h_max_active);
        black_holes_h_max = max(black_holes_h_max, cp->black_holes.h_max);
        black_holes_h_max_active =
            max(black_holes_h_max_active, cp->black_holes.h_max_active);
        sinks_h_max = max(sinks_h_max, cp->sinks.r_cut_max);
        sinks_h_max_active =
            max(sinks_h_max_active, cp->sinks.r_cut_max_active);

        ti_hydro_end_min = min(ti_hydro_end_min, cp->hydro.ti_end_min);
        ti_hydro_beg_max = max(ti_hydro_beg_max, cp->hydro.ti_beg_max);
        ti_rt_end_min = min(ti_rt_end_min, cp->rt.ti_rt_end_min);
        ti_rt_beg_max = max(ti_rt_beg_max, cp->rt.ti_rt_beg_max);
        ti_rt_min_step_size =
            min(ti_rt_min_step_size, cp->rt.ti_rt_min_step_size);
        ti_gravity_end_min = min(ti_gravity_end_min, cp->grav.ti_end_min);
        ti_gravity_beg_max = max(ti_gravity_beg_max, cp->grav.ti_beg_max);
        ti_stars_end_min = min(ti_stars_end_min, cp->stars.ti_end_min);
        ti_stars_beg_max = max(ti_stars_beg_max, cp->stars.ti_beg_max);
        ti_sinks_end_min = min(ti_sinks_end_min, cp->sinks.ti_end_min);
        ti_sinks_beg_max = max(ti_sinks_beg_max, cp->sinks.ti_beg_max);
        ti_black_holes_end_min =
            min(ti_black_holes_end_min, cp->black_holes.ti_end_min);
        ti_black_holes_beg_max =
            max(ti_black_holes_beg_max, cp->black_holes.ti_beg_max);

        star_formation_logger_add(&c->stars.sfh, &cp->stars.sfh);

        /* Increase the depth */
        maxdepth = max(maxdepth, cp->maxdepth);
      }
    }

    /* Deal with the multipole */
    if (s->with_self_gravity) {

      /* Reset everything */
      gravity_reset(c->grav.multipole);

      /* Compute CoM and bulk velocity from all progenies */
      double CoM[3] = {0., 0., 0.};
      double vel[3] = {0., 0., 0.};
      float max_delta_vel[3] = {0.f, 0.f, 0.f};
      float min_delta_vel[3] = {0.f, 0.f, 0.f};
      double mass = 0.;

      for (int k = 0; k < 8; ++k) {
        if (c->progeny[k] != NULL) {
          const struct gravity_tensors *m = c->progeny[k]->grav.multipole;

          mass += m->m_pole.M_000;

          CoM[0] += m->CoM[0] * m->m_pole.M_000;
          CoM[1] += m->CoM[1] * m->m_pole.M_000;
          CoM[2] += m->CoM[2] * m->m_pole.M_000;

          vel[0] += m->m_pole.vel[0] * m->m_pole.M_000;
          vel[1] += m->m_pole.vel[1] * m->m_pole.M_000;
          vel[2] += m->m_pole.vel[2] * m->m_pole.M_000;

          max_delta_vel[0] = max(m->m_pole.max_delta_vel[0], max_delta_vel[0]);
          max_delta_vel[1] = max(m->m_pole.max_delta_vel[1], max_delta_vel[1]);
          max_delta_vel[2] = max(m->m_pole.max_delta_vel[2], max_delta_vel[2]);

          min_delta_vel[0] = min(m->m_pole.min_delta_vel[0], min_delta_vel[0]);
          min_delta_vel[1] = min(m->m_pole.min_delta_vel[1], min_delta_vel[1]);
          min_delta_vel[2] = min(m->m_pole.min_delta_vel[2], min_delta_vel[2]);
        }
      }

      /* Final operation on the CoM and bulk velocity */
      const double inv_mass = 1. / mass;
      c->grav.multipole->CoM[0] = CoM[0] * inv_mass;
      c->grav.multipole->CoM[1] = CoM[1] * inv_mass;
      c->grav.multipole->CoM[2] = CoM[2] * inv_mass;
      c->grav.multipole->m_pole.vel[0] = vel[0] * inv_mass;
      c->grav.multipole->m_pole.vel[1] = vel[1] * inv_mass;
      c->grav.multipole->m_pole.vel[2] = vel[2] * inv_mass;

      /* Min max velocity along each axis */
      c->grav.multipole->m_pole.max_delta_vel[0] = max_delta_vel[0];
      c->grav.multipole->m_pole.max_delta_vel[1] = max_delta_vel[1];
      c->grav.multipole->m_pole.max_delta_vel[2] = max_delta_vel[2];
      c->grav.multipole->m_pole.min_delta_vel[0] = min_delta_vel[0];
      c->grav.multipole->m_pole.min_delta_vel[1] = min_delta_vel[1];
      c->grav.multipole->m_pole.min_delta_vel[2] = min_delta_vel[2];

      /* Now shift progeny multipoles and add them up */
      struct multipole temp;
      double r_max = 0.;
      for (int k = 0; k < 8; ++k) {
        if (c->progeny[k] != NULL) {
          const struct cell *cp = c->progeny[k];
          const struct multipole *m = &cp->grav.multipole->m_pole;

          /* Contribution to multipole */
          gravity_M2M(&temp, m, c->grav.multipole->CoM,
                      cp->grav.multipole->CoM);
          gravity_multipole_add(&c->grav.multipole->m_pole, &temp);

          /* Upper limit of max CoM<->gpart distance */
          const double dx =
              c->grav.multipole->CoM[0] - cp->grav.multipole->CoM[0];
          const double dy =
              c->grav.multipole->CoM[1] - cp->grav.multipole->CoM[1];
          const double dz =
              c->grav.multipole->CoM[2] - cp->grav.multipole->CoM[2];
          const double r2 = dx * dx + dy * dy + dz * dz;
          r_max = max(r_max, cp->grav.multipole->r_max + sqrt(r2));
        }
      }

      /* Alternative upper limit of max CoM<->gpart distance */
      const double dx =
          c->grav.multipole->CoM[0] > c->loc[0] + c->width[0] / 2.
              ? c->grav.multipole->CoM[0] - c->loc[0]
              : c->loc[0] + c->width[0] - c->grav.multipole->CoM[0];
      const double dy =
          c->grav.multipole->CoM[1] > c->loc[1] + c->width[1] / 2.
              ? c->grav.multipole->CoM[1] - c->loc[1]
              : c->loc[1] + c->width[1] - c->grav.multipole->CoM[1];
      const double dz =
          c->grav.multipole->CoM[2] > c->loc[2] + c->width[2] / 2.
              ? c->grav.multipole->CoM[2] - c->loc[2]
              : c->loc[2] + c->width[2] - c->grav.multipole->CoM[2];

      /* Take minimum of both limits */
      c->grav.multipole->r_max = min(r_max, sqrt(dx * dx + dy * dy + dz * dz));

      /* Store the value at rebuild time */
      c->grav.multipole->r_max_rebuild = c->grav.multipole->r_max;
      c->grav.multipole->CoM_rebuild[0] = c->grav.multipole->CoM[0];
      c->grav.multipole->CoM_rebuild[1] = c->grav.multipole->CoM[1];
      c->grav.multipole->CoM_rebuild[2] = c->grav.multipole->CoM[2];

      /* Compute the multipole power */
      gravity_multipole_compute_power(&c->grav.multipole->m_pole);

    } /* Deal with gravity */
  }   /* Split or let it be? */

  /* Otherwise, collect the data from the particles this cell. */
  else {

    /* Clear the progeny. */
    bzero(c->progeny, sizeof(struct cell *) * 8);
    c->split = 0;
    maxdepth = c->depth;

    ti_hydro_end_min = max_nr_timesteps;
    ti_hydro_end_max = 0;
    ti_hydro_beg_max = 0;

    ti_gravity_end_min = max_nr_timesteps;
    ti_gravity_end_max = 0;
    ti_gravity_beg_max = 0;

    ti_stars_end_min = max_nr_timesteps;
    ti_stars_end_max = 0;
    ti_stars_beg_max = 0;

    ti_black_holes_end_min = max_nr_timesteps;
    ti_black_holes_end_max = 0;
    ti_black_holes_beg_max = 0;

    /* parts: Get dt_min/dt_max and h_max. */
    for (int k = 0; k < count; k++) {
#ifdef SWIFT_DEBUG_CHECKS
      if (parts[k].time_bin == time_bin_not_created)
        error("Extra particle present in space_split()");
      if (parts[k].time_bin == time_bin_inhibited)
        error("Inhibited particle present in space_split()");
#endif

      /* When does this particle's time-step start and end? */
      const timebin_t time_bin = parts[k].time_bin;
      const timebin_t time_bin_rt = parts[k].rt_time_data.time_bin;
      const integertime_t ti_end = get_integer_time_end(ti_current, time_bin);
      const integertime_t ti_beg = get_integer_time_begin(ti_current, time_bin);
      const integertime_t ti_rt_end =
          get_integer_time_end(ti_current, time_bin_rt);
      const integertime_t ti_rt_beg =
          get_integer_time_begin(ti_current, time_bin_rt);
      const integertime_t ti_rt_step = get_integer_timestep(time_bin_rt);

      ti_hydro_end_min = min(ti_hydro_end_min, ti_end);
      ti_hydro_end_max = max(ti_hydro_end_max, ti_end);
      ti_hydro_beg_max = max(ti_hydro_beg_max, ti_beg);

      ti_rt_end_min = min(ti_rt_end_min, ti_rt_end);
      ti_rt_beg_max = max(ti_rt_beg_max, ti_rt_beg);
      ti_rt_min_step_size = min(ti_rt_min_step_size, ti_rt_step);

      h_max = max(h_max, parts[k].h);

      if (part_is_active(&parts[k], e))
        h_max_active = max(h_max_active, parts[k].h);

      /* Collect SFR from the particles after rebuilt */
      star_formation_logger_log_inactive_part(&parts[k], &xparts[k],
                                              &c->stars.sfh);
    }

    /* xparts: Reset x_diff */
    for (int k = 0; k < count; k++) {
      xparts[k].x_diff[0] = 0.f;
      xparts[k].x_diff[1] = 0.f;
      xparts[k].x_diff[2] = 0.f;
    }

    /* gparts: Get dt_min/dt_max. */
    for (int k = 0; k < gcount; k++) {
#ifdef SWIFT_DEBUG_CHECKS
      if (gparts[k].time_bin == time_bin_not_created)
        error("Extra g-particle present in space_split()");
      if (gparts[k].time_bin == time_bin_inhibited)
        error("Inhibited g-particle present in space_split()");
#endif

      /* When does this particle's time-step start and end? */
      const timebin_t time_bin = gparts[k].time_bin;
      const integertime_t ti_end = get_integer_time_end(ti_current, time_bin);
      const integertime_t ti_beg = get_integer_time_begin(ti_current, time_bin);

      ti_gravity_end_min = min(ti_gravity_end_min, ti_end);
      ti_gravity_end_max = max(ti_gravity_end_max, ti_end);
      ti_gravity_beg_max = max(ti_gravity_beg_max, ti_beg);
    }

    /* sparts: Get dt_min/dt_max */
    for (int k = 0; k < scount; k++) {
#ifdef SWIFT_DEBUG_CHECKS
      if (sparts[k].time_bin == time_bin_not_created)
        error("Extra s-particle present in space_split()");
      if (sparts[k].time_bin == time_bin_inhibited)
        error("Inhibited s-particle present in space_split()");
#endif

      /* When does this particle's time-step start and end? */
      const timebin_t time_bin = sparts[k].time_bin;
      const integertime_t ti_end = get_integer_time_end(ti_current, time_bin);
      const integertime_t ti_beg = get_integer_time_begin(ti_current, time_bin);

      ti_stars_end_min = min(ti_stars_end_min, ti_end);
      ti_stars_end_max = max(ti_stars_end_max, ti_end);
      ti_stars_beg_max = max(ti_stars_beg_max, ti_beg);

      stars_h_max = max(stars_h_max, sparts[k].h);

      if (spart_is_active(&sparts[k], e))
        stars_h_max_active = max(stars_h_max_active, sparts[k].h);

      /* Reset x_diff */
      sparts[k].x_diff[0] = 0.f;
      sparts[k].x_diff[1] = 0.f;
      sparts[k].x_diff[2] = 0.f;
    }

    /* sinks: Get dt_min/dt_max */
    for (int k = 0; k < sink_count; k++) {
#ifdef SWIFT_DEBUG_CHECKS
      if (sinks[k].time_bin == time_bin_not_created)
        error("Extra sink-particle present in space_split()");
      if (sinks[k].time_bin == time_bin_inhibited)
        error("Inhibited sink-particle present in space_split()");
#endif

      /* When does this particle's time-step start and end? */
      const timebin_t time_bin = sinks[k].time_bin;
      const integertime_t ti_end = get_integer_time_end(ti_current, time_bin);
      const integertime_t ti_beg = get_integer_time_begin(ti_current, time_bin);

      ti_sinks_end_min = min(ti_sinks_end_min, ti_end);
      ti_sinks_end_max = max(ti_sinks_end_max, ti_end);
      ti_sinks_beg_max = max(ti_sinks_beg_max, ti_beg);

      sinks_h_max = max(sinks_h_max, sinks[k].r_cut);

      if (sink_is_active(&sinks[k], e))
        sinks_h_max_active = max(sinks_h_max_active, sinks[k].r_cut);

      /* Reset x_diff */
      sinks[k].x_diff[0] = 0.f;
      sinks[k].x_diff[1] = 0.f;
      sinks[k].x_diff[2] = 0.f;
    }

    /* bparts: Get dt_min/dt_max */
    for (int k = 0; k < bcount; k++) {
#ifdef SWIFT_DEBUG_CHECKS
      if (bparts[k].time_bin == time_bin_not_created)
        error("Extra b-particle present in space_split()");
      if (bparts[k].time_bin == time_bin_inhibited)
        error("Inhibited b-particle present in space_split()");
#endif

      /* When does this particle's time-step start and end? */
      const timebin_t time_bin = bparts[k].time_bin;
      const integertime_t ti_end = get_integer_time_end(ti_current, time_bin);
      const integertime_t ti_beg = get_integer_time_begin(ti_current, time_bin);

      ti_black_holes_end_min = min(ti_black_holes_end_min, ti_end);
      ti_black_holes_end_max = max(ti_black_holes_end_max, ti_end);
      ti_black_holes_beg_max = max(ti_black_holes_beg_max, ti_beg);

      black_holes_h_max = max(black_holes_h_max, bparts[k].h);

      if (bpart_is_active(&bparts[k], e))
        black_holes_h_max_active = max(black_holes_h_max_active, bparts[k].h);

      /* Reset x_diff */
      bparts[k].x_diff[0] = 0.f;
      bparts[k].x_diff[1] = 0.f;
      bparts[k].x_diff[2] = 0.f;
    }

    /* Construct the multipole and the centre of mass*/
    if (s->with_self_gravity) {
      if (gcount > 0) {

        gravity_P2M(c->grav.multipole, c->grav.parts, c->grav.count,
                    e->gravity_properties);

        /* Compute the multipole power */
        gravity_multipole_compute_power(&c->grav.multipole->m_pole);

      } else {

        /* No gparts in that leaf cell */

        /* Set the values to something sensible */
        gravity_multipole_init(&c->grav.multipole->m_pole);
        if (c->nodeID == engine_rank) {
          c->grav.multipole->CoM[0] = c->loc[0] + c->width[0] / 2.;
          c->grav.multipole->CoM[1] = c->loc[1] + c->width[1] / 2.;
          c->grav.multipole->CoM[2] = c->loc[2] + c->width[2] / 2.;
          c->grav.multipole->r_max = 0.;
        }
      }

      /* Store the value at rebuild time */
      c->grav.multipole->r_max_rebuild = c->grav.multipole->r_max;
      c->grav.multipole->CoM_rebuild[0] = c->grav.multipole->CoM[0];
      c->grav.multipole->CoM_rebuild[1] = c->grav.multipole->CoM[1];
      c->grav.multipole->CoM_rebuild[2] = c->grav.multipole->CoM[2];
    }
  }

  /* Set the values for this cell. */
  c->hydro.h_max = h_max;
  c->hydro.h_max_active = h_max_active;
  c->hydro.ti_end_min = ti_hydro_end_min;
  c->hydro.ti_beg_max = ti_hydro_beg_max;
  c->rt.ti_rt_end_min = ti_rt_end_min;
  c->rt.ti_rt_beg_max = ti_rt_beg_max;
  c->rt.ti_rt_min_step_size = ti_rt_min_step_size;
  c->grav.ti_end_min = ti_gravity_end_min;
  c->grav.ti_beg_max = ti_gravity_beg_max;
  c->stars.ti_end_min = ti_stars_end_min;
  c->stars.ti_beg_max = ti_stars_beg_max;
  c->stars.h_max = stars_h_max;
  c->stars.h_max_active = stars_h_max_active;
  c->sinks.ti_end_min = ti_sinks_end_min;
  c->sinks.ti_beg_max = ti_sinks_beg_max;
  c->sinks.r_cut_max = sinks_h_max;
  c->sinks.r_cut_max_active = sinks_h_max_active;
  c->black_holes.ti_end_min = ti_black_holes_end_min;
  c->black_holes.ti_beg_max = ti_black_holes_beg_max;
  c->black_holes.h_max = black_holes_h_max;
  c->black_holes.h_max_active = black_holes_h_max_active;
  c->maxdepth = maxdepth;

  /* Store the global max depth */
  if (c->depth == 0) atomic_max(&s->maxdepth, maxdepth);

  /* Clean up. */
  if (allocate_buffer) {
    if (buff != NULL) swift_free("tempbuff", buff);
    if (gbuff != NULL) swift_free("tempgbuff", gbuff);
    if (sbuff != NULL) swift_free("tempsbuff", sbuff);
    if (bbuff != NULL) swift_free("tempbbuff", bbuff);
    if (sink_buff != NULL) swift_free("temp_sink_buff", sink_buff);
  }
}

/**
 * @brief #threadpool mapper function to split cells if they contain
 *        too many particles.
 *
 * @param map_data Pointer towards the top-cells.
 * @param num_cells The number of cells to treat.
 * @param extra_data Pointers to the #space.
 */
void space_split_mapper(void *map_data, int num_cells, void *extra_data,
                        int tid) {

  /* Unpack the inputs. */
  struct space *s = (struct space *)extra_data;
  struct cell *cells_top = s->cells_top;
  int *local_cells_with_particles = (int *)map_data;

  /* Collect some global information about the top-level m-poles */
  float min_a_grav = FLT_MAX;
  float max_softening = 0.f;
  float max_mpole_power[SELF_GRAVITY_MULTIPOLE_ORDER + 1] = {0.f};

  /* Loop over the non-empty cells */
  for (int ind = 0; ind < num_cells; ind++) {
    struct cell *c = &cells_top[local_cells_with_particles[ind]];
<<<<<<< HEAD
    space_split_recursive(s, c, NULL, NULL, NULL, NULL, NULL, tid);

    min_a_grav = min(min_a_grav, c->grav.multipole->m_pole.min_old_a_grav_norm);
    max_softening = max(max_softening, c->grav.multipole->m_pole.max_softening);
    for (int n = 0; n < SELF_GRAVITY_MULTIPOLE_ORDER + 1; ++n)
      max_mpole_power[n] =
          max(max_mpole_power[n], c->grav.multipole->m_pole.power[n]);
=======
    space_split_recursive(s, c, NULL, NULL, NULL, NULL, NULL);

    if (s->with_self_gravity) {
      min_a_grav =
          min(min_a_grav, c->grav.multipole->m_pole.min_old_a_grav_norm);
      max_softening =
          max(max_softening, c->grav.multipole->m_pole.max_softening);

      for (int n = 0; n < SELF_GRAVITY_MULTIPOLE_ORDER + 1; ++n)
        max_mpole_power[n] =
            max(max_mpole_power[n], c->grav.multipole->m_pole.power[n]);
    }
>>>>>>> cbcd454b
  }

#ifdef SWIFT_DEBUG_CHECKS
  /* All cells and particles should have consistent h_max values. */
  for (int ind = 0; ind < num_cells; ind++) {
    int depth = 0;
    const struct cell *c = &cells_top[local_cells_with_particles[ind]];
    if (!checkCellhdxmax(c, &depth)) message("    at cell depth %d", depth);
  }
#endif

  atomic_min_f(&s->min_a_grav, min_a_grav);
  atomic_max_f(&s->max_softening, max_softening);
  for (int n = 0; n < SELF_GRAVITY_MULTIPOLE_ORDER + 1; ++n)
    atomic_max_f(&s->max_mpole_power[n], max_mpole_power[n]);
<<<<<<< HEAD
}

#ifdef WITH_ZOOM_REGION

/**
 * @brief A wrapper for #threadpool mapper function to split background cells if
 * they contain too many particles.
 *
 * @param map_data Pointer towards the top-cells.
 * @param num_cells The number of cells to treat.
 * @param extra_data Pointers to the #space.
 */
void bkg_space_split_mapper(void *map_data, int num_cells, void *extra_data,
                            int tid) {
  space_split_mapper(map_data, num_cells, extra_data, tid);
}

/**
 * @brief A wrapper for #threadpool mapper function to split zoom cells if they
 * contain too many particles.
 *
 * @param map_data Pointer towards the top-cells.
 * @param num_cells The number of cells to treat.
 * @param extra_data Pointers to the #space.
 */
void zoom_space_split_mapper(void *map_data, int num_cells, void *extra_data,
                             int tid) {
  space_split_mapper(map_data, num_cells, extra_data, tid);
=======
>>>>>>> cbcd454b
}

#endif

/**
 * @brief Split particles between cells of a hierarchy.
 *
 * This is done in parallel using threads in the #threadpool.
 * Only do this for the local non-empty top-level cells.
 *
 * @param s The #space.
 * @param verbose Are we talkative ?
 */
void space_split(struct space *s, int verbose) {

  const ticks tic = getticks();

<<<<<<< HEAD
  /* Set up the gravity gubbins. */
  s->min_a_grav = FLT_MAX;
  s->max_softening = 0.f;
  bzero(s->max_mpole_power, (SELF_GRAVITY_MULTIPOLE_ORDER + 1) * sizeof(float));
  

#ifdef WITH_ZOOM_REGION
  if (s->with_zoom_region) {
    threadpool_map_with_tid(&s->e->threadpool, bkg_space_split_mapper,
                   s->zoom_props->local_bkg_cells_with_particles_top,
                   s->zoom_props->nr_local_bkg_cells_with_particles,
                   sizeof(int), threadpool_uniform_chunk_size, s);
    threadpool_map_with_tid(&s->e->threadpool, zoom_space_split_mapper,
                   s->zoom_props->local_zoom_cells_with_particles_top,
                   s->zoom_props->nr_local_zoom_cells_with_particles,
                   sizeof(int), threadpool_uniform_chunk_size, s);
  } else {
    threadpool_map_with_tid(&s->e->threadpool, space_split_mapper,
                   s->local_cells_with_particles_top,
                   s->nr_local_cells_with_particles, sizeof(int),
                   threadpool_uniform_chunk_size, s);
  }
#else
  threadpool_map_with_tid(&s->e->threadpool, space_split_mapper,
=======
  s->min_a_grav = FLT_MAX;
  s->max_softening = 0.f;
  bzero(s->max_mpole_power, (SELF_GRAVITY_MULTIPOLE_ORDER + 1) * sizeof(float));

  threadpool_map(&s->e->threadpool, space_split_mapper,
>>>>>>> cbcd454b
                 s->local_cells_with_particles_top,
                 s->nr_local_cells_with_particles, sizeof(int),
                 threadpool_uniform_chunk_size, s);
#endif

  if (verbose)
    message("took %.3f %s.", clocks_from_ticks(getticks() - tic),
            clocks_getunit());
}

/**
 * @brief Recursively build the void cell tree hierarchy.
 *        This is populated with multipole later from the bottom up.
 *
 * @param s The #space in which the cell lives.
 * @param c The #cell to split recursively.
 * @param thread_id The ID of the current thread for defining ownership.
 */
void void_tree_recursive(struct space *s, struct cell *c, const int thread_id) {

  /* Check we aren't at the depth of the zoom cells. */
  if (pow(2, c->depth + 1) != s->zoom_props->cdim[0]) {

    /* No longer just a leaf. */
    c->split = 1;

    /* Create the cell's fake progeny.
     * NOTE: The majority of these properties will be left at their
     * initialised value. Only the multipoles will be created at a later date.
     */
    space_getcells(s, 8, c->progeny, thread_id);
    for (int k = 0; k < 8; k++) {
      struct cell *cp = c->progeny[k];
      cp->hydro.count = 0;
      cp->grav.count = 0;
      cp->stars.count = 0;
      cp->sinks.count = 0;
      cp->black_holes.count = 0;
      cp->hydro.count_total = 0;
      cp->grav.count_total = 0;
      cp->sinks.count_total = 0;
      cp->stars.count_total = 0;
      cp->black_holes.count_total = 0;
      cp->hydro.ti_old_part = c->hydro.ti_old_part;
      cp->grav.ti_old_part = c->grav.ti_old_part;
      cp->grav.ti_old_multipole = c->grav.ti_old_multipole;
      cp->stars.ti_old_part = c->stars.ti_old_part;
      cp->sinks.ti_old_part = c->sinks.ti_old_part;
      cp->black_holes.ti_old_part = c->black_holes.ti_old_part;
      cp->loc[0] = c->loc[0];
      cp->loc[1] = c->loc[1];
      cp->loc[2] = c->loc[2];
      cp->width[0] = c->width[0] / 2;
      cp->width[1] = c->width[1] / 2;
      cp->width[2] = c->width[2] / 2;
      cp->dmin = c->dmin / 2;
      if (k & 4) cp->loc[0] += cp->width[0];
      if (k & 2) cp->loc[1] += cp->width[1];
      if (k & 1) cp->loc[2] += cp->width[2];
      cp->depth = c->depth + 1;
      cp->split = 0;
      cp->hydro.h_max = 0.f;
      cp->hydro.h_max_active = 0.f;
      cp->hydro.dx_max_part = 0.f;
      cp->hydro.dx_max_sort = 0.f;
      cp->stars.h_max = 0.f;
      cp->stars.h_max_active = 0.f;
      cp->stars.dx_max_part = 0.f;
      cp->stars.dx_max_sort = 0.f;
      cp->sinks.r_cut_max = 0.f;
      cp->sinks.r_cut_max_active = 0.f;
      cp->sinks.dx_max_part = 0.f;
      cp->black_holes.h_max = 0.f;
      cp->black_holes.h_max_active = 0.f;
      cp->black_holes.dx_max_part = 0.f;
      cp->nodeID = c->nodeID;
      cp->parent = c;
      cp->top = c->top;
      cp->super = NULL;
      cp->hydro.super = NULL;
      cp->grav.super = NULL;
      cp->flags = 0;
      star_formation_logger_init(&cp->stars.sfh);
#ifdef WITH_MPI
      cp->mpi.tag = -1;
#endif  // WITH_MPI
      cp->tl_cell_type = c->tl_cell_type;
#if defined(SWIFT_DEBUG_CHECKS) || defined(SWIFT_CELL_GRAPH)
      cell_assign_cell_index(cp, c);
#endif

      /* Recurse to the next level down. */
      void_tree_recursive(s, cp, thread_id);
      
    }    
  }
  /* If we are at the depth of the zoom cells link in the zoom cells. */
  else {

    /* Set up some useful information. */
    double zoom_loc[3];

    /* We need to ensure this bottom level isn't treated like a
     * normal split cell since it's linked into top level "progeny". */
    c->split = 0;

    /* Loop over the 8 progeny cells which are now the zoom cells. */
    for (int k = 0; k < 8; k++) {

      /* Establish the location of the fake progeny cell. */
      zoom_loc[0] = c->loc[0];
      zoom_loc[1] = c->loc[1];
      zoom_loc[2] = c->loc[2];
      if (k & 4) zoom_loc[0] += s->zoom_props->width[0];
      if (k & 2) zoom_loc[1] += s->zoom_props->width[1];
      if (k & 1) zoom_loc[2] += s->zoom_props->width[2];

      /* Which zoom cell are we in? */
      int cid = cell_getid_pos(s,
                               zoom_loc[0] + (s->zoom_props->width[0] / 2),
                               zoom_loc[1] + (s->zoom_props->width[0] / 2),
                               zoom_loc[2] + (s->zoom_props->width[0] / 2));

      /* Get the zoom cell. */
      struct cell *zoom_cell = &s->cells_top[cid];

      /* Link this zoom cell into the void cell hierarchy. */
      c->progeny[k] = zoom_cell;

      /* Flag this void cell "progeny" as the zoom cell's void cell parent. */
      zoom_cell->void_parent = c;
      
    }
  }
}

/**
 * @brief Recursively populate the multipoles in the  void cell tree hierarchy.
 *
 * @param s The #space in which the cell lives.
 * @param c The #cell to populate recursively.
 */
void void_mpole_tree_recursive(struct space *s, struct cell *c) {

  /* Check we aren't at the depth of the zoom cells. */
  if (pow(2, c->depth + 1) != s->zoom_props->cdim[0]) {

    /* Recurse through progney. */
    for (int k = 0; k < 8; k++) {
      void_mpole_tree_recursive(s, c->progeny[k]);
    }
  }

  /* Now we have recursed we can do this cell's multipole based on
   * it's progeny. */

  /* Reset everything */
  gravity_reset(c->grav.multipole);

  /* Compute CoM and bulk velocity from all progenies */
  double CoM[3] = {0., 0., 0.};
  double vel[3] = {0., 0., 0.};
  float max_delta_vel[3] = {0.f, 0.f, 0.f};
  float min_delta_vel[3] = {0.f, 0.f, 0.f};
  double mass = 0.;

  for (int k = 0; k < 8; ++k) {
    if (c->progeny[k] != NULL) {
      const struct gravity_tensors *m = c->progeny[k]->grav.multipole;

      mass += m->m_pole.M_000;

      CoM[0] += m->CoM[0] * m->m_pole.M_000;
      CoM[1] += m->CoM[1] * m->m_pole.M_000;
      CoM[2] += m->CoM[2] * m->m_pole.M_000;

      vel[0] += m->m_pole.vel[0] * m->m_pole.M_000;
      vel[1] += m->m_pole.vel[1] * m->m_pole.M_000;
      vel[2] += m->m_pole.vel[2] * m->m_pole.M_000;

      max_delta_vel[0] = max(m->m_pole.max_delta_vel[0], max_delta_vel[0]);
      max_delta_vel[1] = max(m->m_pole.max_delta_vel[1], max_delta_vel[1]);
      max_delta_vel[2] = max(m->m_pole.max_delta_vel[2], max_delta_vel[2]);

      min_delta_vel[0] = min(m->m_pole.min_delta_vel[0], min_delta_vel[0]);
      min_delta_vel[1] = min(m->m_pole.min_delta_vel[1], min_delta_vel[1]);
      min_delta_vel[2] = min(m->m_pole.min_delta_vel[2], min_delta_vel[2]);
    }
  }

  /* Final operation on the CoM and bulk velocity */
  const double inv_mass = 1. / mass;
  c->grav.multipole->CoM[0] = CoM[0] * inv_mass;
  c->grav.multipole->CoM[1] = CoM[1] * inv_mass;
  c->grav.multipole->CoM[2] = CoM[2] * inv_mass;
  c->grav.multipole->m_pole.vel[0] = vel[0] * inv_mass;
  c->grav.multipole->m_pole.vel[1] = vel[1] * inv_mass;
  c->grav.multipole->m_pole.vel[2] = vel[2] * inv_mass;

  /* Min max velocity along each axis */
  c->grav.multipole->m_pole.max_delta_vel[0] = max_delta_vel[0];
  c->grav.multipole->m_pole.max_delta_vel[1] = max_delta_vel[1];
  c->grav.multipole->m_pole.max_delta_vel[2] = max_delta_vel[2];
  c->grav.multipole->m_pole.min_delta_vel[0] = min_delta_vel[0];
  c->grav.multipole->m_pole.min_delta_vel[1] = min_delta_vel[1];
  c->grav.multipole->m_pole.min_delta_vel[2] = min_delta_vel[2];

  /* Now shift progeny multipoles and add them up */
  struct multipole temp;
  double r_max = 0.;
  for (int k = 0; k < 8; ++k) {
    if (c->progeny[k] != NULL) {
      const struct cell *cp = c->progeny[k];
      const struct multipole *m = &cp->grav.multipole->m_pole;

      /* Contribution to multipole */
      gravity_M2M(&temp, m, c->grav.multipole->CoM,
                  cp->grav.multipole->CoM);
      gravity_multipole_add(&c->grav.multipole->m_pole, &temp);
      
      /* Upper limit of max CoM<->gpart distance */
      const double dx =
        c->grav.multipole->CoM[0] - cp->grav.multipole->CoM[0];
      const double dy =
        c->grav.multipole->CoM[1] - cp->grav.multipole->CoM[1];
      const double dz =
        c->grav.multipole->CoM[2] - cp->grav.multipole->CoM[2];
      const double r2 = dx * dx + dy * dy + dz * dz;
      r_max = max(r_max, cp->grav.multipole->r_max + sqrt(r2));
    }
  }

  /* Alternative upper limit of max CoM<->gpart distance */
  const double dx =
    c->grav.multipole->CoM[0] > c->loc[0] + c->width[0] / 2.
    ? c->grav.multipole->CoM[0] - c->loc[0]
    : c->loc[0] + c->width[0] - c->grav.multipole->CoM[0];
  const double dy =
    c->grav.multipole->CoM[1] > c->loc[1] + c->width[1] / 2.
    ? c->grav.multipole->CoM[1] - c->loc[1]
    : c->loc[1] + c->width[1] - c->grav.multipole->CoM[1];
  const double dz =
    c->grav.multipole->CoM[2] > c->loc[2] + c->width[2] / 2.
    ? c->grav.multipole->CoM[2] - c->loc[2]
    : c->loc[2] + c->width[2] - c->grav.multipole->CoM[2];

  /* Take minimum of both limits */
  c->grav.multipole->r_max = min(r_max, sqrt(dx * dx + dy * dy + dz * dz));

  /* Store the value at rebuild time */
  c->grav.multipole->r_max_rebuild = c->grav.multipole->r_max;
  c->grav.multipole->CoM_rebuild[0] = c->grav.multipole->CoM[0];
  c->grav.multipole->CoM_rebuild[1] = c->grav.multipole->CoM[1];
  c->grav.multipole->CoM_rebuild[2] = c->grav.multipole->CoM[2];

  /* Compute the multipole power */
  gravity_multipole_compute_power(&c->grav.multipole->m_pole);

#ifdef SWIFT_DEBUG_CHECKS
  /* Check that the number of particles in the void cell multipole
   * is the same as the number in it's progeny. */
  const long long void_count = c->grav.multipole->m_pole.num_gpart;
  long long progeny_count = 0;

  /* Total the number of particles in the progeny. */
  for (int k = 0; k < 8; k++) {
    progeny_count += c->progeny[k]->grav.multipole->m_pole.num_gpart;
  }

  if (void_count != progeny_count) {
    error("Void multipole doesn't have the same number of particles "
          "as its progeny at depth c->depth=%d! (void=%lld, progeny=%lld)",
          c->depth, void_count, progeny_count);
  }
#endif
  
}

/**
 * @brief Construct the fake cell tree for the void cell to enable multipole
 *        gravity computations to be done at lower cell resolution than
 *        the zoom cell grid.
 *
 *        This tree demands the number zoom cells obey (2^n)^3 and terminates
 *        at the level of the zoom grid.
 *
 * @param s The #space in which the cell lives.
 * @param thread_id The ID of the current thread for defining ownership.
 * @param verbose Are we talkative ?
 */
void void_tree_build(struct space *s, int verbose) {

  const ticks tic = getticks();

  /* Get a handle on the void cell. */
  struct cell *void_cell = &s->cells_top[s->zoom_props->void_cell_index];

  /* First lets build the fake cell hierarchy recursively. */
  void_tree_recursive(s, void_cell, /*thread_id=*/0);

  /* Now populate the multipoles in hierarchy bottom up. */
  if (s->with_self_gravity) {
    void_mpole_tree_recursive(s, void_cell);
  }

  if (verbose)
    message("took %.3f %s.", clocks_from_ticks(getticks() - tic),
            clocks_getunit());

  
}
<|MERGE_RESOLUTION|>--- conflicted
+++ resolved
@@ -720,16 +720,7 @@
   /* Loop over the non-empty cells */
   for (int ind = 0; ind < num_cells; ind++) {
     struct cell *c = &cells_top[local_cells_with_particles[ind]];
-<<<<<<< HEAD
     space_split_recursive(s, c, NULL, NULL, NULL, NULL, NULL, tid);
-
-    min_a_grav = min(min_a_grav, c->grav.multipole->m_pole.min_old_a_grav_norm);
-    max_softening = max(max_softening, c->grav.multipole->m_pole.max_softening);
-    for (int n = 0; n < SELF_GRAVITY_MULTIPOLE_ORDER + 1; ++n)
-      max_mpole_power[n] =
-          max(max_mpole_power[n], c->grav.multipole->m_pole.power[n]);
-=======
-    space_split_recursive(s, c, NULL, NULL, NULL, NULL, NULL);
 
     if (s->with_self_gravity) {
       min_a_grav =
@@ -741,7 +732,6 @@
         max_mpole_power[n] =
             max(max_mpole_power[n], c->grav.multipole->m_pole.power[n]);
     }
->>>>>>> cbcd454b
   }
 
 #ifdef SWIFT_DEBUG_CHECKS
@@ -757,7 +747,6 @@
   atomic_max_f(&s->max_softening, max_softening);
   for (int n = 0; n < SELF_GRAVITY_MULTIPOLE_ORDER + 1; ++n)
     atomic_max_f(&s->max_mpole_power[n], max_mpole_power[n]);
-<<<<<<< HEAD
 }
 
 #ifdef WITH_ZOOM_REGION
@@ -786,8 +775,6 @@
 void zoom_space_split_mapper(void *map_data, int num_cells, void *extra_data,
                              int tid) {
   space_split_mapper(map_data, num_cells, extra_data, tid);
-=======
->>>>>>> cbcd454b
 }
 
 #endif
@@ -805,7 +792,6 @@
 
   const ticks tic = getticks();
 
-<<<<<<< HEAD
   /* Set up the gravity gubbins. */
   s->min_a_grav = FLT_MAX;
   s->max_softening = 0.f;
@@ -830,13 +816,6 @@
   }
 #else
   threadpool_map_with_tid(&s->e->threadpool, space_split_mapper,
-=======
-  s->min_a_grav = FLT_MAX;
-  s->max_softening = 0.f;
-  bzero(s->max_mpole_power, (SELF_GRAVITY_MULTIPOLE_ORDER + 1) * sizeof(float));
-
-  threadpool_map(&s->e->threadpool, space_split_mapper,
->>>>>>> cbcd454b
                  s->local_cells_with_particles_top,
                  s->nr_local_cells_with_particles, sizeof(int),
                  threadpool_uniform_chunk_size, s);
