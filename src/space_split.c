/*******************************************************************************
 * This file is part of SWIFT.
 * Copyright (c) 2012 Pedro Gonnet (pedro.gonnet@durham.ac.uk)
 *                    Matthieu Schaller (schaller@strw.leidenuniv.nl)
 *               2015 Peter W. Draper (p.w.draper@durham.ac.uk)
 *
 * This program is free software: you can redistribute it and/or modify
 * it under the terms of the GNU Lesser General Public License as published
 * by the Free Software Foundation, either version 3 of the License, or
 * (at your option) any later version.
 *
 * This program is distributed in the hope that it will be useful,
 * but WITHOUT ANY WARRANTY; without even the implied warranty of
 * MERCHANTABILITY or FITNESS FOR A PARTICULAR PURPOSE.  See the
 * GNU General Public License for more details.
 *
 * You should have received a copy of the GNU Lesser General Public License
 * along with this program.  If not, see <http://www.gnu.org/licenses/>.
 *
 ******************************************************************************/

/* Config parameters. */
#include <config.h>

/* This object's header. */
#include "space.h"

/* Local headers. */
#include "active.h"
#include "cell.h"
#include "debug.h"
#include "engine.h"
#include "multipole.h"
#include "star_formation_logger.h"
#include "threadpool.h"

/**
 * @brief Recursively split a cell.
 *
 * @param s The #space in which the cell lives.
 * @param c The #cell to split recursively.
 * @param buff A buffer for particle sorting, should be of size at least
 *        c->hydro.count or @c NULL.
 * @param sbuff A buffer for particle sorting, should be of size at least
 *        c->stars.count or @c NULL.
 * @param bbuff A buffer for particle sorting, should be of size at least
 *        c->black_holes.count or @c NULL.
 * @param gbuff A buffer for particle sorting, should be of size at least
 *        c->grav.count or @c NULL.
 * @param sink_buff A buffer for particle sorting, should be of size at least
 *        c->sinks.count or @c NULL.
 */
void space_split_recursive(struct space *s, struct cell *c,
                           struct cell_buff *restrict buff,
                           struct cell_buff *restrict sbuff,
                           struct cell_buff *restrict bbuff,
                           struct cell_buff *restrict gbuff,
                           struct cell_buff *restrict sink_buff,
<<<<<<< HEAD
                           const int tpid) {
=======
                           const short int tpid) {
>>>>>>> f6e93b3d

  const int count = c->hydro.count;
  const int gcount = c->grav.count;
  const int scount = c->stars.count;
  const int bcount = c->black_holes.count;
  const int sink_count = c->sinks.count;
  const int with_self_gravity = s->with_self_gravity;
  const int depth = c->depth;
  int maxdepth = 0;
  float h_max = 0.0f;
  float h_max_active = 0.0f;
  float stars_h_max = 0.f;
  float stars_h_max_active = 0.f;
  float black_holes_h_max = 0.f;
  float black_holes_h_max_active = 0.f;
  float sinks_h_max = 0.f;
  float sinks_h_max_active = 0.f;
  integertime_t ti_hydro_end_min = max_nr_timesteps, ti_hydro_end_max = 0,
                ti_hydro_beg_max = 0;
  integertime_t ti_rt_end_min = max_nr_timesteps, ti_rt_beg_max = 0;
  integertime_t ti_rt_min_step_size = max_nr_timesteps;
  integertime_t ti_gravity_end_min = max_nr_timesteps, ti_gravity_end_max = 0,
                ti_gravity_beg_max = 0;
  integertime_t ti_stars_end_min = max_nr_timesteps, ti_stars_end_max = 0,
                ti_stars_beg_max = 0;
  integertime_t ti_sinks_end_min = max_nr_timesteps, ti_sinks_end_max = 0,
                ti_sinks_beg_max = 0;
  integertime_t ti_black_holes_end_min = max_nr_timesteps,
                ti_black_holes_end_max = 0, ti_black_holes_beg_max = 0;
  struct part *parts = c->hydro.parts;
  struct gpart *gparts = c->grav.parts;
  struct spart *sparts = c->stars.parts;
  struct bpart *bparts = c->black_holes.parts;
  struct xpart *xparts = c->hydro.xparts;
  struct sink *sinks = c->sinks.parts;
  struct engine *e = s->e;
  const integertime_t ti_current = e->ti_current;

  /* Set the top level cell tpid. Doing it here ensures top level cells
   * have the same tpid as their progeny. */
  if (depth == 0) c->tpid = tpid;

  /* If the buff is NULL, allocate it, and remember to free it. */
  const int allocate_buffer = (buff == NULL && gbuff == NULL && sbuff == NULL &&
                               bbuff == NULL && sink_buff == NULL);
  if (allocate_buffer) {
    if (count > 0) {
      if (swift_memalign("tempbuff", (void **)&buff, SWIFT_STRUCT_ALIGNMENT,
                         sizeof(struct cell_buff) * count) != 0)
        error("Failed to allocate temporary indices.");
      for (int k = 0; k < count; k++) {
#ifdef SWIFT_DEBUG_CHECKS
        if (parts[k].time_bin == time_bin_inhibited)
          error("Inhibited particle present in space_split()");
        if (parts[k].time_bin == time_bin_not_created)
          error("Extra particle present in space_split()");
#endif
        buff[k].x[0] = parts[k].x[0];
        buff[k].x[1] = parts[k].x[1];
        buff[k].x[2] = parts[k].x[2];
      }
    }
    if (gcount > 0) {
      if (swift_memalign("tempgbuff", (void **)&gbuff, SWIFT_STRUCT_ALIGNMENT,
                         sizeof(struct cell_buff) * gcount) != 0)
        error("Failed to allocate temporary indices.");
      for (int k = 0; k < gcount; k++) {
#ifdef SWIFT_DEBUG_CHECKS
        if (gparts[k].time_bin == time_bin_inhibited)
          error("Inhibited particle present in space_split()");
        if (gparts[k].time_bin == time_bin_not_created)
          error("Extra particle present in space_split()");
#endif
        gbuff[k].x[0] = gparts[k].x[0];
        gbuff[k].x[1] = gparts[k].x[1];
        gbuff[k].x[2] = gparts[k].x[2];
      }
    }
    if (scount > 0) {
      if (swift_memalign("tempsbuff", (void **)&sbuff, SWIFT_STRUCT_ALIGNMENT,
                         sizeof(struct cell_buff) * scount) != 0)
        error("Failed to allocate temporary indices.");
      for (int k = 0; k < scount; k++) {
#ifdef SWIFT_DEBUG_CHECKS
        if (sparts[k].time_bin == time_bin_inhibited)
          error("Inhibited particle present in space_split()");
        if (sparts[k].time_bin == time_bin_not_created)
          error("Extra particle present in space_split()");
#endif
        sbuff[k].x[0] = sparts[k].x[0];
        sbuff[k].x[1] = sparts[k].x[1];
        sbuff[k].x[2] = sparts[k].x[2];
      }
    }
    if (bcount > 0) {
      if (swift_memalign("tempbbuff", (void **)&bbuff, SWIFT_STRUCT_ALIGNMENT,
                         sizeof(struct cell_buff) * bcount) != 0)
        error("Failed to allocate temporary indices.");
      for (int k = 0; k < bcount; k++) {
#ifdef SWIFT_DEBUG_CHECKS
        if (bparts[k].time_bin == time_bin_inhibited)
          error("Inhibited particle present in space_split()");
        if (bparts[k].time_bin == time_bin_not_created)
          error("Extra particle present in space_split()");
#endif
        bbuff[k].x[0] = bparts[k].x[0];
        bbuff[k].x[1] = bparts[k].x[1];
        bbuff[k].x[2] = bparts[k].x[2];
      }
    }
    if (sink_count > 0) {
      if (swift_memalign("temp_sink_buff", (void **)&sink_buff,
                         SWIFT_STRUCT_ALIGNMENT,
                         sizeof(struct cell_buff) * sink_count) != 0)
        error("Failed to allocate temporary indices.");
      for (int k = 0; k < sink_count; k++) {
#ifdef SWIFT_DEBUG_CHECKS
        if (sinks[k].time_bin == time_bin_inhibited)
          error("Inhibited particle present in space_split()");
        if (sinks[k].time_bin == time_bin_not_created)
          error("Extra particle present in space_split()");
#endif
        sink_buff[k].x[0] = sinks[k].x[0];
        sink_buff[k].x[1] = sinks[k].x[1];
        sink_buff[k].x[2] = sinks[k].x[2];
      }
    }
  }

  /* If the depth is too large, we have a problem and should stop. */
  if (depth > space_cell_maxdepth) {
    error(
        "Exceeded maximum depth (%d) when splitting cells, aborting. This is "
        "most likely due to having too many particles at the exact same "
        "position, making the construction of a tree impossible.",
        space_cell_maxdepth);
  }

  /* Split or let it be? */
  if ((with_self_gravity && gcount > space_splitsize) ||
      (!with_self_gravity &&
       (count > space_splitsize || scount > space_splitsize))) {

    /* No longer just a leaf. */
    c->split = 1;

    /* Create the cell's progeny. */
    space_getcells(s, 8, c->progeny, tpid);
    for (int k = 0; k < 8; k++) {
      struct cell *cp = c->progeny[k];
      cp->hydro.count = 0;
      cp->grav.count = 0;
      cp->stars.count = 0;
      cp->sinks.count = 0;
      cp->black_holes.count = 0;
      cp->hydro.count_total = 0;
      cp->grav.count_total = 0;
      cp->sinks.count_total = 0;
      cp->stars.count_total = 0;
      cp->black_holes.count_total = 0;
      cp->hydro.ti_old_part = c->hydro.ti_old_part;
      cp->grav.ti_old_part = c->grav.ti_old_part;
      cp->grav.ti_old_multipole = c->grav.ti_old_multipole;
      cp->stars.ti_old_part = c->stars.ti_old_part;
      cp->sinks.ti_old_part = c->sinks.ti_old_part;
      cp->black_holes.ti_old_part = c->black_holes.ti_old_part;
      cp->loc[0] = c->loc[0];
      cp->loc[1] = c->loc[1];
      cp->loc[2] = c->loc[2];
      cp->width[0] = c->width[0] / 2;
      cp->width[1] = c->width[1] / 2;
      cp->width[2] = c->width[2] / 2;
      cp->dmin = c->dmin / 2;
      if (k & 4) cp->loc[0] += cp->width[0];
      if (k & 2) cp->loc[1] += cp->width[1];
      if (k & 1) cp->loc[2] += cp->width[2];
      cp->depth = c->depth + 1;
      cp->split = 0;
      cp->hydro.h_max = 0.f;
      cp->hydro.h_max_active = 0.f;
      cp->hydro.dx_max_part = 0.f;
      cp->hydro.dx_max_sort = 0.f;
      cp->stars.h_max = 0.f;
      cp->stars.h_max_active = 0.f;
      cp->stars.dx_max_part = 0.f;
      cp->stars.dx_max_sort = 0.f;
      cp->sinks.r_cut_max = 0.f;
      cp->sinks.r_cut_max_active = 0.f;
      cp->sinks.dx_max_part = 0.f;
      cp->black_holes.h_max = 0.f;
      cp->black_holes.h_max_active = 0.f;
      cp->black_holes.dx_max_part = 0.f;
      cp->nodeID = c->nodeID;
      cp->parent = c;
      cp->top = c->top;
      cp->super = NULL;
      cp->hydro.super = NULL;
      cp->grav.super = NULL;
      cp->flags = 0;
      star_formation_logger_init(&cp->stars.sfh);
#ifdef WITH_MPI
      cp->mpi.tag = -1;
#endif  // WITH_MPI
#if defined(SWIFT_DEBUG_CHECKS) || defined(SWIFT_CELL_GRAPH)
      cell_assign_cell_index(cp, c);
#endif
    }

    /* Split the cell's particle data. */
    cell_split(c, c->hydro.parts - s->parts, c->stars.parts - s->sparts,
               c->black_holes.parts - s->bparts, c->sinks.parts - s->sinks,
               buff, sbuff, bbuff, gbuff, sink_buff);

    /* Buffers for the progenitors */
    struct cell_buff *progeny_buff = buff, *progeny_gbuff = gbuff,
                     *progeny_sbuff = sbuff, *progeny_bbuff = bbuff,
                     *progeny_sink_buff = sink_buff;

    for (int k = 0; k < 8; k++) {

      /* Get the progenitor */
      struct cell *cp = c->progeny[k];

      /* Remove any progeny with zero particles. */
      if (cp->hydro.count == 0 && cp->grav.count == 0 && cp->stars.count == 0 &&
          cp->black_holes.count == 0 && cp->sinks.count == 0) {

        space_recycle(s, cp, tpid);
        c->progeny[k] = NULL;

      } else {

        /* Recurse */
        space_split_recursive(s, cp, progeny_buff, progeny_sbuff, progeny_bbuff,
                              progeny_gbuff, progeny_sink_buff, tpid);

        /* Update the pointers in the buffers */
        progeny_buff += cp->hydro.count;
        progeny_gbuff += cp->grav.count;
        progeny_sbuff += cp->stars.count;
        progeny_bbuff += cp->black_holes.count;
        progeny_sink_buff += cp->sinks.count;

        /* Update the cell-wide properties */
        h_max = max(h_max, cp->hydro.h_max);
        h_max_active = max(h_max_active, cp->hydro.h_max_active);
        stars_h_max = max(stars_h_max, cp->stars.h_max);
        stars_h_max_active = max(stars_h_max_active, cp->stars.h_max_active);
        black_holes_h_max = max(black_holes_h_max, cp->black_holes.h_max);
        black_holes_h_max_active =
            max(black_holes_h_max_active, cp->black_holes.h_max_active);
        sinks_h_max = max(sinks_h_max, cp->sinks.r_cut_max);
        sinks_h_max_active =
            max(sinks_h_max_active, cp->sinks.r_cut_max_active);

        ti_hydro_end_min = min(ti_hydro_end_min, cp->hydro.ti_end_min);
        ti_hydro_beg_max = max(ti_hydro_beg_max, cp->hydro.ti_beg_max);
        ti_rt_end_min = min(ti_rt_end_min, cp->rt.ti_rt_end_min);
        ti_rt_beg_max = max(ti_rt_beg_max, cp->rt.ti_rt_beg_max);
        ti_rt_min_step_size =
            min(ti_rt_min_step_size, cp->rt.ti_rt_min_step_size);
        ti_gravity_end_min = min(ti_gravity_end_min, cp->grav.ti_end_min);
        ti_gravity_beg_max = max(ti_gravity_beg_max, cp->grav.ti_beg_max);
        ti_stars_end_min = min(ti_stars_end_min, cp->stars.ti_end_min);
        ti_stars_beg_max = max(ti_stars_beg_max, cp->stars.ti_beg_max);
        ti_sinks_end_min = min(ti_sinks_end_min, cp->sinks.ti_end_min);
        ti_sinks_beg_max = max(ti_sinks_beg_max, cp->sinks.ti_beg_max);
        ti_black_holes_end_min =
            min(ti_black_holes_end_min, cp->black_holes.ti_end_min);
        ti_black_holes_beg_max =
            max(ti_black_holes_beg_max, cp->black_holes.ti_beg_max);

        star_formation_logger_add(&c->stars.sfh, &cp->stars.sfh);

        /* Increase the depth */
        maxdepth = max(maxdepth, cp->maxdepth);
      }
    }

    /* Deal with the multipole */
    if (s->with_self_gravity) {

      /* Reset everything */
      gravity_reset(c->grav.multipole);

      /* Compute CoM and bulk velocity from all progenies */
      double CoM[3] = {0., 0., 0.};
      double vel[3] = {0., 0., 0.};
      float max_delta_vel[3] = {0.f, 0.f, 0.f};
      float min_delta_vel[3] = {0.f, 0.f, 0.f};
      double mass = 0.;

      for (int k = 0; k < 8; ++k) {
        if (c->progeny[k] != NULL) {
          const struct gravity_tensors *m = c->progeny[k]->grav.multipole;

          mass += m->m_pole.M_000;

          CoM[0] += m->CoM[0] * m->m_pole.M_000;
          CoM[1] += m->CoM[1] * m->m_pole.M_000;
          CoM[2] += m->CoM[2] * m->m_pole.M_000;

          vel[0] += m->m_pole.vel[0] * m->m_pole.M_000;
          vel[1] += m->m_pole.vel[1] * m->m_pole.M_000;
          vel[2] += m->m_pole.vel[2] * m->m_pole.M_000;

          max_delta_vel[0] = max(m->m_pole.max_delta_vel[0], max_delta_vel[0]);
          max_delta_vel[1] = max(m->m_pole.max_delta_vel[1], max_delta_vel[1]);
          max_delta_vel[2] = max(m->m_pole.max_delta_vel[2], max_delta_vel[2]);

          min_delta_vel[0] = min(m->m_pole.min_delta_vel[0], min_delta_vel[0]);
          min_delta_vel[1] = min(m->m_pole.min_delta_vel[1], min_delta_vel[1]);
          min_delta_vel[2] = min(m->m_pole.min_delta_vel[2], min_delta_vel[2]);
        }
      }

      /* Final operation on the CoM and bulk velocity */
      const double inv_mass = 1. / mass;
      c->grav.multipole->CoM[0] = CoM[0] * inv_mass;
      c->grav.multipole->CoM[1] = CoM[1] * inv_mass;
      c->grav.multipole->CoM[2] = CoM[2] * inv_mass;
      c->grav.multipole->m_pole.vel[0] = vel[0] * inv_mass;
      c->grav.multipole->m_pole.vel[1] = vel[1] * inv_mass;
      c->grav.multipole->m_pole.vel[2] = vel[2] * inv_mass;

      /* Min max velocity along each axis */
      c->grav.multipole->m_pole.max_delta_vel[0] = max_delta_vel[0];
      c->grav.multipole->m_pole.max_delta_vel[1] = max_delta_vel[1];
      c->grav.multipole->m_pole.max_delta_vel[2] = max_delta_vel[2];
      c->grav.multipole->m_pole.min_delta_vel[0] = min_delta_vel[0];
      c->grav.multipole->m_pole.min_delta_vel[1] = min_delta_vel[1];
      c->grav.multipole->m_pole.min_delta_vel[2] = min_delta_vel[2];

      /* Now shift progeny multipoles and add them up */
      struct multipole temp;
      double r_max = 0.;
      for (int k = 0; k < 8; ++k) {
        if (c->progeny[k] != NULL) {
          const struct cell *cp = c->progeny[k];
          const struct multipole *m = &cp->grav.multipole->m_pole;

          /* Contribution to multipole */
          gravity_M2M(&temp, m, c->grav.multipole->CoM,
                      cp->grav.multipole->CoM);
          gravity_multipole_add(&c->grav.multipole->m_pole, &temp);

          /* Upper limit of max CoM<->gpart distance */
          const double dx =
              c->grav.multipole->CoM[0] - cp->grav.multipole->CoM[0];
          const double dy =
              c->grav.multipole->CoM[1] - cp->grav.multipole->CoM[1];
          const double dz =
              c->grav.multipole->CoM[2] - cp->grav.multipole->CoM[2];
          const double r2 = dx * dx + dy * dy + dz * dz;
          r_max = max(r_max, cp->grav.multipole->r_max + sqrt(r2));
        }
      }

      /* Alternative upper limit of max CoM<->gpart distance */
      const double dx =
          c->grav.multipole->CoM[0] > c->loc[0] + c->width[0] / 2.
              ? c->grav.multipole->CoM[0] - c->loc[0]
              : c->loc[0] + c->width[0] - c->grav.multipole->CoM[0];
      const double dy =
          c->grav.multipole->CoM[1] > c->loc[1] + c->width[1] / 2.
              ? c->grav.multipole->CoM[1] - c->loc[1]
              : c->loc[1] + c->width[1] - c->grav.multipole->CoM[1];
      const double dz =
          c->grav.multipole->CoM[2] > c->loc[2] + c->width[2] / 2.
              ? c->grav.multipole->CoM[2] - c->loc[2]
              : c->loc[2] + c->width[2] - c->grav.multipole->CoM[2];

      /* Take minimum of both limits */
      c->grav.multipole->r_max = min(r_max, sqrt(dx * dx + dy * dy + dz * dz));

      /* Store the value at rebuild time */
      c->grav.multipole->r_max_rebuild = c->grav.multipole->r_max;
      c->grav.multipole->CoM_rebuild[0] = c->grav.multipole->CoM[0];
      c->grav.multipole->CoM_rebuild[1] = c->grav.multipole->CoM[1];
      c->grav.multipole->CoM_rebuild[2] = c->grav.multipole->CoM[2];

      /* Compute the multipole power */
      gravity_multipole_compute_power(&c->grav.multipole->m_pole);

    } /* Deal with gravity */
  }   /* Split or let it be? */

  /* Otherwise, collect the data from the particles this cell. */
  else {

    /* Clear the progeny. */
    bzero(c->progeny, sizeof(struct cell *) * 8);
    c->split = 0;
    maxdepth = c->depth;

    ti_hydro_end_min = max_nr_timesteps;
    ti_hydro_end_max = 0;
    ti_hydro_beg_max = 0;

    ti_gravity_end_min = max_nr_timesteps;
    ti_gravity_end_max = 0;
    ti_gravity_beg_max = 0;

    ti_stars_end_min = max_nr_timesteps;
    ti_stars_end_max = 0;
    ti_stars_beg_max = 0;

    ti_black_holes_end_min = max_nr_timesteps;
    ti_black_holes_end_max = 0;
    ti_black_holes_beg_max = 0;

    /* parts: Get dt_min/dt_max and h_max. */
    for (int k = 0; k < count; k++) {
#ifdef SWIFT_DEBUG_CHECKS
      if (parts[k].time_bin == time_bin_not_created)
        error("Extra particle present in space_split()");
      if (parts[k].time_bin == time_bin_inhibited)
        error("Inhibited particle present in space_split()");
#endif

      /* When does this particle's time-step start and end? */
      const timebin_t time_bin = parts[k].time_bin;
      const timebin_t time_bin_rt = parts[k].rt_time_data.time_bin;
      const integertime_t ti_end = get_integer_time_end(ti_current, time_bin);
      const integertime_t ti_beg = get_integer_time_begin(ti_current, time_bin);
      const integertime_t ti_rt_end =
          get_integer_time_end(ti_current, time_bin_rt);
      const integertime_t ti_rt_beg =
          get_integer_time_begin(ti_current, time_bin_rt);
      const integertime_t ti_rt_step = get_integer_timestep(time_bin_rt);

      ti_hydro_end_min = min(ti_hydro_end_min, ti_end);
      ti_hydro_end_max = max(ti_hydro_end_max, ti_end);
      ti_hydro_beg_max = max(ti_hydro_beg_max, ti_beg);

      ti_rt_end_min = min(ti_rt_end_min, ti_rt_end);
      ti_rt_beg_max = max(ti_rt_beg_max, ti_rt_beg);
      ti_rt_min_step_size = min(ti_rt_min_step_size, ti_rt_step);

      h_max = max(h_max, parts[k].h);

      if (part_is_active(&parts[k], e))
        h_max_active = max(h_max_active, parts[k].h);

      /* Collect SFR from the particles after rebuilt */
      star_formation_logger_log_inactive_part(&parts[k], &xparts[k],
                                              &c->stars.sfh);
    }

    /* xparts: Reset x_diff */
    for (int k = 0; k < count; k++) {
      xparts[k].x_diff[0] = 0.f;
      xparts[k].x_diff[1] = 0.f;
      xparts[k].x_diff[2] = 0.f;
    }

    /* gparts: Get dt_min/dt_max. */
    for (int k = 0; k < gcount; k++) {
#ifdef SWIFT_DEBUG_CHECKS
      if (gparts[k].time_bin == time_bin_not_created)
        error("Extra g-particle present in space_split()");
      if (gparts[k].time_bin == time_bin_inhibited)
        error("Inhibited g-particle present in space_split()");
#endif

      /* When does this particle's time-step start and end? */
      const timebin_t time_bin = gparts[k].time_bin;
      const integertime_t ti_end = get_integer_time_end(ti_current, time_bin);
      const integertime_t ti_beg = get_integer_time_begin(ti_current, time_bin);

      ti_gravity_end_min = min(ti_gravity_end_min, ti_end);
      ti_gravity_end_max = max(ti_gravity_end_max, ti_end);
      ti_gravity_beg_max = max(ti_gravity_beg_max, ti_beg);
    }

    /* sparts: Get dt_min/dt_max */
    for (int k = 0; k < scount; k++) {
#ifdef SWIFT_DEBUG_CHECKS
      if (sparts[k].time_bin == time_bin_not_created)
        error("Extra s-particle present in space_split()");
      if (sparts[k].time_bin == time_bin_inhibited)
        error("Inhibited s-particle present in space_split()");
#endif

      /* When does this particle's time-step start and end? */
      const timebin_t time_bin = sparts[k].time_bin;
      const integertime_t ti_end = get_integer_time_end(ti_current, time_bin);
      const integertime_t ti_beg = get_integer_time_begin(ti_current, time_bin);

      ti_stars_end_min = min(ti_stars_end_min, ti_end);
      ti_stars_end_max = max(ti_stars_end_max, ti_end);
      ti_stars_beg_max = max(ti_stars_beg_max, ti_beg);

      stars_h_max = max(stars_h_max, sparts[k].h);

      if (spart_is_active(&sparts[k], e))
        stars_h_max_active = max(stars_h_max_active, sparts[k].h);

      /* Reset x_diff */
      sparts[k].x_diff[0] = 0.f;
      sparts[k].x_diff[1] = 0.f;
      sparts[k].x_diff[2] = 0.f;
    }

    /* sinks: Get dt_min/dt_max */
    for (int k = 0; k < sink_count; k++) {
#ifdef SWIFT_DEBUG_CHECKS
      if (sinks[k].time_bin == time_bin_not_created)
        error("Extra sink-particle present in space_split()");
      if (sinks[k].time_bin == time_bin_inhibited)
        error("Inhibited sink-particle present in space_split()");
#endif

      /* When does this particle's time-step start and end? */
      const timebin_t time_bin = sinks[k].time_bin;
      const integertime_t ti_end = get_integer_time_end(ti_current, time_bin);
      const integertime_t ti_beg = get_integer_time_begin(ti_current, time_bin);

      ti_sinks_end_min = min(ti_sinks_end_min, ti_end);
      ti_sinks_end_max = max(ti_sinks_end_max, ti_end);
      ti_sinks_beg_max = max(ti_sinks_beg_max, ti_beg);

      sinks_h_max = max(sinks_h_max, sinks[k].r_cut);

      if (sink_is_active(&sinks[k], e))
        sinks_h_max_active = max(sinks_h_max_active, sinks[k].r_cut);

      /* Reset x_diff */
      sinks[k].x_diff[0] = 0.f;
      sinks[k].x_diff[1] = 0.f;
      sinks[k].x_diff[2] = 0.f;
    }

    /* bparts: Get dt_min/dt_max */
    for (int k = 0; k < bcount; k++) {
#ifdef SWIFT_DEBUG_CHECKS
      if (bparts[k].time_bin == time_bin_not_created)
        error("Extra b-particle present in space_split()");
      if (bparts[k].time_bin == time_bin_inhibited)
        error("Inhibited b-particle present in space_split()");
#endif

      /* When does this particle's time-step start and end? */
      const timebin_t time_bin = bparts[k].time_bin;
      const integertime_t ti_end = get_integer_time_end(ti_current, time_bin);
      const integertime_t ti_beg = get_integer_time_begin(ti_current, time_bin);

      ti_black_holes_end_min = min(ti_black_holes_end_min, ti_end);
      ti_black_holes_end_max = max(ti_black_holes_end_max, ti_end);
      ti_black_holes_beg_max = max(ti_black_holes_beg_max, ti_beg);

      black_holes_h_max = max(black_holes_h_max, bparts[k].h);

      if (bpart_is_active(&bparts[k], e))
        black_holes_h_max_active = max(black_holes_h_max_active, bparts[k].h);

      /* Reset x_diff */
      bparts[k].x_diff[0] = 0.f;
      bparts[k].x_diff[1] = 0.f;
      bparts[k].x_diff[2] = 0.f;
    }

    /* Construct the multipole and the centre of mass*/
    if (s->with_self_gravity) {
      if (gcount > 0) {

        gravity_P2M(c->grav.multipole, c->grav.parts, c->grav.count,
                    e->gravity_properties);

        /* Compute the multipole power */
        gravity_multipole_compute_power(&c->grav.multipole->m_pole);

      } else {

        /* No gparts in that leaf cell */

        /* Set the values to something sensible */
        gravity_multipole_init(&c->grav.multipole->m_pole);
        if (c->nodeID == engine_rank) {
          c->grav.multipole->CoM[0] = c->loc[0] + c->width[0] / 2.;
          c->grav.multipole->CoM[1] = c->loc[1] + c->width[1] / 2.;
          c->grav.multipole->CoM[2] = c->loc[2] + c->width[2] / 2.;
          c->grav.multipole->r_max = 0.;
        }
      }

      /* Store the value at rebuild time */
      c->grav.multipole->r_max_rebuild = c->grav.multipole->r_max;
      c->grav.multipole->CoM_rebuild[0] = c->grav.multipole->CoM[0];
      c->grav.multipole->CoM_rebuild[1] = c->grav.multipole->CoM[1];
      c->grav.multipole->CoM_rebuild[2] = c->grav.multipole->CoM[2];
    }
  }

  /* Set the values for this cell. */
  c->hydro.h_max = h_max;
  c->hydro.h_max_active = h_max_active;
  c->hydro.ti_end_min = ti_hydro_end_min;
  c->hydro.ti_beg_max = ti_hydro_beg_max;
  c->rt.ti_rt_end_min = ti_rt_end_min;
  c->rt.ti_rt_beg_max = ti_rt_beg_max;
  c->rt.ti_rt_min_step_size = ti_rt_min_step_size;
  c->grav.ti_end_min = ti_gravity_end_min;
  c->grav.ti_beg_max = ti_gravity_beg_max;
  c->stars.ti_end_min = ti_stars_end_min;
  c->stars.ti_beg_max = ti_stars_beg_max;
  c->stars.h_max = stars_h_max;
  c->stars.h_max_active = stars_h_max_active;
  c->sinks.ti_end_min = ti_sinks_end_min;
  c->sinks.ti_beg_max = ti_sinks_beg_max;
  c->sinks.r_cut_max = sinks_h_max;
  c->sinks.r_cut_max_active = sinks_h_max_active;
  c->black_holes.ti_end_min = ti_black_holes_end_min;
  c->black_holes.ti_beg_max = ti_black_holes_beg_max;
  c->black_holes.h_max = black_holes_h_max;
  c->black_holes.h_max_active = black_holes_h_max_active;
  c->maxdepth = maxdepth;

  /* No runner owns this cell yet. We assign those during scheduling. */
  c->owner = -1;

  /* Store the global max depth */
  if (c->depth == 0) atomic_max(&s->maxdepth, maxdepth);

  /* Clean up. */
  if (allocate_buffer) {
    if (buff != NULL) swift_free("tempbuff", buff, sizeof(struct cell_buff) * count);
    if (gbuff != NULL) swift_free("tempgbuff", gbuff, sizeof(struct cell_buff) * gcount);
    if (sbuff != NULL) swift_free("tempsbuff", sbuff, sizeof(struct cell_buff) * scount);
    if (bbuff != NULL) swift_free("tempbbuff", bbuff, sizeof(struct cell_buff) * bcount);
    if (sink_buff != NULL) swift_free("temp_sink_buff", sink_buff, sizeof(struct cell_buff) * sink_count);
  }
}

/**
 * @brief #threadpool mapper function to split cells if they contain
 *        too many particles.
 *
 * @param map_data Pointer towards the top-cells.
 * @param num_cells The number of cells to treat.
 * @param extra_data Pointers to the #space.
 */
void space_split_mapper(void *map_data, int num_cells, void *extra_data) {

  /* Unpack the inputs. */
  struct space *s = (struct space *)extra_data;
  struct cell *cells_top = s->cells_top;
  int *local_cells_with_particles = (int *)map_data;

  /* Collect some global information about the top-level m-poles */
  float min_a_grav = FLT_MAX;
  float max_softening = 0.f;
  float max_mpole_power[SELF_GRAVITY_MULTIPOLE_ORDER + 1] = {0.f};

  /* Threadpool id of current thread. */
<<<<<<< HEAD
  int tpid = threadpool_gettid();
=======
  short int tpid = threadpool_gettid();
>>>>>>> f6e93b3d

  /* Loop over the non-empty cells */
  for (int ind = 0; ind < num_cells; ind++) {
    struct cell *c = &cells_top[local_cells_with_particles[ind]];
    space_split_recursive(s, c, NULL, NULL, NULL, NULL, NULL, tpid);

    if (s->with_self_gravity) {
      min_a_grav =
          min(min_a_grav, c->grav.multipole->m_pole.min_old_a_grav_norm);
      max_softening =
          max(max_softening, c->grav.multipole->m_pole.max_softening);

      for (int n = 0; n < SELF_GRAVITY_MULTIPOLE_ORDER + 1; ++n)
        max_mpole_power[n] =
            max(max_mpole_power[n], c->grav.multipole->m_pole.power[n]);
    }
  }

#ifdef SWIFT_DEBUG_CHECKS
  /* All cells and particles should have consistent h_max values. */
  for (int ind = 0; ind < num_cells; ind++) {
    int depth = 0;
    const struct cell *c = &cells_top[local_cells_with_particles[ind]];
    if (!checkCellhdxmax(c, &depth)) message("    at cell depth %d", depth);
  }
#endif

  atomic_min_f(&s->min_a_grav, min_a_grav);
  atomic_max_f(&s->max_softening, max_softening);
  for (int n = 0; n < SELF_GRAVITY_MULTIPOLE_ORDER + 1; ++n)
    atomic_max_f(&s->max_mpole_power[n], max_mpole_power[n]);
}

/**
 * @brief Split particles between cells of a hierarchy.
 *
 * This is done in parallel using threads in the #threadpool.
 * Only do this for the local non-empty top-level cells.
 *
 * @param s The #space.
 * @param verbose Are we talkative ?
 */
void space_split(struct space *s, int verbose) {

  const ticks tic = getticks();

  s->min_a_grav = FLT_MAX;
  s->max_softening = 0.f;
  bzero(s->max_mpole_power, (SELF_GRAVITY_MULTIPOLE_ORDER + 1) * sizeof(float));

  threadpool_map(&s->e->threadpool, space_split_mapper,
                 s->local_cells_with_particles_top,
                 s->nr_local_cells_with_particles, sizeof(int),
                 threadpool_auto_chunk_size, s);

  if (verbose)
    message("took %.3f %s.", clocks_from_ticks(getticks() - tic),
            clocks_getunit());
}<|MERGE_RESOLUTION|>--- conflicted
+++ resolved
@@ -56,11 +56,7 @@
                            struct cell_buff *restrict bbuff,
                            struct cell_buff *restrict gbuff,
                            struct cell_buff *restrict sink_buff,
-<<<<<<< HEAD
-                           const int tpid) {
-=======
                            const short int tpid) {
->>>>>>> f6e93b3d
 
   const int count = c->hydro.count;
   const int gcount = c->grav.count;
@@ -288,7 +284,7 @@
       if (cp->hydro.count == 0 && cp->grav.count == 0 && cp->stars.count == 0 &&
           cp->black_holes.count == 0 && cp->sinks.count == 0) {
 
-        space_recycle(s, cp, tpid);
+        space_recycle(s, cp);
         c->progeny[k] = NULL;
 
       } else {
@@ -716,11 +712,7 @@
   float max_mpole_power[SELF_GRAVITY_MULTIPOLE_ORDER + 1] = {0.f};
 
   /* Threadpool id of current thread. */
-<<<<<<< HEAD
-  int tpid = threadpool_gettid();
-=======
   short int tpid = threadpool_gettid();
->>>>>>> f6e93b3d
 
   /* Loop over the non-empty cells */
   for (int ind = 0; ind < num_cells; ind++) {
