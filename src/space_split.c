--- conflicted
+++ resolved
@@ -56,13 +56,9 @@
                            struct cell_buff *restrict sbuff,
                            struct cell_buff *restrict bbuff,
                            struct cell_buff *restrict gbuff,
-<<<<<<< HEAD
                            struct cell_buff *restrict sink_buff,
+                           struct cell_buff *restrict dmbuff,
                            const short int tpid) {
-=======
-                           struct cell_buff *restrict dmbuff,
-                           struct cell_buff *restrict sink_buff) {
->>>>>>> cb1e82d8
 
   const int count = c->hydro.count;
   const int gcount = c->grav.count;
@@ -330,11 +326,7 @@
 
         /* Recurse */
         space_split_recursive(s, cp, progeny_buff, progeny_sbuff, progeny_bbuff,
-<<<<<<< HEAD
-                              progeny_gbuff, progeny_sink_buff, tpid);
-=======
-                              progeny_gbuff, progeny_dmbuff, progeny_sink_buff);
->>>>>>> cb1e82d8
+                              progeny_gbuff, progeny_sink_buff, progeny_dmbuff, tpid);
 
         /* Update the pointers in the buffers */
         progeny_buff += cp->hydro.count;
@@ -517,20 +509,17 @@
     ti_black_holes_end_max = 0;
     ti_black_holes_beg_max = 0;
 
-<<<<<<< HEAD
     ti_rt_end_min = max_nr_timesteps;
     ti_rt_beg_max = 0;
     ti_rt_min_step_size = max_nr_timesteps;
 
     /* parts: Get dt_min/dt_max and h_max. */
-=======
     ti_dark_matter_end_min = max_nr_timesteps;
     ti_dark_matter_end_max = 0;
     ti_dark_matter_beg_max = 0;
 
 
       /* parts: Get dt_min/dt_max and h_max. */
->>>>>>> cb1e82d8
     for (int k = 0; k < count; k++) {
 #ifdef SWIFT_DEBUG_CHECKS
       if (parts[k].time_bin == time_bin_not_created)
@@ -774,32 +763,8 @@
   c->dark_matter.h_max_active = dark_matter_h_max_active;
   c->maxdepth = maxdepth;
 
-<<<<<<< HEAD
   /* No runner owns this cell yet. We assign those during scheduling. */
   c->owner = -1;
-=======
-  /* Set ownership according to the start of the parts array. */
-  if (s->nr_parts > 0)
-    c->owner = ((c->hydro.parts - s->parts) % s->nr_parts) * s->nr_queues /
-               s->nr_parts;
-  else if (s->nr_sinks > 0)
-    c->owner = ((c->sinks.parts - s->sinks) % s->nr_sinks) * s->nr_queues /
-               s->nr_sinks;
-  else if (s->nr_sparts > 0)
-    c->owner = ((c->stars.parts - s->sparts) % s->nr_sparts) * s->nr_queues /
-               s->nr_sparts;
-  else if (s->nr_bparts > 0)
-    c->owner = ((c->black_holes.parts - s->bparts) % s->nr_bparts) *
-               s->nr_queues / s->nr_bparts;
-  else if (s->nr_dmparts > 0)
-    c->owner = ((c->dark_matter.parts - s->dmparts) % s->nr_dmparts) *
-               s->nr_queues / s->nr_dmparts;
-  else if (s->nr_gparts > 0)
-    c->owner = ((c->grav.parts - s->gparts) % s->nr_gparts) * s->nr_queues /
-               s->nr_gparts;
-  else
-    c->owner = 0; /* Ok, there is really nothing on this rank... */
->>>>>>> cb1e82d8
 
   /* Store the global max depth */
   if (c->depth == 0) atomic_max(&s->maxdepth, maxdepth);
@@ -841,7 +806,6 @@
   /* Loop over the non-empty cells */
   for (int ind = 0; ind < num_cells; ind++) {
     struct cell *c = &cells_top[local_cells_with_particles[ind]];
-<<<<<<< HEAD
     space_split_recursive(s, c, NULL, NULL, NULL, NULL, NULL, tpid);
 
     if (s->with_self_gravity) {
@@ -854,9 +818,6 @@
         max_mpole_power[n] =
             max(max_mpole_power[n], c->grav.multipole->m_pole.power[n]);
     }
-=======
-    space_split_recursive(s, c, NULL, NULL, NULL, NULL, NULL, NULL);
->>>>>>> cb1e82d8
   }
 
 #ifdef SWIFT_DEBUG_CHECKS
