/*******************************************************************************
 * This file is part of SWIFT.
 * Copyright (c) 2012 Pedro Gonnet (pedro.gonnet@durham.ac.uk)
 *
 * This program is free software: you can redistribute it and/or modify
 * it under the terms of the GNU Lesser General Public License as published
 * by the Free Software Foundation, either version 3 of the License, or
 * (at your option) any later version.
 *
 * This program is distributed in the hope that it will be useful,
 * but WITHOUT ANY WARRANTY; without even the implied warranty of
 * MERCHANTABILITY or FITNESS FOR A PARTICULAR PURPOSE.  See the
 * GNU General Public License for more details.
 *
 * You should have received a copy of the GNU Lesser General Public License
 * along with this program.  If not, see <http://www.gnu.org/licenses/>.
 *
 ******************************************************************************/
#ifndef SWIFT_PART_H
#define SWIFT_PART_H

/* Config parameters. */
#include "../config.h"

/* Standard headers. */
#include <stddef.h>

/* MPI headers. */
#ifdef WITH_MPI
#include <mpi.h>
#endif

/* Local headers. */
#include "align.h"
#include "part_type.h"
<<<<<<< HEAD
#include "timeline.h"
#include "mpipacked.h"
=======

/* Pre-declarations */
struct threadpool;
>>>>>>> 87d83f8f

/* Some constants. */
#define part_align 128
#define xpart_align 128
#define spart_align 128
#define gpart_align 128
#define bpart_align 128

/* Import the right hydro particle definition */
#if defined(MINIMAL_SPH)
#include "./hydro/Minimal/hydro_part.h"
#define hydro_need_extra_init_loop 0
#elif defined(GADGET2_SPH)
#include "./hydro/Gadget2/hydro_part.h"
#define hydro_need_extra_init_loop 0
#elif defined(HOPKINS_PE_SPH)
#include "./hydro/PressureEntropy/hydro_part.h"
#define hydro_need_extra_init_loop 1
#elif defined(HOPKINS_PU_SPH)
#include "./hydro/PressureEnergy/hydro_part.h"
#define hydro_need_extra_init_loop 0
#elif defined(HOPKINS_PU_SPH_MONAGHAN)
#include "./hydro/PressureEnergyMorrisMonaghanAV/hydro_part.h"
#define hydro_need_extra_init_loop 0
#elif defined(DEFAULT_SPH)
#include "./hydro/Default/hydro_part.h"
#define EXTRA_HYDRO_LOOP
#define hydro_need_extra_init_loop 0
#elif defined(GIZMO_MFV_SPH) || defined(GIZMO_MFM_SPH)
#include "./hydro/Gizmo/hydro_part.h"
#define hydro_need_extra_init_loop 0
#define EXTRA_HYDRO_LOOP
#elif defined(SHADOWFAX_SPH)
#include "./hydro/Shadowswift/hydro_part.h"
#define hydro_need_extra_init_loop 0
#define EXTRA_HYDRO_LOOP
#elif defined(PLANETARY_SPH)
#include "./hydro/Planetary/hydro_part.h"
#define hydro_need_extra_init_loop 0
#elif defined(SPHENIX_SPH)
#include "./hydro/SPHENIX/hydro_part.h"
#define hydro_need_extra_init_loop 0
#define EXTRA_HYDRO_LOOP
#elif defined(ANARCHY_PU_SPH)
#include "./hydro/AnarchyPU/hydro_part.h"
#define hydro_need_extra_init_loop 0
#define EXTRA_HYDRO_LOOP
#else
#error "Invalid choice of SPH variant"
#endif

/* Import the right gravity particle definition */
#if defined(DEFAULT_GRAVITY)
#include "./gravity/Default/gravity_part.h"
#elif defined(POTENTIAL_GRAVITY)
#include "./gravity/Potential/gravity_part.h"
#elif defined(MULTI_SOFTENING_GRAVITY)
#include "./gravity/MultiSoftening/gravity_part.h"
#else
#error "Invalid choice of gravity variant"
#endif

/* Import the right star particle definition */
#if defined(FEEDBACK_CONST)
#include "./stars/const/stars_part.h"
#elif defined(STARS_NONE)
#include "./stars/Default/stars_part.h"
#elif defined(STARS_EAGLE)
#include "./stars/EAGLE/stars_part.h"
#elif defined(STARS_GEAR)
#include "./stars/GEAR/stars_part.h"
#else
#error "Invalid choice of star particle"
#endif

/* Import the right black hole particle definition */
#if defined(BLACK_HOLES_NONE)
#include "./black_holes/Default/black_holes_part.h"
#elif defined(BLACK_HOLES_EAGLE)
#include "./black_holes/EAGLE/black_holes_part.h"
#else
#error "Invalid choice of black hole particle"
#endif

void part_relink_gparts_to_parts(struct part *parts, const size_t N,
                                 const ptrdiff_t offset);
void part_relink_gparts_to_sparts(struct spart *sparts, const size_t N,
                                  const ptrdiff_t offset);
void part_relink_gparts_to_bparts(struct bpart *bparts, const size_t N,
                                  const ptrdiff_t offset);
void part_relink_parts_to_gparts(struct gpart *gparts, const size_t N,
                                 struct part *parts);
void part_relink_sparts_to_gparts(struct gpart *gparts, const size_t N,
                                  struct spart *sparts);
void part_relink_bparts_to_gparts(struct gpart *gparts, const size_t N,
                                  struct bpart *bparts);
void part_relink_all_parts_to_gparts(struct gpart *gparts, const size_t N,
                                     struct part *parts, struct spart *sparts,
                                     struct bpart *bparts,
                                     struct threadpool *tp);
void part_verify_links(struct part *parts, struct gpart *gparts,
                       struct spart *sparts, struct bpart *bparts,
                       size_t nr_parts, size_t nr_gparts, size_t nr_sparts,
                       size_t nr_bparts, int verbose);

#ifdef WITH_MPI
/* MPI data type for the particle transfers */
extern MPI_Datatype part_mpi_type;
extern MPI_Datatype part_mpi_type_packed_xv;
extern int part_mpi_type_packed_xv_size;
extern MPI_Datatype xpart_mpi_type;
extern MPI_Datatype gpart_mpi_type;
extern MPI_Datatype gpart_mpi_type_packed;
extern int gpart_mpi_type_packed_size;
extern MPI_Datatype spart_mpi_type;
extern MPI_Datatype bpart_mpi_type;

void part_create_mpi_types(void);
void part_free_mpi_types(void);
#endif

#endif /* SWIFT_PART_H */<|MERGE_RESOLUTION|>--- conflicted
+++ resolved
@@ -33,14 +33,11 @@
 /* Local headers. */
 #include "align.h"
 #include "part_type.h"
-<<<<<<< HEAD
 #include "timeline.h"
 #include "mpipacked.h"
-=======
 
 /* Pre-declarations */
 struct threadpool;
->>>>>>> 87d83f8f
 
 /* Some constants. */
 #define part_align 128
