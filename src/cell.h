/*******************************************************************************
 * This file is part of SWIFT.
 * Copyright (c) 2012 Pedro Gonnet (pedro.gonnet@durham.ac.uk)
 *                    Matthieu Schaller (schaller@strw.leidenuniv.nl)
 *               2015 Peter W. Draper (p.w.draper@durham.ac.uk)
 *               2016 John A. Regan (john.a.regan@durham.ac.uk)
 *                    Tom Theuns (tom.theuns@durham.ac.uk)
 *
 * This program is free software: you can redistribute it and/or modify
 * it under the terms of the GNU Lesser General Public License as published
 * by the Free Software Foundation, either version 3 of the License, or
 * (at your option) any later version.
 *
 * This program is distributed in the hope that it will be useful,
 * but WITHOUT ANY WARRANTY; without even the implied warranty of
 * MERCHANTABILITY or FITNESS FOR A PARTICULAR PURPOSE.  See the
 * GNU General Public License for more details.
 *
 * You should have received a copy of the GNU Lesser General Public License
 * along with this program.  If not, see <http://www.gnu.org/licenses/>.
 *
 ******************************************************************************/
#ifndef SWIFT_CELL_H
#define SWIFT_CELL_H

/* Config parameters. */
#include <config.h>

/* Includes. */
#include <stddef.h>
#include <stdint.h>
#include <string.h>

/* Local includes. */
#include "align.h"
#include "cell_black_holes.h"
#include "cell_grav.h"
#include "cell_grid.h"
#include "cell_hydro.h"
#include "cell_rt.h"
#include "cell_sinks.h"
#include "cell_stars.h"
#include "ghost_stats.h"
#include "kernel_hydro.h"
#include "multipole_struct.h"
#include "part.h"
#include "periodic.h"
#include "sort_part.h"
#include "space.h"
#include "task.h"
#include "timeline.h"

/* Avoid cyclic inclusions */
struct engine;
struct scheduler;
struct replication_list;

/* Max tag size set to 2^29 to take into account some MPI implementations
 * that use 2^31 as the upper bound on MPI tags and the fact that
 * cell_next_tag is multiplied by 2 when passed to an MPI function.
 * The maximum was lowered by a further factor of 2 to be on the safe side.*/
#define cell_max_tag (1 << 29)

#define cell_align 128

/* Global variables. */
extern int cell_next_tag;

/*! Counter for cell IDs (when exceeding max values for uniqueness) */
#if defined(SWIFT_DEBUG_CHECKS) || defined(SWIFT_CELL_GRAPH)
extern unsigned long long last_cell_id;
extern unsigned long long last_leaf_cell_id;
#endif

/* Struct to temporarily buffer the particle locations and bin id. */
struct cell_buff {
  double x[3];
  int ind;
} SWIFT_STRUCT_ALIGN;

/* Mini struct to link cells to tasks. Used as a linked list. */
struct link {

  /* The task pointer. */
  struct task *t;

  /* The next pointer. */
  struct link *next;
};

/* Holds the pairs of progeny for each sid. */
struct cell_split_pair {
  int count;
  struct {
    int pid;
    int pjd;
    int sid;
  } pairs[16];
};
extern struct cell_split_pair cell_split_pairs[13];

/**
 * @brief Packed cell for information correct at rebuild time.
 *
 * Contains all the information for a tree walk in a non-local cell.
 */
struct pcell {

  /*! Hydro variables */
  struct {

    /*! Number of #part in this cell. */
    int count;

    /*! Maximal smoothing length. */
    float h_max;

    /*! Minimal integer end-of-timestep in this cell for hydro tasks */
    integertime_t ti_end_min;

    /*! Maximal integer beginning-of-timestep in this cell for hydro tasks */
    integertime_t ti_beg_max;

    /*! Integer time of the last drift of the #part in this cell */
    integertime_t ti_old_part;

  } hydro;

  /*! Gravity variables */
  struct {

    /*! This cell's gravity-related tensors */
    struct multipole m_pole;

    /*! Centre of mass. */
    double CoM[3];

    /*! Centre of mass at rebuild time. */
    double CoM_rebuild[3];

    /*! Upper limit of the CoM<->gpart distance. */
    double r_max;

    /*! Upper limit of the CoM<->gpart distance at last rebuild. */
    double r_max_rebuild;

    /*! Minimal integer end-of-timestep in this cell for gravity tasks */
    integertime_t ti_end_min;

    /*! Maximal integer beginning-of-timestep in this cell for gravity tasks */
    integertime_t ti_beg_max;

    /*! Integer time of the last drift of the #gpart in this cell */
    integertime_t ti_old_part;

    /*! Integer time of the last drift of the #multipole in this cell */
    integertime_t ti_old_multipole;

    /*! Number of #gpart in this cell. */
    int count;

  } grav;

  /*! Stars variables */
  struct {

    /*! Number of #spart in this cell. */
    int count;

    /*! Maximal smoothing length. */
    float h_max;

    /*! Minimal integer end-of-timestep in this cell for stars tasks */
    integertime_t ti_end_min;

    /*! Integer time of the last drift of the #spart in this cell */
    integertime_t ti_old_part;

  } stars;

  /*! Black hole variables */
  struct {

    /*! Number of #spart in this cell. */
    int count;

    /*! Maximal smoothing length. */
    float h_max;

    /*! Minimal integer end-of-timestep in this cell for black hole tasks */
    integertime_t ti_end_min;

    /*! Integer time of the last drift of the #spart in this cell */
    integertime_t ti_old_part;

  } black_holes;

  /*! Sink variables */
  struct {

    /*! Number of #sink in this cell. */
    int count;

    /*! Maximal cut off radius. */
    float r_cut_max;

    /*! Minimal integer end-of-timestep in this cell for sinks tasks */
    integertime_t ti_end_min;

    /*! Integer time of the last drift of the #sink in this cell */
    integertime_t ti_old_part;

  } sinks;

<<<<<<< HEAD
  /*! Grid variables */
  struct {
    /*! self complete flag */
    int self_complete;
  } grid;
=======
  /*! RT variables */
  struct {

    /*! Minimal integer end-of-timestep in this cell for RT tasks */
    integertime_t ti_rt_end_min;

    /*! smallest RT time-step size in this cell */
    integertime_t ti_rt_min_step_size;

  } rt;
>>>>>>> 3b61b1fa

  /*! Maximal depth in that part of the tree */
  int maxdepth;

  /*! Relative indices of the cell's progeny. */
  int progeny[8];

#ifdef SWIFT_DEBUG_CHECKS
  /* Cell ID (for debugging) */
  unsigned long long cellID;
#endif

} SWIFT_STRUCT_ALIGN;

/**
 * @brief Cell information at the end of a time-step.
 */
struct pcell_step {

  struct {

    /*! Minimal integer end-of-timestep in this cell (hydro) */
    integertime_t ti_end_min;

    /*! Maximal distance any #part has travelled since last rebuild */
    float dx_max_part;
  } hydro;

  struct {

    /*! Minimal integer end-of-timestep in this cell (gravity) */
    integertime_t ti_end_min;
  } grav;

  struct {

    /*! Minimal integer end-of-timestep in this cell (stars) */
    integertime_t ti_end_min;

    /*! Maximal distance any #part has travelled since last rebuild */
    float dx_max_part;
  } stars;

  struct {

    /*! Minimal integer end-of-timestep in this cell (black_holes) */
    integertime_t ti_end_min;

    /*! Maximal distance any #part has travelled since last rebuild */
    float dx_max_part;
  } black_holes;

  struct {

    /*! Minimal integer end-of-timestep in this cell (rt) */
    integertime_t ti_rt_end_min;

    /*! smallest RT time-step size in this cell */
    integertime_t ti_rt_min_step_size;

  } rt;
};

/**
 * @brief Cell information to propagate the new counts of star particles.
 */
struct pcell_sf {

  /*! Stars variables */
  struct {

    /* Distance by which the stars pointer has moved since the last rebuild */
    ptrdiff_t delta_from_rebuild;

    /* Number of particles in the cell */
    int count;

    /*! Maximum part movement in this cell since last construction. */
    float dx_max_part;

  } stars;

  /*! Grav. variables */
  struct {

    /* Distance by which the gpart pointer has moved since the last rebuild */
    ptrdiff_t delta_from_rebuild;

    /* Number of particles in the cell */
    int count;

  } grav;
};

/**
 * @brief Bitmasks for the cell flags. Beware when adding flags that you don't
 * exceed the size of the flags variable in the struct cell.
 */
enum cell_flags {
  cell_flag_split = (1UL << 0),
  cell_flag_do_hydro_drift = (1UL << 1),
  cell_flag_do_hydro_sub_drift = (1UL << 2),
  cell_flag_do_hydro_sub_sort = (1UL << 3),
  cell_flag_do_hydro_limiter = (1UL << 4),
  cell_flag_do_hydro_sub_limiter = (1UL << 5),
  cell_flag_do_grav_drift = (1UL << 6),
  cell_flag_do_grav_sub_drift = (1UL << 7),
  cell_flag_do_stars_sub_sort = (1UL << 8),
  cell_flag_do_stars_drift = (1UL << 9),
  cell_flag_do_stars_sub_drift = (1UL << 10),
  cell_flag_do_bh_drift = (1UL << 11),
  cell_flag_do_bh_sub_drift = (1UL << 12),
  cell_flag_do_sink_drift = (1UL << 13),
  cell_flag_do_sink_sub_drift = (1UL << 14),
  cell_flag_do_stars_resort = (1UL << 15),
  cell_flag_has_tasks = (1UL << 16),
  cell_flag_do_hydro_sync = (1UL << 17),
  cell_flag_do_hydro_sub_sync = (1UL << 18),
  cell_flag_unskip_self_grav_processed = (1UL << 19),
  cell_flag_unskip_pair_grav_processed = (1UL << 20),
  cell_flag_skip_rt_sort = (1UL << 21),    /* skip rt_sort after a RT recv? */
  cell_flag_do_rt_sub_sort = (1UL << 22),  /* same as hydro_sub_sort for RT */
  cell_flag_rt_requests_sort = (1UL << 23) /* was this sort requested by RT? */
};

/**
 * @brief Cell within the tree structure.
 *
 * Contains particles, links to tasks, a multipole object and counters.
 */
struct cell {

  /*! The cell location on the grid (corner nearest to the origin). */
  double loc[3];

  /*! The cell dimensions. */
  double width[3];

  /*! Pointers to the next level of cells. */
  struct cell *progeny[8];

  union {

    /*! Linking pointer for "memory management". */
    struct cell *next;

    /*! Parent cell. */
    struct cell *parent;
  };

  /*! Pointer to the top-level cell in a hierarchy */
  struct cell *top;

  /*! Super cell, i.e. the highest-level parent cell with *any* task */
  struct cell *super;

  /*! Cell flags bit-mask. */
  volatile uint32_t flags;

  /*! Hydro variables */
  struct cell_hydro hydro;

  /*! Grav variables */
  struct cell_grav grav;

  /*! Stars variables */
  struct cell_stars stars;

  /*! Black hole variables */
  struct cell_black_holes black_holes;

  /*! Sink particles variables */
  struct cell_sinks sinks;

<<<<<<< HEAD
  /*! The grid variables */
  struct cell_grid grid;
=======
  /*! Radiative transfer variables */
  struct cell_rt rt;
>>>>>>> 3b61b1fa

#ifdef WITH_MPI
  /*! MPI variables */
  struct {

    union {
      /* Single list of all send tasks associated with this cell. */
      struct link *send;

      /* Single list of all recv tasks associated with this cell. */
      struct link *recv;
    };

    union {
      /* Single list of all pack tasks associated with this cell. */
      struct link *pack;

      /* Single list of all unpack tasks associated with this cell. */
      struct link *unpack;
    };

    /*! Bit mask of the proxies this cell is registered with. */
    unsigned long long int sendto;

    /*! Pointer to this cell's packed representation. */
    struct pcell *pcell;

    /*! Size of the packed representation */
    int pcell_size;

    /*! MPI tag associated with this cell */
    int tag;

  } mpi;
#endif

  /*! The first kick task */
  struct task *kick1;

  /*! The second kick task */
  struct task *kick2;

  /*! The task to compute time-steps */
  struct task *timestep;

  /*! The task to limit the time-step of inactive particles */
  struct task *timestep_limiter;

  /*! The task to synchronize the time-step of inactive particles hit by
   * feedback */
  struct task *timestep_sync;

  /*! The task to recursively collect time-steps */
  struct task *timestep_collect;

#ifdef WITH_CSDS
  /*! The csds task */
  struct task *csds;
#endif

  /*! Minimum dimension, i.e. smallest edge of this cell (min(width)). */
  float dmin;

  /*! ID of the previous owner, e.g. runner. */
  int owner;

  /*! ID of the node this cell lives on. */
  int nodeID;

  /*! Number of tasks that are associated with this cell. */
  short int nr_tasks;

  /*! The depth of this cell in the tree. */
  char depth;

  /*! Is this cell split ? */
  char split;

  /*! The maximal depth of this cell and its progenies */
  char maxdepth;

#if defined(SWIFT_DEBUG_CHECKS) || defined(SWIFT_CELL_GRAPH)
  /* Cell ID (for debugging) */
  long long cellID;
#endif

#ifdef SWIFT_DEBUG_CHECKS

  /*! The list of tasks that have been executed on this cell */
  char tasks_executed[task_type_count];

  /*! The list of sub-tasks that have been executed on this cell */
  char subtasks_executed[task_type_count];
#endif

  struct ghost_stats ghost_statistics;

} SWIFT_STRUCT_ALIGN;

/* Convert cell location to ID. */
#define cell_getid(cdim, i, j, k) \
  ((int)(k) + (cdim)[2] * ((int)(j) + (cdim)[1] * (int)(i)))

/* Function prototypes. */
void cell_split(struct cell *c, ptrdiff_t parts_offset, ptrdiff_t sparts_offset,
                ptrdiff_t bparts_offset, ptrdiff_t sinks_offset,
                struct cell_buff *buff, struct cell_buff *sbuff,
                struct cell_buff *bbuff, struct cell_buff *gbuff,
                struct cell_buff *sinkbuff);
void cell_sanitize(struct cell *c, int treated);
int cell_locktree(struct cell *c);
void cell_unlocktree(struct cell *c);
int cell_glocktree(struct cell *c);
void cell_gunlocktree(struct cell *c);
int cell_mlocktree(struct cell *c);
void cell_munlocktree(struct cell *c);
int cell_slocktree(struct cell *c);
void cell_sunlocktree(struct cell *c);
int cell_sink_locktree(struct cell *c);
void cell_sink_unlocktree(struct cell *c);
int cell_blocktree(struct cell *c);
void cell_bunlocktree(struct cell *c);
int cell_pack(struct cell *c, struct pcell *pc, const int with_gravity);
int cell_unpack(struct pcell *pc, struct cell *c, struct space *s,
                const int with_gravity);
void cell_pack_part_swallow(const struct cell *c,
                            struct black_holes_part_data *data);
void cell_unpack_part_swallow(struct cell *c,
                              const struct black_holes_part_data *data);
void cell_pack_bpart_swallow(const struct cell *c,
                             struct black_holes_bpart_data *data);
void cell_unpack_bpart_swallow(struct cell *c,
                               const struct black_holes_bpart_data *data);
int cell_pack_tags(const struct cell *c, int *tags);
int cell_unpack_tags(const int *tags, struct cell *c);
int cell_pack_grid_extra(const struct cell *c, int *info);
int cell_unpack_grid_extra(const int *info, struct cell *restrict c);
int cell_pack_end_step(const struct cell *c, struct pcell_step *pcell);
int cell_unpack_end_step(struct cell *c, const struct pcell_step *pcell);
void cell_pack_timebin(const struct cell *const c, timebin_t *const t);
void cell_unpack_timebin(struct cell *const c, timebin_t *const t);
int cell_pack_multipoles(struct cell *c, struct gravity_tensors *m);
int cell_unpack_multipoles(struct cell *c, struct gravity_tensors *m);
int cell_pack_sf_counts(struct cell *c, struct pcell_sf *pcell);
int cell_unpack_sf_counts(struct cell *c, struct pcell_sf *pcell);
void cell_pack_voronoi_faces(struct cell *restrict c,
                             struct pcell_faces *restrict pcell, size_t count);
void cell_unpack_voronoi_faces(struct cell *restrict c,
                               struct pcell_faces *restrict pcell);
int cell_get_tree_size(struct cell *c);
int cell_link_parts(struct cell *c, struct part *parts);
int cell_link_gparts(struct cell *c, struct gpart *gparts);
int cell_link_sparts(struct cell *c, struct spart *sparts);
int cell_link_bparts(struct cell *c, struct bpart *bparts);
int cell_link_foreign_parts(struct cell *c, struct part *parts);
int cell_link_foreign_gparts(struct cell *c, struct gpart *gparts);
void cell_unlink_foreign_particles(struct cell *c);
int cell_count_parts_for_tasks(const struct cell *c);
int cell_count_gparts_for_tasks(const struct cell *c);
void cell_clean_links(struct cell *c, void *data);
void cell_make_multipoles(struct cell *c, integertime_t ti_current,
                          const struct gravity_props *const grav_props);
void cell_check_multipole(struct cell *c,
                          const struct gravity_props *const grav_props);
void cell_check_foreign_multipole(const struct cell *c);
void cell_clean(struct cell *c);
void cell_check_part_drift_point(struct cell *c, void *data);
void cell_check_gpart_drift_point(struct cell *c, void *data);
void cell_check_spart_drift_point(struct cell *c, void *data);
void cell_check_sink_drift_point(struct cell *c, void *data);
void cell_check_multipole_drift_point(struct cell *c, void *data);
void cell_reset_task_counters(struct cell *c);
int cell_unskip_hydro_tasks(struct cell *c, struct scheduler *s);
int cell_unskip_stars_tasks(struct cell *c, struct scheduler *s,
                            const int with_star_formation,
                            const int with_star_formation_sink);
int cell_unskip_sinks_tasks(struct cell *c, struct scheduler *s);
<<<<<<< HEAD
int cell_unskip_rt_tasks(struct cell *c, struct scheduler *s);
int cell_unskip_grid_tasks(struct cell *c, struct scheduler *s);
int cell_unskip_grid_hydro_tasks(struct cell *c, struct scheduler *s);
=======
int cell_unskip_rt_tasks(struct cell *c, struct scheduler *s,
                         const int sub_cycle);
>>>>>>> 3b61b1fa
int cell_unskip_black_holes_tasks(struct cell *c, struct scheduler *s);
int cell_unskip_gravity_tasks(struct cell *c, struct scheduler *s);
void cell_drift_part(struct cell *c, const struct engine *e, int force,
                     struct replication_list *replication_list_in);
void cell_drift_gpart(struct cell *c, const struct engine *e, int force,
                      struct replication_list *replication_list);
void cell_drift_spart(struct cell *c, const struct engine *e, int force,
                      struct replication_list *replication_list);
void cell_drift_sink(struct cell *c, const struct engine *e, int force);
void cell_drift_bpart(struct cell *c, const struct engine *e, int force,
                      struct replication_list *replication_list);
void cell_drift_multipole(struct cell *c, const struct engine *e);
void cell_drift_all_multipoles(struct cell *c, const struct engine *e);
void cell_check_timesteps(const struct cell *c, const integertime_t ti_current,
                          const timebin_t max_bin);
void cell_store_pre_drift_values(struct cell *c);
void cell_set_star_resort_flag(struct cell *c);
void cell_activate_star_formation_tasks(struct cell *c, struct scheduler *s,
                                        const int with_feedback);
void cell_activate_star_formation_sink_tasks(struct cell *c,
                                             struct scheduler *s,
                                             const int with_feedback);
void cell_activate_sink_formation_tasks(struct cell *c, struct scheduler *s);
void cell_activate_subcell_hydro_tasks(struct cell *ci, struct cell *cj,
                                       struct scheduler *s,
                                       const int with_timestep_limiter);
int cell_activate_subcell_grav_tasks(struct cell *ci, struct cell *cj,
                                     struct scheduler *s);
void cell_activate_subcell_stars_tasks(struct cell *ci, struct cell *cj,
                                       struct scheduler *s,
                                       const int with_star_formation,
                                       const int with_star_formation_sink,
                                       const int with_timestep_sync);
void cell_activate_subcell_sinks_tasks(struct cell *ci, struct cell *cj,
                                       struct scheduler *s,
                                       const int with_timestep_sync);
void cell_activate_subcell_black_holes_tasks(struct cell *ci, struct cell *cj,
                                             struct scheduler *s,
                                             const int with_timestep_sync);
void cell_activate_subcell_external_grav_tasks(struct cell *ci,
                                               struct scheduler *s);
void cell_activate_subcell_rt_tasks(struct cell *ci, struct cell *cj,
                                    struct scheduler *s, const int sub_cycle);
void cell_set_no_rt_sort_flag_up(struct cell *c);
void cell_activate_super_spart_drifts(struct cell *c, struct scheduler *s);
void cell_activate_super_sink_drifts(struct cell *c, struct scheduler *s);
void cell_activate_drift_part(struct cell *c, struct scheduler *s);
void cell_activate_drift_gpart(struct cell *c, struct scheduler *s);
void cell_activate_drift_spart(struct cell *c, struct scheduler *s);
void cell_activate_drift_sink(struct cell *c, struct scheduler *s);
void cell_activate_drift_bpart(struct cell *c, struct scheduler *s);
void cell_activate_sync_part(struct cell *c, struct scheduler *s);
void cell_activate_rt_sorts(struct cell *c, int sid, struct scheduler *s);
void cell_activate_hydro_sorts(struct cell *c, int sid, struct scheduler *s);
void cell_activate_stars_sorts(struct cell *c, int sid, struct scheduler *s);
void cell_activate_limiter(struct cell *c, struct scheduler *s);
void cell_clear_drift_flags(struct cell *c, void *data);
void cell_clear_limiter_flags(struct cell *c, void *data);
void cell_set_super_mapper(void *map_data, int num_elements, void *extra_data);
void cell_set_grid_completeness_mapper(void *map_data, int num_elements,
                                       void *extra_data);
void cell_set_grid_construction_level_mapper(void *map_data, int num_elements,
                                             void *extra_data);
void cell_grid_set_self_completeness_mapper(void *map_data, int num_elements,
                                            void *extra_data);
void cell_check_spart_pos(const struct cell *c,
                          const struct spart *global_sparts);
void cell_check_sort_flags(const struct cell *c);
void cell_clear_stars_sort_flags(struct cell *c, const int unused_flags);
void cell_clear_hydro_sort_flags(struct cell *c, const int unused_flags);
int cell_has_tasks(struct cell *c);
void cell_remove_part(const struct engine *e, struct cell *c, struct part *p,
                      struct xpart *xp);
void cell_remove_gpart(const struct engine *e, struct cell *c,
                       struct gpart *gp);
void cell_remove_spart(const struct engine *e, struct cell *c,
                       struct spart *sp);
void cell_remove_sink(const struct engine *e, struct cell *c,
                      struct sink *sink);
void cell_remove_bpart(const struct engine *e, struct cell *c,
                       struct bpart *bp);
struct spart *cell_add_spart(struct engine *e, struct cell *c);
struct gpart *cell_add_gpart(struct engine *e, struct cell *c);
struct spart *cell_spawn_new_spart_from_part(struct engine *e, struct cell *c,
                                             const struct part *p,
                                             const struct xpart *xp);
struct spart *cell_spawn_new_spart_from_sink(struct engine *e, struct cell *c,
                                             const struct sink *s);
struct gpart *cell_convert_part_to_gpart(const struct engine *e, struct cell *c,
                                         struct part *p, struct xpart *xp);
struct gpart *cell_convert_spart_to_gpart(const struct engine *e,
                                          struct cell *c, struct spart *sp);
struct spart *cell_convert_part_to_spart(struct engine *e, struct cell *c,
                                         struct part *p, struct xpart *xp);
struct sink *cell_convert_part_to_sink(struct engine *e, struct cell *c,
                                       struct part *p, struct xpart *xp);
void cell_reorder_extra_parts(struct cell *c, const ptrdiff_t parts_offset);
void cell_reorder_extra_gparts(struct cell *c, struct part *parts,
                               struct spart *sparts, struct sink *sinks);
void cell_reorder_extra_sparts(struct cell *c, const ptrdiff_t sparts_offset);
void cell_reorder_extra_sinks(struct cell *c, const ptrdiff_t sinks_offset);
int cell_can_use_pair_mm(const struct cell *ci, const struct cell *cj,
                         const struct engine *e, const struct space *s,
                         const int use_rebuild_data, const int is_tree_walk);

/**
 * @brief Does a #cell contain no particle at all.
 *
 * @param c The #cell.
 */
__attribute__((always_inline)) INLINE static int cell_is_empty(
    const struct cell *c) {

  return (c->hydro.count == 0 && c->grav.count == 0 && c->stars.count == 0 &&
          c->black_holes.count == 0 && c->sinks.count == 0);
}

/**
 * @brief Compute the square of the minimal distance between any two points in
 * two cells of the same size
 *
 * @param ci The first #cell.
 * @param cj The second #cell.
 * @param periodic Are we using periodic BCs?
 * @param dim The dimensions of the simulation volume
 */
__attribute__((always_inline)) INLINE static double cell_min_dist2_same_size(
    const struct cell *restrict ci, const struct cell *restrict cj,
    const int periodic, const double dim[3]) {

#ifdef SWIFT_DEBUG_CHECKS
  if (ci->width[0] != cj->width[0]) error("Cells of different size!");
  if (ci->width[1] != cj->width[1]) error("Cells of different size!");
  if (ci->width[2] != cj->width[2]) error("Cells of different size!");
#endif

  const double cix_min = ci->loc[0];
  const double ciy_min = ci->loc[1];
  const double ciz_min = ci->loc[2];
  const double cjx_min = cj->loc[0];
  const double cjy_min = cj->loc[1];
  const double cjz_min = cj->loc[2];

  const double cix_max = ci->loc[0] + ci->width[0];
  const double ciy_max = ci->loc[1] + ci->width[1];
  const double ciz_max = ci->loc[2] + ci->width[2];
  const double cjx_max = cj->loc[0] + cj->width[0];
  const double cjy_max = cj->loc[1] + cj->width[1];
  const double cjz_max = cj->loc[2] + cj->width[2];

  if (periodic) {

    const double dx = min4(fabs(nearest(cix_min - cjx_min, dim[0])),
                           fabs(nearest(cix_min - cjx_max, dim[0])),
                           fabs(nearest(cix_max - cjx_min, dim[0])),
                           fabs(nearest(cix_max - cjx_max, dim[0])));

    const double dy = min4(fabs(nearest(ciy_min - cjy_min, dim[1])),
                           fabs(nearest(ciy_min - cjy_max, dim[1])),
                           fabs(nearest(ciy_max - cjy_min, dim[1])),
                           fabs(nearest(ciy_max - cjy_max, dim[1])));

    const double dz = min4(fabs(nearest(ciz_min - cjz_min, dim[2])),
                           fabs(nearest(ciz_min - cjz_max, dim[2])),
                           fabs(nearest(ciz_max - cjz_min, dim[2])),
                           fabs(nearest(ciz_max - cjz_max, dim[2])));

    return dx * dx + dy * dy + dz * dz;

  } else {

    const double dx = min4(fabs(cix_min - cjx_min), fabs(cix_min - cjx_max),
                           fabs(cix_max - cjx_min), fabs(cix_max - cjx_max));
    const double dy = min4(fabs(ciy_min - cjy_min), fabs(ciy_min - cjy_max),
                           fabs(ciy_max - cjy_min), fabs(ciy_max - cjy_max));
    const double dz = min4(fabs(ciz_min - cjz_min), fabs(ciz_min - cjz_max),
                           fabs(ciz_max - cjz_min), fabs(ciz_max - cjz_max));

    return dx * dx + dy * dy + dz * dz;
  }
}

/* Inlined functions (for speed). */

/**
 * @brief Can a sub-pair hydro task recurse to a lower level based
 * on the status of the particles in the cell.
 *
 * @param c The #cell.
 */
__attribute__((always_inline)) INLINE static int
cell_can_recurse_in_pair_hydro_task(const struct cell *c) {

  /* Is the cell split ? */
  /* If so, is the cut-off radius plus the max distance the parts have moved */
  /* smaller than the sub-cell sizes ? */
  /* Note: We use the _old values as these might have been updated by a drift */
  return c->split && ((kernel_gamma * c->hydro.h_max_old +
                       c->hydro.dx_max_part_old) < 0.5f * c->dmin);
}

/**
 * @brief Can a sub-self hydro task recurse to a lower level based
 * on the status of the particles in the cell.
 *
 * @param c The #cell.
 */
__attribute__((always_inline)) INLINE static int
cell_can_recurse_in_self_hydro_task(const struct cell *c) {

  /* Is the cell split and not smaller than the smoothing length? */
  return c->split && (kernel_gamma * c->hydro.h_max_old < 0.5f * c->dmin);
}

/**
 * @brief Can a sub-pair star task recurse to a lower level based
 * on the status of the particles in the cell.
 *
 * @param ci The #cell with stars.
 * @param cj The #cell with hydro parts.
 */
__attribute__((always_inline)) INLINE static int
cell_can_recurse_in_pair_stars_task(const struct cell *ci,
                                    const struct cell *cj) {

  /* Is the cell split ? */
  /* If so, is the cut-off radius plus the max distance the parts have moved */
  /* smaller than the sub-cell sizes ? */
  /* Note: We use the _old values as these might have been updated by a drift */
  return ci->split && cj->split &&
         ((kernel_gamma * ci->stars.h_max_old + ci->stars.dx_max_part_old) <
          0.5f * ci->dmin) &&
         ((kernel_gamma * cj->hydro.h_max_old + cj->hydro.dx_max_part_old) <
          0.5f * cj->dmin);
}

/**
 * @brief Can a sub-self stars task recurse to a lower level based
 * on the status of the particles in the cell.
 *
 * @param c The #cell.
 */
__attribute__((always_inline)) INLINE static int
cell_can_recurse_in_self_stars_task(const struct cell *c) {

  /* Is the cell split and not smaller than the smoothing length? */
  return c->split && (kernel_gamma * c->stars.h_max_old < 0.5f * c->dmin) &&
         (kernel_gamma * c->hydro.h_max_old < 0.5f * c->dmin);
}

/**
 * @brief Can a sub-pair sink task recurse to a lower level based
 * on the status of the particles in the cell.
 *
 * @param ci The #cell with stars.
 * @param cj The #cell with hydro parts.
 */
__attribute__((always_inline)) INLINE static int
cell_can_recurse_in_pair_sinks_task(const struct cell *ci,
                                    const struct cell *cj) {

  /* Is the cell split ? */
  /* If so, is the cut-off radius plus the max distance the parts have moved */
  /* smaller than the sub-cell sizes ? */
  /* Note: We use the _old values as these might have been updated by a drift */
  return ci->split && cj->split &&
         ((ci->sinks.r_cut_max_old + ci->sinks.dx_max_part_old) <
          0.5f * ci->dmin) &&
         ((kernel_gamma * cj->hydro.h_max_old + cj->hydro.dx_max_part_old) <
          0.5f * cj->dmin);
}

/**
 * @brief Can a sub-pair black hole task recurse to a lower level based
 * on the status of the particles in the cell.
 *
 * @param ci The #cell with black holes.
 * @param cj The #cell with hydro parts.
 */
__attribute__((always_inline)) INLINE static int
cell_can_recurse_in_pair_black_holes_task(const struct cell *ci,
                                          const struct cell *cj) {

  /* Is the cell split ? */
  /* If so, is the cut-off radius plus the max distance the parts have moved */
  /* smaller than the sub-cell sizes ? */
  /* Note: We use the _old values as these might have been updated by a drift */
  return ci->split && cj->split &&
         ((kernel_gamma * ci->black_holes.h_max_old +
           ci->black_holes.dx_max_part_old) < 0.5f * ci->dmin) &&
         ((kernel_gamma * cj->hydro.h_max_old + cj->hydro.dx_max_part_old) <
          0.5f * cj->dmin);
}

/**
 * @brief Can a sub-self black hole task recurse to a lower level based
 * on the status of the particles in the cell.
 *
 * @param c The #cell.
 */
__attribute__((always_inline)) INLINE static int
cell_can_recurse_in_self_black_holes_task(const struct cell *c) {

  /* Is the cell split and not smaller than the smoothing length? */
  return c->split &&
         (kernel_gamma * c->black_holes.h_max_old < 0.5f * c->dmin) &&
         (kernel_gamma * c->hydro.h_max_old < 0.5f * c->dmin);
}

/**
 * @brief Can a sub-self sinks task recurse to a lower level based
 * on the status of the particles in the cell.
 *
 * @param c The #cell.
 */
__attribute__((always_inline)) INLINE static int
cell_can_recurse_in_self_sinks_task(const struct cell *c) {

  /* Is the cell split and not smaller than the smoothing length? */
  return c->split && (c->sinks.r_cut_max_old < 0.5f * c->dmin) &&
         (kernel_gamma * c->hydro.h_max_old < 0.5f * c->dmin);
}

/**
 * @brief Can a pair hydro task associated with a cell be split into smaller
 * sub-tasks.
 *
 * @param c The #cell.
 */
__attribute__((always_inline)) INLINE static int cell_can_split_pair_hydro_task(
    const struct cell *c) {

  /* Is the cell split ? */
  /* If so, is the cut-off radius with some leeway smaller than */
  /* the sub-cell sizes ? */
  /* Note that since tasks are create after a rebuild no need to take */
  /* into account any part motion (i.e. dx_max == 0 here) */
  return c->split &&
         (space_stretch * kernel_gamma * c->hydro.h_max < 0.5f * c->dmin) &&
         (space_stretch * kernel_gamma * c->stars.h_max < 0.5f * c->dmin) &&
         (space_stretch * kernel_gamma * c->black_holes.h_max < 0.5f * c->dmin);
}

/**
 * @brief Can a self hydro task associated with a cell be split into smaller
 * sub-tasks.
 *
 * @param c The #cell.
 */
__attribute__((always_inline)) INLINE static int cell_can_split_self_hydro_task(
    const struct cell *c) {

  /* Is the cell split ? */
  /* If so, is the cut-off radius with some leeway smaller than */
  /* the sub-cell sizes ? */
  /* Note: No need for more checks here as all the sub-pairs and sub-self */
  /* tasks will be created. So no need to check for h_max */
  return c->split &&
         (space_stretch * kernel_gamma * c->hydro.h_max < 0.5f * c->dmin) &&
         (space_stretch * kernel_gamma * c->stars.h_max < 0.5f * c->dmin) &&
         (space_stretch * kernel_gamma * c->black_holes.h_max < 0.5f * c->dmin);
}

/**
 * @brief Can a pair gravity task associated with a cell be split into smaller
 * sub-tasks.
 *
 * @param c The #cell.
 */
__attribute__((always_inline)) INLINE static int
cell_can_split_pair_gravity_task(const struct cell *c) {

  /* Is the cell split and still far from the leaves ? */
  return c->split && ((c->maxdepth - c->depth) > space_subdepth_diff_grav);
}

/**
 * @brief Can a self gravity task associated with a cell be split into smaller
 * sub-tasks.
 *
 * @param c The #cell.
 */
__attribute__((always_inline)) INLINE static int
cell_can_split_self_gravity_task(const struct cell *c) {

  /* Is the cell split and still far from the leaves ? */
  return c->split && ((c->maxdepth - c->depth) > space_subdepth_diff_grav);
}

/**
 * @brief Can a self FOF task associated with a cell be split into smaller
 * sub-tasks.
 *
 * @param c The #cell.
 */
__attribute__((always_inline)) INLINE static int cell_can_split_self_fof_task(
    const struct cell *c) {

  /* Is the cell split ? */
  return c->split && c->grav.count > 5000 &&
         ((c->maxdepth - c->depth) > space_subdepth_diff_grav);
}

/**
 * @brief Have gas particles in a pair of cells moved too much and require a
 * rebuild
 * ?
 *
 * @param ci The first #cell.
 * @param cj The second #cell.
 */
__attribute__((always_inline, nonnull)) INLINE static int
cell_need_rebuild_for_hydro_pair(const struct cell *ci, const struct cell *cj) {

  /* Is the cut-off radius plus the max distance the parts in both cells have */
  /* moved larger than the cell size ? */
  /* Note ci->dmin == cj->dmin */
  if (kernel_gamma * max(ci->hydro.h_max, cj->hydro.h_max) +
          ci->hydro.dx_max_part + cj->hydro.dx_max_part >
      cj->dmin) {
    return 1;
  }
  return 0;
}

/**
 * @brief Have gas particles in a pair of cells moved too much and require a
 * rebuild?
 *
 * @param ci The first #cell.
 * @param cj The second #cell.
 */
__attribute__((always_inline, nonnull)) INLINE static int
cell_need_rebuild_for_grid_pair(const struct cell *ci, const struct cell *cj) {

  /* The max distance the parts in both cells have */
  /* moved larger than the cell size divided by three? */
  /* TODO: Also check if completeness criterion is still satisfied? */
  /* Note ci->dmin == cj->dmin */
  if (ci->hydro.dx_max_part + cj->hydro.dx_max_part > cj->dmin / 3.) {
    return 1;
  }
  return 0;
}

/**
 * @brief Have star particles in a pair of cells moved too much and require a
 * rebuild?
 *
 * @param ci The first #cell.
 * @param cj The second #cell.
 */
__attribute__((always_inline, nonnull)) INLINE static int
cell_need_rebuild_for_stars_pair(const struct cell *ci, const struct cell *cj) {

  /* Is the cut-off radius plus the max distance the parts in both cells have */
  /* moved larger than the cell size ? */
  /* Note ci->dmin == cj->dmin */
  if (kernel_gamma * max(ci->stars.h_max, cj->hydro.h_max) +
          ci->stars.dx_max_part + cj->hydro.dx_max_part >
      cj->dmin) {
    return 1;
  }
  return 0;
}

/**
 * @brief Have sink particles in a pair of cells moved too much and require a
 * rebuild?
 *
 * @param ci The first #cell.
 * @param cj The second #cell.
 */
__attribute__((always_inline, nonnull)) INLINE static int
cell_need_rebuild_for_sinks_pair(const struct cell *ci, const struct cell *cj) {

  /* Is the cut-off radius plus the max distance the parts in both cells have */
  /* moved larger than the cell size ? */
  /* Note ci->dmin == cj->dmin */
  if (max(ci->sinks.r_cut_max, kernel_gamma * cj->hydro.h_max) +
          ci->sinks.dx_max_part + cj->hydro.dx_max_part >
      cj->dmin) {
    return 1;
  }
  return 0;
}

/**
 * @brief Have star particles in a pair of cells moved too much and require a
 * rebuild?
 *
 * @param ci The first #cell.
 * @param cj The second #cell.
 */
__attribute__((always_inline, nonnull)) INLINE static int
cell_need_rebuild_for_black_holes_pair(const struct cell *ci,
                                       const struct cell *cj) {

  /* Is the cut-off radius plus the max distance the parts in both cells have */
  /* moved larger than the cell size ? */
  /* Note ci->dmin == cj->dmin */
  if (kernel_gamma * max(ci->black_holes.h_max, cj->hydro.h_max) +
          ci->black_holes.dx_max_part + cj->hydro.dx_max_part >
      cj->dmin) {
    return 1;
  }
  return 0;
}

/**
 * @brief Add a unique tag to a cell, mostly for MPI communications.
 *
 * This function locks the cell so that tags can be added concurrently.
 *
 * @param c The #cell to tag.
 */
__attribute__((always_inline)) INLINE static void cell_ensure_tagged(
    struct cell *c) {
#ifdef WITH_MPI

  lock_lock(&c->hydro.lock);
  if (c->mpi.tag < 0 &&
      (c->mpi.tag = atomic_inc(&cell_next_tag)) > cell_max_tag)
    error("Ran out of cell tags.");
  if (lock_unlock(&c->hydro.lock) != 0) {
    error("Failed to unlock cell.");
  }
#else
  error("SWIFT was not compiled with MPI enabled.");
#endif  // WITH_MPI
}

/**
 * @brief Allocate hydro sort memory for cell.
 *
 * @param c The #cell that will require sorting.
 * @param flags Cell flags.
 */
__attribute__((always_inline)) INLINE static void cell_malloc_hydro_sorts(
    struct cell *c, const int flags) {

  const int count = c->hydro.count;

  /* Have we already allocated something? */
  if (c->hydro.sort != NULL) {

    /* Start by counting how many dimensions we need
       and how many we already have */
    const int num_arrays_wanted =
        intrinsics_popcount(c->hydro.sort_allocated | flags);
    const int num_already_allocated =
        intrinsics_popcount(c->hydro.sort_allocated);

    /* Do we already have what we want? */
    if (num_arrays_wanted == num_already_allocated) return;

    /* Allocate memory for the new array */
    struct sort_entry *new_array = NULL;
    if ((new_array = (struct sort_entry *)swift_malloc(
             "hydro.sort", sizeof(struct sort_entry) * num_arrays_wanted *
                               (count + 1))) == NULL)
      error("Failed to allocate sort memory.");

    /* Now, copy the already existing arrays */
    int from = 0;
    int to = 0;
    for (int j = 0; j < 13; j++) {
      if (c->hydro.sort_allocated & (1 << j)) {
        memcpy(&new_array[to * (count + 1)], &c->hydro.sort[from * (count + 1)],
               sizeof(struct sort_entry) * (count + 1));
        ++from;
        ++to;
      } else if (flags & (1 << j)) {
        ++to;
        c->hydro.sort_allocated |= (1 << j);
      }
    }

    /* Swap the pointers */
    swift_free("hydro.sort", c->hydro.sort);
    c->hydro.sort = new_array;

  } else {

    c->hydro.sort_allocated = flags;

    /* Start by counting how many dimensions we need */
    const int num_arrays = intrinsics_popcount(flags);

    /* If there is anything, allocate enough memory */
    if (num_arrays) {
      if ((c->hydro.sort = (struct sort_entry *)swift_malloc(
               "hydro.sort",
               sizeof(struct sort_entry) * num_arrays * (count + 1))) == NULL)
        error("Failed to allocate sort memory.");
    }
  }
}

/**
 * @brief Free hydro sort memory for cell.
 *
 * @param c The #cell.
 */
__attribute__((always_inline)) INLINE static void cell_free_hydro_sorts(
    struct cell *c) {

#ifdef NONE_SPH
  /* Nothing to do as we have no particles and hence no sorts */
#else
  if (c->hydro.sort != NULL) {
    swift_free("hydro.sort", c->hydro.sort);
    c->hydro.sort = NULL;
    c->hydro.sort_allocated = 0;
  }
#endif
}

/**
 * @brief Returns the array of sorted indices for the gas particles of a given
 * cell along agiven direction.
 *
 * @param c The #cell.
 * @param sid the direction id.
 */
__attribute__((always_inline)) INLINE static struct sort_entry *
cell_get_hydro_sorts(const struct cell *c, const int sid) {

#ifdef SWIFT_DEBUG_CHECKS
  if (sid >= 13 || sid < 0) error("Invalid sid!");

  if (!(c->hydro.sort_allocated & (1 << sid)))
    error("Sort not allocated along direction %d", sid);
#endif

  /* We need to find at what position in the meta-array of
     sorts where the corresponding sid has been allocated since
     there might be gaps as we only allocated the directions that
     are in use.
     We create a mask with all the bits before the sid's one set to 1
     and apply it on the list of allocated directions. We then count
     the number of bits that are in the results to obtain the position
     of the correspondin sid in the meta-array */
  const int j = intrinsics_popcount(c->hydro.sort_allocated & ((1 << sid) - 1));

  /* Return the corresponding array */
  return &c->hydro.sort[j * (c->hydro.count + 1)];
}

/**
 * @brief Allocate stars sort memory for cell.
 *
 * @param c The #cell that will require sorting.
 * @param flags Cell flags.
 */
__attribute__((always_inline)) INLINE static void cell_malloc_stars_sorts(
    struct cell *c, const int flags) {

  const int count = c->stars.count;

  /* Have we already allocated something? */
  if (c->stars.sort != NULL) {

    /* Start by counting how many dimensions we need
       and how many we already have */
    const int num_arrays_wanted =
        intrinsics_popcount(c->stars.sort_allocated | flags);
    const int num_already_allocated =
        intrinsics_popcount(c->stars.sort_allocated);

    /* Do we already have what we want? */
    if (num_arrays_wanted == num_already_allocated) return;

    /* Allocate memory for the new array */
    struct sort_entry *new_array = NULL;
    if ((new_array = (struct sort_entry *)swift_malloc(
             "stars.sort", sizeof(struct sort_entry) * num_arrays_wanted *
                               (count + 1))) == NULL)
      error("Failed to allocate sort memory.");

    /* Now, copy the already existing arrays */
    int from = 0;
    int to = 0;
    for (int j = 0; j < 13; j++) {
      if (c->stars.sort_allocated & (1 << j)) {
        memcpy(&new_array[to * (count + 1)], &c->stars.sort[from * (count + 1)],
               sizeof(struct sort_entry) * (count + 1));
        ++from;
        ++to;
      } else if (flags & (1 << j)) {
        ++to;
        c->stars.sort_allocated |= (1 << j);
      }
    }

    /* Swap the pointers */
    swift_free("stars.sort", c->stars.sort);
    c->stars.sort = new_array;

  } else {

    c->stars.sort_allocated = flags;

    /* Start by counting how many dimensions we need */
    const int num_arrays = intrinsics_popcount(flags);

    /* If there is anything, allocate enough memory */
    if (num_arrays) {
      if ((c->stars.sort = (struct sort_entry *)swift_malloc(
               "stars.sort",
               sizeof(struct sort_entry) * num_arrays * (count + 1))) == NULL)
        error("Failed to allocate sort memory.");
    }
  }
}

/**
 * @brief Free stars sort memory for cell.
 *
 * @param c The #cell.
 */
__attribute__((always_inline)) INLINE static void cell_free_stars_sorts(
    struct cell *c) {

#ifdef STARS_NONE
  /* Nothing to do as we have no particles and hence no sorts */
#else
  if (c->stars.sort != NULL) {
    swift_free("stars.sort", c->stars.sort);
    c->stars.sort = NULL;
    c->stars.sort_allocated = 0;
  }
#endif
}

/**
 * @brief Returns the array of sorted indices for the star particles of a given
 * cell along agiven direction.
 *
 * @param c The #cell.
 * @param sid the direction id.
 */
__attribute__((always_inline)) INLINE static struct sort_entry *
cell_get_stars_sorts(const struct cell *c, const int sid) {

#ifdef SWIFT_DEBUG_CHECKS
  if (sid >= 13 || sid < 0) error("Invalid sid!");

  if (!(c->stars.sort_allocated & (1 << sid)))
    error("Sort not allocated along direction %d", sid);
#endif

  /* We need to find at what position in the meta-array of
     sorts where the corresponding sid has been allocated since
     there might be gaps as we only allocated the directions that
     are in use.
     We create a mask with all the bits before the sid's one set to 1
     and apply it on the list of allocated directions. We then count
     the number of bits that are in the results to obtain the position
     of the correspondin sid in the meta-array */
  const int j = intrinsics_popcount(c->stars.sort_allocated & ((1 << sid) - 1));

  /* Return the corresponding array */
  return &c->stars.sort[j * (c->stars.count + 1)];
}

/**
 * @brief Free grid memory for cell.
 *
 * @param c The #cell.
 */
__attribute__((always_inline)) INLINE static void cell_free_grid(
    struct cell *c) {

#ifndef SHADOWSWIFT
  /* Nothing to do as we have no tessellations */
#else
#ifdef SWIFT_DEBUG_CHECKS
  if (c->grid.construction_level != on_construction_level &&
      (c->grid.voronoi != NULL || c->grid.delaunay != NULL))
    error("Grid allocated, but not on grid construction level!");
#endif
  if (c->grid.construction_level == on_construction_level) {
    if (c->grid.voronoi != NULL) {
      voronoi_destroy(c->grid.voronoi);
      c->grid.voronoi = NULL;
    }
    if (c->grid.delaunay != NULL) {
      delaunay_destroy(c->grid.delaunay);
      c->grid.delaunay = NULL;
    }
#ifdef SHADOWSWIFT_BVH
    if (c->grid.bvh != NULL) {
      bvh_destroy(c->grid.bvh);
      c->grid.bvh = NULL;
    }
#endif
  }
#endif
}

void cell_free_grid_rec(struct cell *c);

/**
 * @brief Set the given flag for the given cell.
 */
__attribute__((always_inline)) INLINE static void cell_set_flag(
    struct cell *c, const uint32_t flag) {
  atomic_or(&c->flags, flag);
}

/**
 * @brief Clear the given flag for the given cell.
 */
__attribute__((always_inline)) INLINE static void cell_clear_flag(
    struct cell *c, const uint32_t flag) {
  atomic_and(&c->flags, ~flag);
}

/**
 * @brief  Get the given flag for the given cell.
 */
__attribute__((always_inline)) INLINE static int cell_get_flag(
    const struct cell *c, const uint32_t flag) {
  return (c->flags & flag) > 0;
}

/**
 * @brief Check if a cell has a recv task of the given subtype.
 */
__attribute__((always_inline)) INLINE static struct task *cell_get_recv(
    const struct cell *c, enum task_subtypes subtype) {
#ifdef WITH_MPI
  struct link *l = c->mpi.recv;
  while (l != NULL && l->t->subtype != subtype) l = l->next;
  return (l != NULL) ? l->t : NULL;
#else
  return NULL;
#endif
}

/**
 * @brief Generate the cell ID for top level cells. Only used for debugging.
 *
 * Cell IDs are stored in the long long `cell->cellID`. Top level cells get
 * their index according to their location on the top level grid.
 * We have 15 bits set aside in `cell->cellID` for the top level cells. Hence
 * if we have more that 32^3 top level cells, the cell IDs won't be guaranteed
 * to be unique and reproducible between two runs, but only unique.
 *
 * @param c #cell to work with
 * @param cdim number of cells in each dimension
 * @param dim spatial extent.
 * @param iwidth inverse of top cell width
 */
__attribute__((always_inline)) INLINE void cell_assign_top_level_cell_index(
    struct cell *c, int cdim[3], double dim[3], double iwidth[3]) {

#if defined(SWIFT_DEBUG_CHECKS) || defined(SWIFT_CELL_GRAPH)
  if (c->depth != 0) {
    error("assigning top level cell index to cell with depth > 0");
  } else {
    if (cdim[0] * cdim[1] * cdim[2] > 32 * 32 * 32) {
      /* print warning only once */
      if (last_cell_id == 1ULL) {
        message(
            "WARNING: Got %d x %d x %d top level cells. "
            "Cell IDs are only guaranteed to be "
            "reproduceably unique if count is < 32^3",
            cdim[0], cdim[1], cdim[2]);
      }
      /* Do this in same line. Otherwise, bad things happen. */
      c->cellID = atomic_inc(&last_cell_id);
    } else {
      int i = (int)(c->loc[0] * iwidth[0] + 0.5);
      int j = (int)(c->loc[1] * iwidth[1] + 0.5);
      int k = (int)(c->loc[2] * iwidth[2] + 0.5);
      c->cellID = (unsigned long long)(cell_getid(cdim, i, j, k) + 1);
    }
    /* in both cases, keep track of first prodigy index */
    atomic_inc(&last_leaf_cell_id);
  }
#endif
}

/**
 * @brief Generate the cell ID for progeny cells. Only used for debugging.
 *
 * Cell IDs are stored in the unsigned long long `cell->cellID`.
 * We have 15 bits set aside in `cell->cellID` for the top level cells, with
 * 49 remaining. Each progeny cell gets a unique ID by inheriting
 * its parent ID and adding 3 bits on the left side, which are set according
 * to the progeny's location within its parent cell. Finally, a 1 is set as the
 * leading bit such that all recursive children with index (000) are still
 * recognized as such. This allows us to give IDs to 16 levels of depth
 * uniquely.
 * If the depth exceeds 16, we use the old scheme where we just add up a
 * counter, which is not a reproducible way of giving IDs to cells, but
 * guarantees uniqueness.
 */
__attribute__((always_inline)) INLINE void cell_assign_cell_index(
    struct cell *c, const struct cell *parent) {

#if defined(SWIFT_DEBUG_CHECKS) || defined(SWIFT_CELL_GRAPH)
  if (c->depth == 0) error("assigning progeny cell index to top level cell.");
  if (c->depth > 16 || last_cell_id > 1ULL) {
    /* last_cell_id > 1 => too many top level cells for clever IDs */
    if (last_cell_id == 1ULL) { /* warning not yet printed; do it only once */
      message(
          "WARNING: Got depth %d > 16."
          "IDs are only guaranteed unique if depth <= 16",
          c->depth);
      last_cell_id += 1ULL;
    }
    /* Do this in same line. Otherwise, bad things happen. */
    c->cellID = atomic_inc(&last_leaf_cell_id);
  } else {
    /* we're good to go for unique IDs */
    /* first inherit the parent's ID */
    unsigned long long child_id = parent->cellID;

    /* if parent isn't top level cell, we have to
     * remove the marker (leading 1) of the previous depth first,
     * as we're going to add 3 bits for this new depth at that
     * position in the variable now. So turn that leading 1 into a 0 */
    if (c->depth > 1) child_id &= ~(1ULL << ((c->depth - 1) * 3 + 15));

    /* Now add marker (leading 1) for this depth 3 bits further to the left*/
    child_id |= 1ULL << (15 + c->depth * 3);

    /* get progeny index in parent cell */
    unsigned long long local_id = 0LL;
    if (c->loc[0] > parent->loc[0]) local_id |= 1LL;
    if (c->loc[1] > parent->loc[1]) local_id |= 2LL;
    if (c->loc[2] > parent->loc[2]) local_id |= 4LL;
    local_id <<= (15 + (c->depth - 1) * 3);

    /* add progeny index to cell index */
    child_id |= local_id;

    c->cellID = child_id;
  }

#endif
}

/*! @brief return the total number of voronoi faces for all directions,
 * excluding the local faces, which will be sent over MPI. */
__attribute__((always_inline)) INLINE static size_t
cell_get_voronoi_face_send_count(struct cell *c) {
#if WITH_MPI
  if (c->grid.voronoi == NULL) return 0;

  size_t count = 0;
  for (int sid = 0; sid < 27; sid++) {
    if (!(c->grid.send_flags & 1 << sid)) continue;
    count += c->grid.voronoi->pair_index[sid];
  }
  return count;
#else
  return 0;
#endif
}

/*! @brief Reflect the given position across the cell face corresponding to
 * the given sid. */
__attribute__((always_inline)) INLINE static void cell_reflect_coordinates(
    const struct cell *c, const double *x_in, int sid, double *x_out) {
  double x_rel[3];
  const double cell_loc[3] = {c->loc[0], c->loc[1], c->loc[2]};
  const double cell_width[3] = {c->width[0], c->width[1], c->width[2]};

  x_rel[0] = x_in[0] - cell_loc[0];
  x_rel[1] = x_in[1] - cell_loc[1];
  x_rel[2] = x_in[2] - cell_loc[2];

  for (int i = 0; i < 3; i++) {
    if (sortlist_shift_vector[sid][i] < 0) {
      x_out[i] = cell_loc[i] - x_rel[i];
    } else if (sortlist_shift_vector[sid][i] == 0) {
      x_out[i] = x_in[i];
    } else {
      x_out[i] = cell_loc[i] + 2 * cell_width[i] - x_rel[i];
    }
  }
}

#endif /* SWIFT_CELL_H */<|MERGE_RESOLUTION|>--- conflicted
+++ resolved
@@ -212,13 +212,12 @@
 
   } sinks;
 
-<<<<<<< HEAD
   /*! Grid variables */
   struct {
     /*! self complete flag */
     int self_complete;
   } grid;
-=======
+
   /*! RT variables */
   struct {
 
@@ -229,7 +228,6 @@
     integertime_t ti_rt_min_step_size;
 
   } rt;
->>>>>>> 3b61b1fa
 
   /*! Maximal depth in that part of the tree */
   int maxdepth;
@@ -404,13 +402,11 @@
   /*! Sink particles variables */
   struct cell_sinks sinks;
 
-<<<<<<< HEAD
   /*! The grid variables */
   struct cell_grid grid;
-=======
+
   /*! Radiative transfer variables */
   struct cell_rt rt;
->>>>>>> 3b61b1fa
 
 #ifdef WITH_MPI
   /*! MPI variables */
@@ -588,14 +584,10 @@
                             const int with_star_formation,
                             const int with_star_formation_sink);
 int cell_unskip_sinks_tasks(struct cell *c, struct scheduler *s);
-<<<<<<< HEAD
-int cell_unskip_rt_tasks(struct cell *c, struct scheduler *s);
+int cell_unskip_rt_tasks(struct cell *c, struct scheduler *s,
+                         const int sub_cycle);
 int cell_unskip_grid_tasks(struct cell *c, struct scheduler *s);
 int cell_unskip_grid_hydro_tasks(struct cell *c, struct scheduler *s);
-=======
-int cell_unskip_rt_tasks(struct cell *c, struct scheduler *s,
-                         const int sub_cycle);
->>>>>>> 3b61b1fa
 int cell_unskip_black_holes_tasks(struct cell *c, struct scheduler *s);
 int cell_unskip_gravity_tasks(struct cell *c, struct scheduler *s);
 void cell_drift_part(struct cell *c, const struct engine *e, int force,
