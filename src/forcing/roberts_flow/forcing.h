/*******************************************************************************
 * This file is part of SWIFT.
 * Copyright (c) 2023 Matthieu Schaller (schaller@strw.leidenuniv.nl)
 *
 * This program is free software: you can redistribute it and/or modify
 * it under the terms of the GNU Lesser General Public License as published
 * by the Free Software Foundation, either version 3 of the License, or
 * (at your option) any later version.
 *
 * This program is distributed in the hope that it will be useful,
 * but WITHOUT ANY WARRANTY; without even the implied warranty of
 * MERCHANTABILITY or FITNESS FOR A PARTICULAR PURPOSE.  See the
 * GNU General Public License for more details.
 *
 * You should have received a copy of the GNU Lesser General Public License
 * along with this program.  If not, see <http://www.gnu.org/licenses/>.
 *
 ******************************************************************************/
#ifndef SWIFT_FORCING_ROBERTS_FLOW_H
#define SWIFT_FORCING_ROBERTS_FLOW_H

/* Config parameters. */
#include <config.h>

/* Standard includes. */
#include <float.h>

/* Local includes. */
#include "error.h"
#include "parser.h"
#include "part.h"
#include "physical_constants.h"
#include "space.h"
#include "units.h"

/* Type of flow */
<<<<<<< HEAD
enum flow {Brandenburg_flow, Roberts_flow_1, Roberts_flow_2, Roberts_flow_3, Roberts_flow_4};
=======
enum flow {
  Brandenburg_flow,
  Roberts_flow_1,
  Roberts_flow_2,
  Roberts_flow_3,
  Roberts_flow_4
};
>>>>>>> fc8c3d03

/**
 * @brief Forcing Term Properties
 */
struct forcing_terms {

  /*! Reference velocity (internal units) */
  float u0;

  /*! Velocity scaling along the z direction */
  float Vz_factor;

  /*! Kind of RobertsFlow */
  enum flow Flow_kind;

  /*! Wavenumber of the flow*/
  float kv;
};

/**
 * @brief Computes the forcing terms.
 *
 * Based on Tilgner & Brandenburg, 2008, MNRAS, 391, 1477.
 * This version differs from the paper by imposing the velocity directly rather
 * than by giving the particles an acceleration.
 *
 * @param time The current time.
 * @param terms The properties of the forcing terms.
 * @param s The #space we act on.
 * @param phys_const The physical constants in internal units.
 * @param p Pointer to the particle data.
 * @param xp Pointer to the extended particle data.
 */
__attribute__((always_inline)) INLINE static void forcing_terms_apply(
    const double time, const struct forcing_terms* terms, const struct space* s,
    const struct phys_const* phys_const, struct part* p, struct xpart* xp) {

  enum flow Flow_kind = terms->Flow_kind;
  const double L = s->dim[0];
  const float u0 = terms->u0;
  const float Vz_factor = terms->Vz_factor;
  const double k0 = (2. * M_PI / L) * terms->kv;
  const double kf = M_SQRT2 * k0;
  double v_Rob[3];
  double Psi;

<<<<<<< HEAD

/* Switching between different kinds of flows */
/* Note: Roberts worked in yz plane, we work in xy plane just for convenience and also because A.Brandenburg has flows in xy plane, so our formulas differ from Robets article by several rotations. Theese rotations are equivalent to yzx -> xyz permutation*/

 switch (Flow_kind) {

 case Brandenburg_flow:

  /* Eq. 8 of Tilgner & Brandenburg, 2008, MNRAS, 391, 1477 */
  Psi = (u0 / k0) * cos(k0 * p->x[0]) * cos(k0 * p->x[1]);

  /* Eq. 7 of Tilgner & Brandenburg, 2008, MNRAS, 391, 1477 */
  v_Rob[0] = u0 * cos(k0 * p->x[0]) * sin(k0 * p->x[1]);
  v_Rob[1] = -u0 * sin(k0 * p->x[0]) * cos(k0 * p->x[1]);
  v_Rob[2] = kf * Psi;
 break;

 case Roberts_flow_1:
  /* Eq. 5.1 of Roberts, Feb. 3, 1972, Vol. 271, No. 1216 (Feb. 3, 1972), pp. 411-454.*/
  v_Rob[0] = u0 * sin(k0 * p->x[0]);
  v_Rob[1] = u0 * sin(k0 * p->x[1]);
  v_Rob[2] = u0 * (cos(k0 * p->x[0])-cos(k0 * p->x[1]));
  break;

 case Roberts_flow_2:

  /* Eq. 6.1 of Roberts, Feb. 3, 1972, Vol. 271, No. 1216 (Feb. 3, 1972), pp.
411-454.*/
  v_Rob[0] = u0 * sin(k0 * p->x[0]);
  v_Rob[1] = u0 * sin(k0 * p->x[1]);
  v_Rob[2] = u0 * (cos(k0 * p->x[0])+cos(k0 * p->x[1]));
  break;

 case Roberts_flow_3:

  /* Eq. 6.2 of Roberts, Feb. 3, 1972, Vol. 271, No. 1216 (Feb. 3, 1972), pp.
411-454.*/
  v_Rob[0] = u0 * sin(k0 * p->x[0]);
  v_Rob[1] = u0 * sin(k0 * p->x[1]);
  v_Rob[2] = u0 * 2 * cos(k0 * p->x[0])*cos(k0 * p->x[1]);
 break;

 case Roberts_flow_4:

  /* Eq. 6.3 of Roberts, Feb. 3, 1972, Vol. 271, No. 1216 (Feb. 3, 1972), pp.
411-454.*/
  v_Rob[0] = u0 * sin(k0 * p->x[0]);
  v_Rob[1] = u0 * sin(k0 * p->x[1]);
  v_Rob[2] = u0 * sin(k0 * (p->x[0] + p->x[1]));
 break;

}
=======
  /* Switching between different kinds of flows */
  /* Note: Roberts worked in yz plane, we work in xy plane just for convenience
   * and also because A.Brandenburg has flows in xy plane, so our formulas
   * differ from Robets article by several rotations. Theese rotations are
   * equivalent to yzx -> xyz permutation*/

  switch (Flow_kind) {

    case Brandenburg_flow:

      /* Eq. 8 of Tilgner & Brandenburg, 2008, MNRAS, 391, 1477 */
      Psi = (u0 / k0) * cos(k0 * p->x[0]) * cos(k0 * p->x[1]);

      /* Eq. 7 of Tilgner & Brandenburg, 2008, MNRAS, 391, 1477 */
      v_Rob[0] = u0 * cos(k0 * p->x[0]) * sin(k0 * p->x[1]);
      v_Rob[1] = -u0 * sin(k0 * p->x[0]) * cos(k0 * p->x[1]);
      v_Rob[2] = kf * Psi;
      break;

    case Roberts_flow_1:
      /* Eq. 5.1 of Roberts, Feb. 3, 1972, Vol. 271, No. 1216 (Feb. 3, 1972),
       * pp. 411-454.*/
      v_Rob[0] = u0 * sin(k0 * p->x[0]);
      v_Rob[1] = u0 * sin(k0 * p->x[1]);
      v_Rob[2] = u0 * (cos(k0 * p->x[0]) - cos(k0 * p->x[1]));
      break;

    case Roberts_flow_2:

      /* Eq. 6.1 of Roberts, Feb. 3, 1972, Vol. 271, No. 1216 (Feb. 3, 1972),
    pp. 411-454.*/
      v_Rob[0] = u0 * sin(k0 * p->x[0]);
      v_Rob[1] = u0 * sin(k0 * p->x[1]);
      v_Rob[2] = u0 * (cos(k0 * p->x[0]) + cos(k0 * p->x[1]));
      break;

    case Roberts_flow_3:

      /* Eq. 6.2 of Roberts, Feb. 3, 1972, Vol. 271, No. 1216 (Feb. 3, 1972),
    pp. 411-454.*/
      v_Rob[0] = u0 * sin(k0 * p->x[0]);
      v_Rob[1] = u0 * sin(k0 * p->x[1]);
      v_Rob[2] = u0 * 2 * cos(k0 * p->x[0]) * cos(k0 * p->x[1]);
      break;

    case Roberts_flow_4:

      /* Eq. 6.3 of Roberts, Feb. 3, 1972, Vol. 271, No. 1216 (Feb. 3, 1972),
    pp. 411-454.*/
      v_Rob[0] = u0 * sin(k0 * p->x[0]);
      v_Rob[1] = u0 * sin(k0 * p->x[1]);
      v_Rob[2] = u0 * sin(k0 * (p->x[0] + p->x[1]));
      break;

    default:

      v_Rob[0] = 0.f;
      v_Rob[1] = 0.f;
      v_Rob[2] = 0.f;
  }
>>>>>>> fc8c3d03

  /* Force the velocity and possibly scale the z-direction */
  xp->v_full[0] = v_Rob[0];
  xp->v_full[1] = v_Rob[1];
  xp->v_full[2] = v_Rob[2] * Vz_factor;

}

/**
 * @brief Computes the time-step condition due to the forcing terms.
 *
 * Nothing to do here. --> Return FLT_MAX.
 *
 * @param time The current time.
 * @param terms The properties of the forcing terms.
 * @param phys_const The physical constants in internal units.
 * @param p Pointer to the particle data.
 * @param xp Pointer to the extended particle data.
 */
__attribute__((always_inline)) INLINE static float forcing_terms_timestep(
    double time, const struct forcing_terms* terms,
    const struct phys_const* phys_const, const struct part* p,
    const struct xpart* xp) {

  return FLT_MAX;
}

/**
 * @brief Prints the properties of the forcing terms to stdout.
 *
 * @param terms The #forcing_terms properties of the run.
 */
static INLINE void forcing_terms_print(const struct forcing_terms* terms) {

  message("Forcing terms is 'Roberts flow'. U0: %.5f / Vz factor: %.5f.",
          terms->u0, terms->Vz_factor);
<<<<<<< HEAD
  message("Forcing 'Roberts flow' Kind: %i .",
          terms->Flow_kind);
=======
  message("Forcing 'Roberts flow' Kind: %i .", terms->Flow_kind);
>>>>>>> fc8c3d03
}

/**
 * @brief Initialises the forcing term properties
 *
 * @param parameter_file The parsed parameter file
 * @param phys_const Physical constants in internal units
 * @param us The current internal system of units
 * @param s The #space object.
 * @param terms The forcing term properties to initialize
 */
static INLINE void forcing_terms_init(struct swift_params* parameter_file,
                                      const struct phys_const* phys_const,
                                      const struct unit_system* us,
                                      const struct space* s,
                                      struct forcing_terms* terms) {
  
  terms->u0 = parser_get_param_double(parameter_file, "RobertsFlowForcing:u0");
  terms->Vz_factor = parser_get_opt_param_float(
      parameter_file, "RobertsFlowForcing:Vz_factor", 1.f);
<<<<<<< HEAD
  terms->Flow_kind = parser_get_param_int(parameter_file, "RobertsFlowForcing:Flow_kind");
  terms->kv = parser_get_param_double(parameter_file, "RobertsFlowForcing:kv");
  
  if (terms->Flow_kind>4||terms->Flow_kind<0){
  error("Error: Flow_kind variable can take integer values from [0,4] interval. Check .yml file");	
}
=======
  terms->Flow_kind =
      parser_get_param_int(parameter_file, "RobertsFlowForcing:Flow_kind");
  terms->kv = parser_get_param_double(parameter_file, "RobertsFlowForcing:kv");

  if (terms->Flow_kind > 4 || terms->Flow_kind < 0)
    error(
        "Error: Flow_kind variable can take integer values from [0,4] "
        "interval.");
>>>>>>> fc8c3d03
}

#endif /* SWIFT_FORCING_ROBERTS_FLOW_H */<|MERGE_RESOLUTION|>--- conflicted
+++ resolved
@@ -34,9 +34,6 @@
 #include "units.h"
 
 /* Type of flow */
-<<<<<<< HEAD
-enum flow {Brandenburg_flow, Roberts_flow_1, Roberts_flow_2, Roberts_flow_3, Roberts_flow_4};
-=======
 enum flow {
   Brandenburg_flow,
   Roberts_flow_1,
@@ -44,7 +41,6 @@
   Roberts_flow_3,
   Roberts_flow_4
 };
->>>>>>> fc8c3d03
 
 /**
  * @brief Forcing Term Properties
@@ -91,60 +87,6 @@
   double v_Rob[3];
   double Psi;
 
-<<<<<<< HEAD
-
-/* Switching between different kinds of flows */
-/* Note: Roberts worked in yz plane, we work in xy plane just for convenience and also because A.Brandenburg has flows in xy plane, so our formulas differ from Robets article by several rotations. Theese rotations are equivalent to yzx -> xyz permutation*/
-
- switch (Flow_kind) {
-
- case Brandenburg_flow:
-
-  /* Eq. 8 of Tilgner & Brandenburg, 2008, MNRAS, 391, 1477 */
-  Psi = (u0 / k0) * cos(k0 * p->x[0]) * cos(k0 * p->x[1]);
-
-  /* Eq. 7 of Tilgner & Brandenburg, 2008, MNRAS, 391, 1477 */
-  v_Rob[0] = u0 * cos(k0 * p->x[0]) * sin(k0 * p->x[1]);
-  v_Rob[1] = -u0 * sin(k0 * p->x[0]) * cos(k0 * p->x[1]);
-  v_Rob[2] = kf * Psi;
- break;
-
- case Roberts_flow_1:
-  /* Eq. 5.1 of Roberts, Feb. 3, 1972, Vol. 271, No. 1216 (Feb. 3, 1972), pp. 411-454.*/
-  v_Rob[0] = u0 * sin(k0 * p->x[0]);
-  v_Rob[1] = u0 * sin(k0 * p->x[1]);
-  v_Rob[2] = u0 * (cos(k0 * p->x[0])-cos(k0 * p->x[1]));
-  break;
-
- case Roberts_flow_2:
-
-  /* Eq. 6.1 of Roberts, Feb. 3, 1972, Vol. 271, No. 1216 (Feb. 3, 1972), pp.
-411-454.*/
-  v_Rob[0] = u0 * sin(k0 * p->x[0]);
-  v_Rob[1] = u0 * sin(k0 * p->x[1]);
-  v_Rob[2] = u0 * (cos(k0 * p->x[0])+cos(k0 * p->x[1]));
-  break;
-
- case Roberts_flow_3:
-
-  /* Eq. 6.2 of Roberts, Feb. 3, 1972, Vol. 271, No. 1216 (Feb. 3, 1972), pp.
-411-454.*/
-  v_Rob[0] = u0 * sin(k0 * p->x[0]);
-  v_Rob[1] = u0 * sin(k0 * p->x[1]);
-  v_Rob[2] = u0 * 2 * cos(k0 * p->x[0])*cos(k0 * p->x[1]);
- break;
-
- case Roberts_flow_4:
-
-  /* Eq. 6.3 of Roberts, Feb. 3, 1972, Vol. 271, No. 1216 (Feb. 3, 1972), pp.
-411-454.*/
-  v_Rob[0] = u0 * sin(k0 * p->x[0]);
-  v_Rob[1] = u0 * sin(k0 * p->x[1]);
-  v_Rob[2] = u0 * sin(k0 * (p->x[0] + p->x[1]));
- break;
-
-}
-=======
   /* Switching between different kinds of flows */
   /* Note: Roberts worked in yz plane, we work in xy plane just for convenience
    * and also because A.Brandenburg has flows in xy plane, so our formulas
@@ -205,7 +147,6 @@
       v_Rob[1] = 0.f;
       v_Rob[2] = 0.f;
   }
->>>>>>> fc8c3d03
 
   /* Force the velocity and possibly scale the z-direction */
   xp->v_full[0] = v_Rob[0];
@@ -242,12 +183,7 @@
 
   message("Forcing terms is 'Roberts flow'. U0: %.5f / Vz factor: %.5f.",
           terms->u0, terms->Vz_factor);
-<<<<<<< HEAD
-  message("Forcing 'Roberts flow' Kind: %i .",
-          terms->Flow_kind);
-=======
   message("Forcing 'Roberts flow' Kind: %i .", terms->Flow_kind);
->>>>>>> fc8c3d03
 }
 
 /**
@@ -268,14 +204,6 @@
   terms->u0 = parser_get_param_double(parameter_file, "RobertsFlowForcing:u0");
   terms->Vz_factor = parser_get_opt_param_float(
       parameter_file, "RobertsFlowForcing:Vz_factor", 1.f);
-<<<<<<< HEAD
-  terms->Flow_kind = parser_get_param_int(parameter_file, "RobertsFlowForcing:Flow_kind");
-  terms->kv = parser_get_param_double(parameter_file, "RobertsFlowForcing:kv");
-  
-  if (terms->Flow_kind>4||terms->Flow_kind<0){
-  error("Error: Flow_kind variable can take integer values from [0,4] interval. Check .yml file");	
-}
-=======
   terms->Flow_kind =
       parser_get_param_int(parameter_file, "RobertsFlowForcing:Flow_kind");
   terms->kv = parser_get_param_double(parameter_file, "RobertsFlowForcing:kv");
@@ -284,7 +212,6 @@
     error(
         "Error: Flow_kind variable can take integer values from [0,4] "
         "interval.");
->>>>>>> fc8c3d03
 }
 
 #endif /* SWIFT_FORCING_ROBERTS_FLOW_H */