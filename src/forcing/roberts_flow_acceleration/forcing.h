/*******************************************************************************
 * This file is part of SWIFT.
 * Copyright (c) 2023 Matthieu Schaller (schaller@strw.leidenuniv.nl)
 *
 * This program is free software: you can redistribute it and/or modify
 * it under the terms of the GNU Lesser General Public License as published
 * by the Free Software Foundation, either version 3 of the License, or
 * (at your option) any later version.
 *
 * This program is distributed in the hope that it will be useful,
 * but WITHOUT ANY WARRANTY; without even the implied warranty of
 * MERCHANTABILITY or FITNESS FOR A PARTICULAR PURPOSE.  See the
 * GNU General Public License for more details.
 *
 * You should have received a copy of the GNU Lesser General Public License
 * along with this program.  If not, see <http://www.gnu.org/licenses/>.
 *
 ******************************************************************************/
#ifndef SWIFT_FORCING_ROBERTS_FLOW_ACCELERATION_H
#define SWIFT_FORCING_ROBERTS_FLOW_ACCELERATION_H

/* Config parameters. */
#include <config.h>

/* Standard includes. */
#include <float.h>

/* Local includes. */
#include "error.h"
#include "hydro.h"
#include "parser.h"
#include "part.h"
#include "physical_constants.h"
#include "space.h"
#include "units.h"

/* Type of flow */
enum flow {
 Brandenburg_flow,
 Roberts_flow_1,
 Roberts_flow_2,
 Roberts_flow_3,
 Roberts_flow_4
};

/**
 * @brief Forcing Term Properties
 */
struct forcing_terms {

  /*! Reference velocity (internal units) */
  float u0;

  /*! 'viscosity' to convert from velocity to acceleration (internal units) */
  float nu;

  /*! Velocity scaling along the z direction */
  float Vz_factor;

  /*! Kind of RobertsFlow */
  enum flow Flow_kind;

  /*! Wavenumber of the flow*/
  float kv;

};

/**
 * @brief Computes the forcing terms.
 *
 * Based on Tilgner & Brandenburg, 2008, MNRAS, 391, 1477
 *
 * @param time The current time.
 * @param terms The properties of the forcing terms.
 * @param s The #space we act on.
 * @param phys_const The physical constants in internal units.
 * @param p Pointer to the particle data.
 * @param xp Pointer to the extended particle data.
 */
__attribute__((always_inline)) INLINE static void forcing_terms_apply(
    const double time, const struct forcing_terms* terms, const struct space* s,
    const struct phys_const* phys_const, struct part* p, struct xpart* xp) {

  enum flow Flow_kind = terms->Flow_kind;
  const double L = s->dim[0];
  const float u0 = terms->u0;
<<<<<<< HEAD
=======

  /* Effective viscosity from artificial viscosity, as in eq. 100 from
   * arXiv:1012.1885 */
  const float nu = terms->nu * p->viscosity.alpha * c_s * p->h /
                   (2.f * (hydro_dimension + 2.f));

>>>>>>> f8cc8a5e
  const float Vz_factor = terms->Vz_factor;
  const double k0 = (2. * M_PI / L) * terms->kv;
  const double kf = M_SQRT2 * k0;
  double v_Rob[3];
  double Psi;

  const float c_s = hydro_get_comoving_soundspeed(p);

  /* Effective viscosity from artificial viscosity, as in eq. 100 from arXiv:1012.1885 hydro_dimension - dimensionality of the run*/
  const float nu = terms->nu * p->viscosity.alpha * c_s * p->h /(2*(hydro_dimension+2));

  switch (Flow_kind) {

    case Brandenburg_flow:
      /* Eq. 8 of Tilgner & Brandenburg, 2008, MNRAS, 391, 1477 */
      // Psi = (u0 / k0) * cos(k0 * p->x[0]) * cos(k0 * p->x[1]);
      
      /* Eq. 7 of Tilgner & Brandenburg, 2008, MNRAS, 391, 1477 */
      // v_Rob[0] = u0 * cos(k0 * p->x[0]) * sin(k0 * p->x[1]);
      // v_Rob[1] = -u0 * sin(k0 * p->x[0]) * cos(k0 * p->x[1]);
      // v_Rob[2] = kf * Psi;
      
      // Velocity used to compare with A.B. runs (from overleaf)
      Psi = (u0 / k0) * sin(k0 * p->x[0]) * sin(k0 * p->x[1]);
      v_Rob[0] = u0 * sin(k0 * p->x[0]) * cos(k0 * p->x[1]);
      v_Rob[1] = -u0 * cos(k0 * p->x[0]) * sin(k0 * p->x[1]);
      v_Rob[2] = kf * Psi;

      break;

    case Roberts_flow_1:
      /* Eq. 5.1 of Roberts, Feb. 3, 1972, Vol. 271, No. 1216 (Feb. 3, 1972),
       * pp. 411-454.*/
      v_Rob[0] = u0 * sin(k0 * p->x[0]);
      v_Rob[1] = u0 * sin(k0 * p->x[1]);
      v_Rob[2] = u0 * (cos(k0 * p->x[0]) - cos(k0 * p->x[1]));
      break;

    case Roberts_flow_2:
      /* Eq. 6.1 of Roberts, Feb. 3, 1972, Vol. 271, No. 1216 (Feb. 3, 1972),
       * pp. 411-454.*/
      v_Rob[0] = u0 * sin(k0 * p->x[0]);
      v_Rob[1] = u0 * sin(k0 * p->x[1]);
      v_Rob[2] = u0 * (cos(k0 * p->x[0]) + cos(k0 * p->x[1]));
      break;

    case Roberts_flow_3:
      /* Eq. 6.2 of Roberts, Feb. 3, 1972, Vol. 271, No. 1216 (Feb. 3, 1972),
       * pp. 411-454.*/
      v_Rob[0] = u0 * sin(k0 * p->x[0]);
      v_Rob[1] = u0 * sin(k0 * p->x[1]);
      v_Rob[2] = u0 * 2 * cos(k0 * p->x[0]) * cos(k0 * p->x[1]);
      break;


    case Roberts_flow_4:
      /* Eq. 6.3 of Roberts, Feb. 3, 1972, Vol. 271, No. 1216 (Feb. 3, 1972),
       * pp. 411-454.*/
      v_Rob[0] = u0 * sin(k0 * p->x[0]);
      v_Rob[1] = u0 * sin(k0 * p->x[1]);
      v_Rob[2] = u0 * sin(k0 * (p->x[0] + p->x[1]));
      break;

    default:

      v_Rob[0] = 0.f;
      v_Rob[1] = 0.f;
      v_Rob[2] = 0.f;
  }


  /* Eq. 6 of Tilgner & Brandenburg, 2008, MNRAS, 391, 1477 */
  const double f[3] = {nu * kf * kf * v_Rob[0], nu * kf * kf * v_Rob[1],
                       nu * kf * kf * v_Rob[2]};

  /* Update the accelerations */
  p->a_hydro[0] += f[0];
  p->a_hydro[1] += f[1];
  p->a_hydro[2] += f[2] * Vz_factor;
}

/**
 * @brief Computes the time-step condition due to the forcing terms.
 *
 * Nothing to do here. --> Return FLT_MAX.
 *
 * @param time The current time.
 * @param terms The properties of the forcing terms.
 * @param phys_const The physical constants in internal units.
 * @param p Pointer to the particle data.
 * @param xp Pointer to the extended particle data.
 */
__attribute__((always_inline)) INLINE static float forcing_terms_timestep(
    double time, const struct forcing_terms* terms,
    const struct phys_const* phys_const, const struct part* p,
    const struct xpart* xp) {

  return FLT_MAX;
}

/**
 * @brief Prints the properties of the forcing terms to stdout.
 *
 * @param terms The #forcing_terms properties of the run.
 */
static INLINE void forcing_terms_print(const struct forcing_terms* terms) {

  message(
      "Forcing terms is 'Roberts flow using accelerations'. U0: %.5f. nu: "
      "%.5f. Vz factor: %.5f.",
      terms->u0, terms->nu, terms->Vz_factor);
  message("Forcing 'Roberts flow' Kind: %i .", terms->Flow_kind);
}

/**
 * @brief Initialises the forcing term properties
 *
 * @param parameter_file The parsed parameter file
 * @param phys_const Physical constants in internal units
 * @param us The current internal system of units
 * @param s The #space object.
 * @param terms The forcing term properties to initialize
 */
static INLINE void forcing_terms_init(struct swift_params* parameter_file,
                                      const struct phys_const* phys_const,
                                      const struct unit_system* us,
                                      const struct space* s,
                                      struct forcing_terms* terms) {

  terms->u0 = parser_get_param_double(parameter_file,
                                      "RobertsFlowAccelerationForcing:u0");
  terms->nu = parser_get_param_double(parameter_file,
                                      "RobertsFlowAccelerationForcing:nu");
  terms->Vz_factor = parser_get_opt_param_float(
      parameter_file, "RobertsFlowAccelerationForcing:Vz_factor", 1.f);
  terms->Flow_kind =
      parser_get_param_int(parameter_file, "RobertsFlowForcing:Flow_kind");
  terms->kv = parser_get_param_double(parameter_file, "RobertsFlowForcing:kv");

  if (terms->Flow_kind > 4 || terms->Flow_kind < 0)
    error(
        "Error: Flow_kind variable can take integer values from [0,4] "
	"interval.");
}

#endif /* SWIFT_FORCING_ROBERTS_FLOW_ACCELERATION_H */<|MERGE_RESOLUTION|>--- conflicted
+++ resolved
@@ -84,27 +84,20 @@
   enum flow Flow_kind = terms->Flow_kind;
   const double L = s->dim[0];
   const float u0 = terms->u0;
-<<<<<<< HEAD
-=======
+  const float c_s = hydro_get_comoving_soundspeed(p);
 
   /* Effective viscosity from artificial viscosity, as in eq. 100 from
    * arXiv:1012.1885 */
   const float nu = terms->nu * p->viscosity.alpha * c_s * p->h /
                    (2.f * (hydro_dimension + 2.f));
 
->>>>>>> f8cc8a5e
   const float Vz_factor = terms->Vz_factor;
   const double k0 = (2. * M_PI / L) * terms->kv;
   const double kf = M_SQRT2 * k0;
   double v_Rob[3];
   double Psi;
 
-  const float c_s = hydro_get_comoving_soundspeed(p);
-
-  /* Effective viscosity from artificial viscosity, as in eq. 100 from arXiv:1012.1885 hydro_dimension - dimensionality of the run*/
-  const float nu = terms->nu * p->viscosity.alpha * c_s * p->h /(2*(hydro_dimension+2));
-
-  switch (Flow_kind) {
+    switch (Flow_kind) {
 
     case Brandenburg_flow:
       /* Eq. 8 of Tilgner & Brandenburg, 2008, MNRAS, 391, 1477 */
