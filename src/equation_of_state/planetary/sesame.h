/*******************************************************************************
 * This file is part of SWIFT.
 * Copyright (c) 2016   Matthieu Schaller (schaller@strw.leidenuniv.nl).
 *               2018   Jacob Kegerreis (jacob.kegerreis@durham.ac.uk).
 *
 * This program is free software: you can redistribute it and/or modify
 * it under the terms of the GNU Lesser General Public License as published
 * by the Free Software Foundation, either version 3 of the License, or
 * (at your option) any later version.
 *
 * This program is distributed in the hope that it will be useful,
 * but WITHOUT ANY WARRANTY; without even the implied warranty of
 * MERCHANTABILITY or FITNESS FOR A PARTICULAR PURPOSE.  See the
 * GNU General Public License for more details.
 *
 * You should have received a copy of the GNU Lesser General Public License
 * along with this program.  If not, see <http://www.gnu.org/licenses/>.
 *
 ******************************************************************************/
#ifndef SWIFT_SESAME_EQUATION_OF_STATE_H
#define SWIFT_SESAME_EQUATION_OF_STATE_H

/**
 * @file equation_of_state/planetary/sesame.h
 *
 * Contains the SESAME and ANEOS-in-SESAME-style EOS functions for
 * equation_of_state/planetary/equation_of_state.h
 */

/* Some standard headers. */
#include <float.h>
#include <math.h>

/* Local headers. */
#include "adiabatic_index.h"
#include "common_io.h"
#include "equation_of_state.h"
#include "inline.h"
#include "physical_constants.h"
#include "units.h"
#include "utilities.h"

// SESAME parameters
struct SESAME_params {
  float *table_log_rho;
  float *table_log_T;
  float *table_log_u_rho_T;
  float *table_P_rho_T;
  float *table_c_rho_T;
  float *table_log_s_rho_T;
  int version_date, num_rho, num_T;
  float u_tiny, P_tiny, c_tiny, s_tiny;
  enum eos_planetary_material_id mat_id;
};

// Parameter values for each material
INLINE static void set_SESAME_iron(struct SESAME_params *mat,
                                   enum eos_planetary_material_id mat_id) {
  // SESAME 2140
  mat->mat_id = mat_id;
  mat->version_date = 20220714;
}
INLINE static void set_SESAME_basalt(struct SESAME_params *mat,
                                     enum eos_planetary_material_id mat_id) {
  // SESAME 7530
  mat->mat_id = mat_id;
  mat->version_date = 20220714;
}
INLINE static void set_SESAME_water(struct SESAME_params *mat,
                                    enum eos_planetary_material_id mat_id) {
  // SESAME 7154
  mat->mat_id = mat_id;
  mat->version_date = 20220714;
}
INLINE static void set_SS08_water(struct SESAME_params *mat,
                                  enum eos_planetary_material_id mat_id) {
  // Senft & Stewart (2008)
  mat->mat_id = mat_id;
  mat->version_date = 20220714;
}
INLINE static void set_AQUA(struct SESAME_params *mat,
                            enum eos_planetary_material_id mat_id) {
  // Haldemann et al. (2020)
  mat->mat_id = mat_id;
  mat->version_date = 20220714;
}
INLINE static void set_CMS19_H(struct SESAME_params *mat,
                               enum eos_planetary_material_id mat_id) {
  // Chabrier et al. (2019)
  mat->mat_id = mat_id;
  mat->version_date = 20220905;
}
INLINE static void set_CMS19_He(struct SESAME_params *mat,
                                enum eos_planetary_material_id mat_id) {
  // Chabrier et al. (2019)
  mat->mat_id = mat_id;
  mat->version_date = 20220905;
}
INLINE static void set_CD21_HHe(struct SESAME_params *mat,
                                enum eos_planetary_material_id mat_id) {
  // Chabrier & Debras (2021)
  mat->mat_id = mat_id;
  mat->version_date = 20220905;
}
INLINE static void set_ANEOS_forsterite(struct SESAME_params *mat,
                                        enum eos_planetary_material_id mat_id) {
  // Stewart et al. (2019)
  mat->mat_id = mat_id;
  mat->version_date = 20220714;
}
INLINE static void set_ANEOS_iron(struct SESAME_params *mat,
                                  enum eos_planetary_material_id mat_id) {
  // Stewart (2020)
  mat->mat_id = mat_id;
  mat->version_date = 20220714;
}
INLINE static void set_ANEOS_Fe85Si15(struct SESAME_params *mat,
                                      enum eos_planetary_material_id mat_id) {
  // Stewart (2020)
  mat->mat_id = mat_id;
  mat->version_date = 20220714;
}

// Generic user-provided custom materials
INLINE static void set_custom(struct SESAME_params *mat,
                              enum eos_planetary_material_id mat_id) {
  mat->mat_id = mat_id;
  mat->version_date = 0;
}

/*
    Skip a line while reading a file.
*/
INLINE static int skip_line(FILE *f) {
  int c;

  // Read each character until reaching the end of the line or file
  do {
    c = fgetc(f);
  } while ((c != '\n') && (c != EOF));

  return c;
}

/*
    Skip n lines while reading a file.
*/
INLINE static int skip_lines(FILE *f, int n) {
  int c;

  for (int i = 0; i < n; i++) c = skip_line(f);

  return c;
}

/*
    Read the data from the table file.

    File contents (SESAME-like format plus header info etc)
    -------------
    # header (12 lines)
    version_date                                                (YYYYMMDD)
    num_rho  num_T
    rho[0]   rho[1]  ...  rho[num_rho]                          (kg/m^3)
    T[0]     T[1]    ...  T[num_T]                              (K)
    u[0, 0]                 P[0, 0]     c[0, 0]     s[0, 0]     (J/kg, Pa, m/s,
   J/K/kg) u[1, 0]                 ...         ...         ...
    ...                     ...         ...         ...
    u[num_rho-1, 0]         ...         ...         ...
    u[0, 1]                 ...         ...         ...
    ...                     ...         ...         ...
    u[num_rho-1, num_T-1]   ...         ...         s[num_rho-1, num_T-1]
*/
INLINE static void load_table_SESAME(struct SESAME_params *mat,
                                     char *table_file) {

  // Load table contents from file
  FILE *f = fopen(table_file, "r");
  if (f == NULL) error("Failed to open the SESAME EoS file '%s'", table_file);

  // Skip header lines
  skip_lines(f, 12);

  // Table properties
  int version_date;
  int c = fscanf(f, "%d", &version_date);
  if (c != 1) error("Failed to read the SESAME EoS table %s", table_file);
  if ((version_date != mat->version_date) && (mat->version_date != 0))
    error(
        "EoS file %s version_date %d does not match expected %d (YYYYMMDD)."
        "\nPlease download the file using "
        "examples/Planetary/EoSTables/get_eos_tables.sh",
        table_file, version_date, mat->version_date);
  c = fscanf(f, "%d %d", &mat->num_rho, &mat->num_T);
  if (c != 2) error("Failed to read the SESAME EoS table %s", table_file);

  // Ignore the first elements of rho = 0, T = 0
  mat->num_rho--;
  mat->num_T--;
  float ignore;

  // Allocate table memory
  mat->table_log_rho = (float *)malloc(mat->num_rho * sizeof(float));
  mat->table_log_T = (float *)malloc(mat->num_T * sizeof(float));
  mat->table_log_u_rho_T =
      (float *)malloc(mat->num_rho * mat->num_T * sizeof(float));
  mat->table_P_rho_T =
      (float *)malloc(mat->num_rho * mat->num_T * sizeof(float));
  mat->table_c_rho_T =
      (float *)malloc(mat->num_rho * mat->num_T * sizeof(float));
  mat->table_log_s_rho_T =
      (float *)malloc(mat->num_rho * mat->num_T * sizeof(float));

  // Densities (not log yet)
  for (int i_rho = -1; i_rho < mat->num_rho; i_rho++) {
    // Ignore the first elements of rho = 0, T = 0
    if (i_rho == -1) {
      c = fscanf(f, "%f", &ignore);
      if (c != 1) error("Failed to read the SESAME EoS table %s", table_file);
    } else {
      c = fscanf(f, "%f", &mat->table_log_rho[i_rho]);
      if (c != 1) error("Failed to read the SESAME EoS table %s", table_file);
    }
  }

  // Temperatures (not log yet)
  for (int i_T = -1; i_T < mat->num_T; i_T++) {
    // Ignore the first elements of rho = 0, T = 0
    if (i_T == -1) {
      c = fscanf(f, "%f", &ignore);
      if (c != 1) error("Failed to read the SESAME EoS table %s", table_file);
    } else {
      c = fscanf(f, "%f", &mat->table_log_T[i_T]);
      if (c != 1) error("Failed to read the SESAME EoS table %s", table_file);
    }
  }

  // Sp. int. energies (not log yet), pressures, sound speeds, and sp.
  // entropies (not log yet)
  for (int i_T = -1; i_T < mat->num_T; i_T++) {
    for (int i_rho = -1; i_rho < mat->num_rho; i_rho++) {
      // Ignore the first elements of rho = 0, T = 0
      if ((i_T == -1) || (i_rho == -1)) {
        c = fscanf(f, "%f %f %f %f", &ignore, &ignore, &ignore, &ignore);
        if (c != 4) error("Failed to read the SESAME EoS table %s", table_file);
      } else {
        c = fscanf(f, "%f %f %f %f",
                   &mat->table_log_u_rho_T[i_rho * mat->num_T + i_T],
                   &mat->table_P_rho_T[i_rho * mat->num_T + i_T],
                   &mat->table_c_rho_T[i_rho * mat->num_T + i_T],
                   &mat->table_log_s_rho_T[i_rho * mat->num_T + i_T]);
        if (c != 4) error("Failed to read the SESAME EoS table %s", table_file);
      }
    }
  }

  fclose(f);
}

// Misc. modifications
INLINE static void prepare_table_SESAME(struct SESAME_params *mat) {

  // Convert densities to log(density)
  for (int i_rho = 0; i_rho < mat->num_rho; i_rho++) {
    mat->table_log_rho[i_rho] = logf(mat->table_log_rho[i_rho]);
  }
  // Convert temperatures to log(temperature)
  for (int i_T = 0; i_T < mat->num_T; i_T++) {
    mat->table_log_T[i_T] = logf(mat->table_log_T[i_T]);
  }

  // Initialise tiny values
  mat->u_tiny = FLT_MAX;
  mat->P_tiny = FLT_MAX;
  mat->c_tiny = FLT_MAX;
  mat->s_tiny = FLT_MAX;

  // Enforce that the 1D arrays of u (at each rho) are monotonic
  // This is necessary because, for some high-density u slices at very low T,
  // u decreases (very slightly) with T, which makes the interpolation fail
  for (int i_rho = 0; i_rho < mat->num_rho; i_rho++) {
    for (int i_T = mat->num_T - 1; i_T > 0; i_T--) {

      // If the one-lower-T u is greater than this u
      if (mat->table_log_u_rho_T[i_rho * mat->num_T + i_T] <
          mat->table_log_u_rho_T[i_rho * mat->num_T + i_T - 1]) {

<<<<<<< HEAD
        mat->table_log_u_rho_T[i_rho * mat->num_T + i_T - 1] =
            mat->table_log_u_rho_T[i_rho * mat->num_T + i_T];
        /*
      // Replace it and all elements below it with that value
      for (int j_T = 0; j_T < i_T; j_T++) {
        mat->table_log_u_rho_T[i_rho * mat->num_T + j_T] =
            mat->table_log_u_rho_T[i_rho * mat->num_T + i_T];
      }
      break;
      */
=======
        // Replace with this lower value
        mat->table_log_u_rho_T[i_rho * mat->num_T + i_T - 1] =
            mat->table_log_u_rho_T[i_rho * mat->num_T + i_T];
>>>>>>> ed913806
      }

      // Smallest positive values
      if ((mat->table_log_u_rho_T[i_rho * mat->num_T + i_T] < mat->u_tiny) &&
          (mat->table_log_u_rho_T[i_rho * mat->num_T + i_T] > 0)) {
        mat->u_tiny = mat->table_log_u_rho_T[i_rho * mat->num_T + i_T];
      }
      if ((mat->table_P_rho_T[i_rho * mat->num_T + i_T] < mat->P_tiny) &&
          (mat->table_P_rho_T[i_rho * mat->num_T + i_T] > 0)) {
        mat->P_tiny = mat->table_P_rho_T[i_rho * mat->num_T + i_T];
      }
      if ((mat->table_c_rho_T[i_rho * mat->num_T + i_T] < mat->c_tiny) &&
          (mat->table_c_rho_T[i_rho * mat->num_T + i_T] > 0)) {
        mat->c_tiny = mat->table_c_rho_T[i_rho * mat->num_T + i_T];
      }
      if ((mat->table_log_s_rho_T[i_rho * mat->num_T + i_T] < mat->s_tiny) &&
          (mat->table_log_s_rho_T[i_rho * mat->num_T + i_T] > 0)) {
        mat->s_tiny = mat->table_log_s_rho_T[i_rho * mat->num_T + i_T];
      }
    }
  }

  // Tiny values to allow interpolation near non-positive values
  mat->u_tiny *= 1e-3f;
  mat->P_tiny *= 1e-3f;
  mat->c_tiny *= 1e-3f;
  mat->s_tiny *= 1e-3f;

  // Convert sp. int. energies to log(sp. int. energy), same for sp. entropies
  for (int i_rho = 0; i_rho < mat->num_rho; i_rho++) {
    for (int i_T = 0; i_T < mat->num_T; i_T++) {
      // If not positive then set very small for the log
      if (mat->table_log_u_rho_T[i_rho * mat->num_T + i_T] <= 0) {
        mat->table_log_u_rho_T[i_rho * mat->num_T + i_T] = mat->u_tiny;
      }

      mat->table_log_u_rho_T[i_rho * mat->num_T + i_T] =
          logf(mat->table_log_u_rho_T[i_rho * mat->num_T + i_T]);

      if (mat->table_log_s_rho_T[i_rho * mat->num_T + i_T] <= 0) {
        mat->table_log_s_rho_T[i_rho * mat->num_T + i_T] = mat->s_tiny;
      }

      mat->table_log_s_rho_T[i_rho * mat->num_T + i_T] =
          logf(mat->table_log_s_rho_T[i_rho * mat->num_T + i_T]);

      // Ensure P > 0
      if (mat->table_P_rho_T[i_rho * mat->num_T + i_T] <= 0) {
        mat->table_P_rho_T[i_rho * mat->num_T + i_T] = mat->P_tiny;
      }
    }
  }
}

// Convert to internal units
INLINE static void convert_units_SESAME(struct SESAME_params *mat,
                                        const struct unit_system *us) {

  // Convert input table values from all-SI to internal units
  struct unit_system si;
  units_init_si(&si);

  // Densities (log)
  for (int i_rho = 0; i_rho < mat->num_rho; i_rho++) {
    mat->table_log_rho[i_rho] +=
        logf(units_cgs_conversion_factor(&si, UNIT_CONV_DENSITY) /
             units_cgs_conversion_factor(us, UNIT_CONV_DENSITY));
  }

  // Temperatures (log)
  for (int i_T = 0; i_T < mat->num_T; i_T++) {
    mat->table_log_T[i_T] +=
        logf(units_cgs_conversion_factor(&si, UNIT_CONV_TEMPERATURE) /
             units_cgs_conversion_factor(us, UNIT_CONV_TEMPERATURE));
  }

  // Sp. int. energies (log), pressures, sound speeds, and sp. entropies
  for (int i_rho = 0; i_rho < mat->num_rho; i_rho++) {
    for (int i_T = 0; i_T < mat->num_T; i_T++) {
      mat->table_log_u_rho_T[i_rho * mat->num_T + i_T] += logf(
          units_cgs_conversion_factor(&si, UNIT_CONV_ENERGY_PER_UNIT_MASS) /
          units_cgs_conversion_factor(us, UNIT_CONV_ENERGY_PER_UNIT_MASS));
      mat->table_P_rho_T[i_rho * mat->num_T + i_T] *=
          units_cgs_conversion_factor(&si, UNIT_CONV_PRESSURE) /
          units_cgs_conversion_factor(us, UNIT_CONV_PRESSURE);
      mat->table_c_rho_T[i_rho * mat->num_T + i_T] *=
          units_cgs_conversion_factor(&si, UNIT_CONV_SPEED) /
          units_cgs_conversion_factor(us, UNIT_CONV_SPEED);
      mat->table_log_s_rho_T[i_rho * mat->num_T + i_T] +=
          logf(units_cgs_conversion_factor(
                   &si, UNIT_CONV_PHYSICAL_ENTROPY_PER_UNIT_MASS) /
               units_cgs_conversion_factor(
                   us, UNIT_CONV_PHYSICAL_ENTROPY_PER_UNIT_MASS));
    }
  }

  // Tiny values
  mat->u_tiny *=
      units_cgs_conversion_factor(&si, UNIT_CONV_ENERGY_PER_UNIT_MASS) /
      units_cgs_conversion_factor(us, UNIT_CONV_ENERGY_PER_UNIT_MASS);
  mat->P_tiny *= units_cgs_conversion_factor(&si, UNIT_CONV_PRESSURE) /
                 units_cgs_conversion_factor(us, UNIT_CONV_PRESSURE);
  mat->c_tiny *= units_cgs_conversion_factor(&si, UNIT_CONV_SPEED) /
                 units_cgs_conversion_factor(us, UNIT_CONV_SPEED);
  mat->s_tiny *=
      units_cgs_conversion_factor(&si,
                                  UNIT_CONV_PHYSICAL_ENTROPY_PER_UNIT_MASS) /
      units_cgs_conversion_factor(us, UNIT_CONV_PHYSICAL_ENTROPY_PER_UNIT_MASS);
}

// gas_internal_energy_from_entropy
INLINE static float SESAME_internal_energy_from_entropy(
    float density, float entropy, const struct SESAME_params *mat) {

  float u, log_u_1, log_u_2, log_u_3, log_u_4;

  if (entropy <= 0.f) {
    return 0.f;
  }

  int idx_rho, idx_s_1, idx_s_2;
  float intp_rho, intp_s_1, intp_s_2;
  const float log_rho = logf(density);
  const float log_s = logf(entropy);

  // 2D interpolation (bilinear with log(rho), log(s)) to find u(rho, s))
  // Density index
  idx_rho =
      find_value_in_monot_incr_array(log_rho, mat->table_log_rho, mat->num_rho);

  // Sp. entropy at this and the next density (in relevant slice of s array)
  idx_s_1 = find_value_in_monot_incr_array(
      log_s, mat->table_log_s_rho_T + idx_rho * mat->num_T, mat->num_T);
  idx_s_2 = find_value_in_monot_incr_array(
      log_s, mat->table_log_s_rho_T + (idx_rho + 1) * mat->num_T, mat->num_T);

  // If outside the table then extrapolate from the edge and edge-but-one values
  if (idx_rho <= -1) {
    idx_rho = 0;
  } else if (idx_rho >= mat->num_rho) {
    idx_rho = mat->num_rho - 2;
  }
  if (idx_s_1 <= -1) {
    idx_s_1 = 0;
  } else if (idx_s_1 >= mat->num_T) {
    idx_s_1 = mat->num_T - 2;
  }
  if (idx_s_2 <= -1) {
    idx_s_2 = 0;
  } else if (idx_s_2 >= mat->num_T) {
    idx_s_2 = mat->num_T - 2;
  }

  // Check for duplicates in SESAME tables before interpolation
  if (mat->table_log_rho[idx_rho + 1] != mat->table_log_rho[idx_rho]) {
    intp_rho = (log_rho - mat->table_log_rho[idx_rho]) /
               (mat->table_log_rho[idx_rho + 1] - mat->table_log_rho[idx_rho]);
  } else {
    intp_rho = 1.f;
  }
  if (mat->table_log_s_rho_T[idx_rho * mat->num_T + (idx_s_1 + 1)] !=
      mat->table_log_s_rho_T[idx_rho * mat->num_T + idx_s_1]) {
    intp_s_1 =
        (log_s - mat->table_log_s_rho_T[idx_rho * mat->num_T + idx_s_1]) /
        (mat->table_log_s_rho_T[idx_rho * mat->num_T + (idx_s_1 + 1)] -
         mat->table_log_s_rho_T[idx_rho * mat->num_T + idx_s_1]);
  } else {
    intp_s_1 = 1.f;
  }
  if (mat->table_log_s_rho_T[(idx_rho + 1) * mat->num_T + (idx_s_2 + 1)] !=
      mat->table_log_s_rho_T[(idx_rho + 1) * mat->num_T + idx_s_2]) {
    intp_s_2 =
        (log_s - mat->table_log_s_rho_T[(idx_rho + 1) * mat->num_T + idx_s_2]) /
        (mat->table_log_s_rho_T[(idx_rho + 1) * mat->num_T + (idx_s_2 + 1)] -
         mat->table_log_s_rho_T[(idx_rho + 1) * mat->num_T + idx_s_2]);
  } else {
    intp_s_2 = 1.f;
  }

  // Table values
  log_u_1 = mat->table_log_u_rho_T[idx_rho * mat->num_T + idx_s_1];
  log_u_2 = mat->table_log_u_rho_T[idx_rho * mat->num_T + idx_s_1 + 1];
  log_u_3 = mat->table_log_u_rho_T[(idx_rho + 1) * mat->num_T + idx_s_2];
  log_u_4 = mat->table_log_u_rho_T[(idx_rho + 1) * mat->num_T + idx_s_2 + 1];

  // If below the minimum s at this rho then just use the lowest table values
  if ((idx_rho > 0.f) && ((intp_s_1 < 0.f) || (intp_s_2 < 0.f) ||
                          (log_u_1 > log_u_2) || (log_u_3 > log_u_4))) {
    intp_s_1 = 0;
    intp_s_2 = 0;
  }

  // Interpolate with the log values
  u = (1.f - intp_rho) * ((1.f - intp_s_1) * log_u_1 + intp_s_1 * log_u_2) +
      intp_rho * ((1.f - intp_s_2) * log_u_3 + intp_s_2 * log_u_4);

  // Convert back from log
  u = expf(u);

  return u;
}

// gas_pressure_from_entropy
INLINE static float SESAME_pressure_from_entropy(
    float density, float entropy, const struct SESAME_params *mat) {

  error("This EOS function is not yet implemented!");

  return 0.f;
}

// gas_entropy_from_pressure
INLINE static float SESAME_entropy_from_pressure(
    float density, float pressure, const struct SESAME_params *mat) {

  error("This EOS function is not yet implemented!");

  return 0.f;
}

// gas_soundspeed_from_entropy
INLINE static float SESAME_soundspeed_from_entropy(
    float density, float entropy, const struct SESAME_params *mat) {

  error("This EOS function is not yet implemented!");

  return 0.f;
}

// gas_entropy_from_internal_energy
INLINE static float SESAME_entropy_from_internal_energy(
    float density, float u, const struct SESAME_params *mat) {

  return 0.f;
}

// gas_pressure_from_internal_energy
INLINE static float SESAME_pressure_from_internal_energy(
    float density, float u, const struct SESAME_params *mat) {

  float P, P_1, P_2, P_3, P_4;

  if (u <= 0.f) {
    return 0.f;
  }

  int idx_rho, idx_u_1, idx_u_2;
  float intp_rho, intp_u_1, intp_u_2;
  const float log_rho = logf(density);
  const float log_u = logf(u);

  // 2D interpolation (bilinear with log(rho), log(u)) to find P(rho, u))
  // Density index
  idx_rho =
      find_value_in_monot_incr_array(log_rho, mat->table_log_rho, mat->num_rho);

  // Sp. int. energy at this and the next density (in relevant slice of u array)
  idx_u_1 = find_value_in_monot_incr_array(
      log_u, mat->table_log_u_rho_T + idx_rho * mat->num_T, mat->num_T);
  idx_u_2 = find_value_in_monot_incr_array(
      log_u, mat->table_log_u_rho_T + (idx_rho + 1) * mat->num_T, mat->num_T);

  // If outside the table then extrapolate from the edge and edge-but-one values
  if (idx_rho <= -1) {
    idx_rho = 0;
  } else if (idx_rho >= mat->num_rho) {
    idx_rho = mat->num_rho - 2;
  }
  if (idx_u_1 <= -1) {
    idx_u_1 = 0;
  } else if (idx_u_1 >= mat->num_T) {
    idx_u_1 = mat->num_T - 2;
  }
  if (idx_u_2 <= -1) {
    idx_u_2 = 0;
  } else if (idx_u_2 >= mat->num_T) {
    idx_u_2 = mat->num_T - 2;
  }

  // Check for duplicates in SESAME tables before interpolation
  if (mat->table_log_rho[idx_rho + 1] != mat->table_log_rho[idx_rho]) {
    intp_rho = (log_rho - mat->table_log_rho[idx_rho]) /
               (mat->table_log_rho[idx_rho + 1] - mat->table_log_rho[idx_rho]);
  } else {
    intp_rho = 1.f;
  }
  if (mat->table_log_u_rho_T[idx_rho * mat->num_T + (idx_u_1 + 1)] !=
      mat->table_log_u_rho_T[idx_rho * mat->num_T + idx_u_1]) {
    intp_u_1 =
        (log_u - mat->table_log_u_rho_T[idx_rho * mat->num_T + idx_u_1]) /
        (mat->table_log_u_rho_T[idx_rho * mat->num_T + (idx_u_1 + 1)] -
         mat->table_log_u_rho_T[idx_rho * mat->num_T + idx_u_1]);
  } else {
    intp_u_1 = 1.f;
  }
  if (mat->table_log_u_rho_T[(idx_rho + 1) * mat->num_T + (idx_u_2 + 1)] !=
      mat->table_log_u_rho_T[(idx_rho + 1) * mat->num_T + idx_u_2]) {
    intp_u_2 =
        (log_u - mat->table_log_u_rho_T[(idx_rho + 1) * mat->num_T + idx_u_2]) /
        (mat->table_log_u_rho_T[(idx_rho + 1) * mat->num_T + (idx_u_2 + 1)] -
         mat->table_log_u_rho_T[(idx_rho + 1) * mat->num_T + idx_u_2]);
  } else {
    intp_u_2 = 1.f;
  }

  // Table values
  P_1 = mat->table_P_rho_T[idx_rho * mat->num_T + idx_u_1];
  P_2 = mat->table_P_rho_T[idx_rho * mat->num_T + idx_u_1 + 1];
  P_3 = mat->table_P_rho_T[(idx_rho + 1) * mat->num_T + idx_u_2];
  P_4 = mat->table_P_rho_T[(idx_rho + 1) * mat->num_T + idx_u_2 + 1];

  // If below the minimum u at this rho then just use the lowest table values
  if ((idx_rho > 0.f) &&
      ((intp_u_1 < 0.f) || (intp_u_2 < 0.f) || (P_1 > P_2) || (P_3 > P_4))) {
    intp_u_1 = 0;
    intp_u_2 = 0;
  }

  // If more than two table values are non-positive then return zero
  int num_non_pos = 0;
  if (P_1 <= 0.f) num_non_pos++;
  if (P_2 <= 0.f) num_non_pos++;
  if (P_3 <= 0.f) num_non_pos++;
  if (P_4 <= 0.f) num_non_pos++;
  if (num_non_pos > 0) {
    // If just one or two are non-positive then replace them with a tiny value
    // Unless already trying to extrapolate in which case return zero
    if ((num_non_pos > 2) || (mat->P_tiny == 0.f) || (intp_rho < 0.f) ||
        (intp_u_1 < 0.f) || (intp_u_2 < 0.f)) {
      return 0.f;
    }
    if (P_1 <= 0.f) P_1 = mat->P_tiny;
    if (P_2 <= 0.f) P_2 = mat->P_tiny;
    if (P_3 <= 0.f) P_3 = mat->P_tiny;
    if (P_4 <= 0.f) P_4 = mat->P_tiny;
  }

  // Interpolate with the log values
  P_1 = logf(P_1);
  P_2 = logf(P_2);
  P_3 = logf(P_3);
  P_4 = logf(P_4);

  P = (1.f - intp_rho) * ((1.f - intp_u_1) * P_1 + intp_u_1 * P_2) +
      intp_rho * ((1.f - intp_u_2) * P_3 + intp_u_2 * P_4);

  // Convert back from log
  P = expf(P);

  return P;
}

// gas_internal_energy_from_pressure
INLINE static float SESAME_internal_energy_from_pressure(
    float density, float P, const struct SESAME_params *mat) {

  error("This EOS function is not yet implemented!");

  return 0.f;
}

// gas_soundspeed_from_internal_energy
INLINE static float SESAME_soundspeed_from_internal_energy(
    float density, float u, const struct SESAME_params *mat) {

  float c, c_1, c_2, c_3, c_4;

  if (u <= 0.f) {
    return 0.f;
  }

  int idx_rho, idx_u_1, idx_u_2;
  float intp_rho, intp_u_1, intp_u_2;
  const float log_rho = logf(density);
  const float log_u = logf(u);

  // 2D interpolation (bilinear with log(rho), log(u)) to find c(rho, u))
  // Density index
  idx_rho =
      find_value_in_monot_incr_array(log_rho, mat->table_log_rho, mat->num_rho);

  // Sp. int. energy at this and the next density (in relevant slice of u array)
  idx_u_1 = find_value_in_monot_incr_array(
      log_u, mat->table_log_u_rho_T + idx_rho * mat->num_T, mat->num_T);
  idx_u_2 = find_value_in_monot_incr_array(
      log_u, mat->table_log_u_rho_T + (idx_rho + 1) * mat->num_T, mat->num_T);

  // If outside the table then extrapolate from the edge and edge-but-one values
  if (idx_rho <= -1) {
    idx_rho = 0;
  } else if (idx_rho >= mat->num_rho) {
    idx_rho = mat->num_rho - 2;
  }
  if (idx_u_1 <= -1) {
    idx_u_1 = 0;
  } else if (idx_u_1 >= mat->num_T) {
    idx_u_1 = mat->num_T - 2;
  }
  if (idx_u_2 <= -1) {
    idx_u_2 = 0;
  } else if (idx_u_2 >= mat->num_T) {
    idx_u_2 = mat->num_T - 2;
  }

  // Check for duplicates in SESAME tables before interpolation
  if (mat->table_log_rho[idx_rho + 1] != mat->table_log_rho[idx_rho]) {
    intp_rho = (log_rho - mat->table_log_rho[idx_rho]) /
               (mat->table_log_rho[idx_rho + 1] - mat->table_log_rho[idx_rho]);
  } else {
    intp_rho = 1.f;
  }
  if (mat->table_log_u_rho_T[idx_rho * mat->num_T + (idx_u_1 + 1)] !=
      mat->table_log_u_rho_T[idx_rho * mat->num_T + idx_u_1]) {
    intp_u_1 =
        (log_u - mat->table_log_u_rho_T[idx_rho * mat->num_T + idx_u_1]) /
        (mat->table_log_u_rho_T[idx_rho * mat->num_T + (idx_u_1 + 1)] -
         mat->table_log_u_rho_T[idx_rho * mat->num_T + idx_u_1]);
  } else {
    intp_u_1 = 1.f;
  }
  if (mat->table_log_u_rho_T[(idx_rho + 1) * mat->num_T + (idx_u_2 + 1)] !=
      mat->table_log_u_rho_T[(idx_rho + 1) * mat->num_T + idx_u_2]) {
    intp_u_2 =
        (log_u - mat->table_log_u_rho_T[(idx_rho + 1) * mat->num_T + idx_u_2]) /
        (mat->table_log_u_rho_T[(idx_rho + 1) * mat->num_T + (idx_u_2 + 1)] -
         mat->table_log_u_rho_T[(idx_rho + 1) * mat->num_T + idx_u_2]);
  } else {
    intp_u_2 = 1.f;
  }

  // Table values
  c_1 = mat->table_c_rho_T[idx_rho * mat->num_T + idx_u_1];
  c_2 = mat->table_c_rho_T[idx_rho * mat->num_T + idx_u_1 + 1];
  c_3 = mat->table_c_rho_T[(idx_rho + 1) * mat->num_T + idx_u_2];
  c_4 = mat->table_c_rho_T[(idx_rho + 1) * mat->num_T + idx_u_2 + 1];

  // If more than two table values are non-positive then return zero
  int num_non_pos = 0;
  if (c_1 <= 0.f) num_non_pos++;
  if (c_2 <= 0.f) num_non_pos++;
  if (c_3 <= 0.f) num_non_pos++;
  if (c_4 <= 0.f) num_non_pos++;
  if (num_non_pos > 2) {
    return mat->c_tiny;
  }
  // If just one or two are non-positive then replace them with a tiny value
  else if (num_non_pos > 0) {
    // Unless already trying to extrapolate in which case return zero
    if ((intp_rho < 0.f) || (intp_u_1 < 0.f) || (intp_u_2 < 0.f)) {
      return mat->c_tiny;
    }
    if (c_1 <= 0.f) c_1 = mat->c_tiny;
    if (c_2 <= 0.f) c_2 = mat->c_tiny;
    if (c_3 <= 0.f) c_3 = mat->c_tiny;
    if (c_4 <= 0.f) c_4 = mat->c_tiny;
  }

  // Interpolate with the log values
  c_1 = logf(c_1);
  c_2 = logf(c_2);
  c_3 = logf(c_3);
  c_4 = logf(c_4);

  // If below the minimum u at this rho then just use the lowest table values
  if ((idx_rho > 0.f) &&
      ((intp_u_1 < 0.f) || (intp_u_2 < 0.f) || (c_1 > c_2) || (c_3 > c_4))) {
    intp_u_1 = 0;
    intp_u_2 = 0;
  }

  c = (1.f - intp_rho) * ((1.f - intp_u_1) * c_1 + intp_u_1 * c_2) +
      intp_rho * ((1.f - intp_u_2) * c_3 + intp_u_2 * c_4);

  // Convert back from log
  c = expf(c);

  return c;
}

// gas_soundspeed_from_pressure
INLINE static float SESAME_soundspeed_from_pressure(
    float density, float P, const struct SESAME_params *mat) {

  error("This EOS function is not yet implemented!");

  return 0.f;
}

// gas_temperature_from_internal_energy
INLINE static float SESAME_temperature_from_internal_energy(
    float density, float u, const struct SESAME_params *mat) {

  float T, log_T, log_T_1, log_T_2, log_rho_1, log_rho_2;

  if (u <= 0.f) {
    return 0.f;
  }

  int idx_rho, idx_u_1, idx_u_2;
  float intp_u_1, intp_u_2;
  float slope, intercept;
  const float log_rho = logf(density);
  const float log_u = logf(u);

  // 2D interpolation (bilinear with log(rho), log(u)) to find T(rho, u)
  // Density index
  idx_rho =
      find_value_in_monot_incr_array(log_rho, mat->table_log_rho, mat->num_rho);

  // Sp. int. energy at this and the next density (in relevant slice of u array)
  idx_u_1 = find_value_in_monot_incr_array(
      log_u, mat->table_log_u_rho_T + idx_rho * mat->num_T, mat->num_T);
  idx_u_2 = find_value_in_monot_incr_array(
      log_u, mat->table_log_u_rho_T + (idx_rho + 1) * mat->num_T, mat->num_T);

  // If outside the table then extrapolate from the edge and edge-but-one values
  if (idx_rho <= -1) {
    idx_rho = 0;
  } else if (idx_rho >= mat->num_rho) {
    idx_rho = mat->num_rho - 2;
  }
  if (idx_u_1 <= -1) {
    idx_u_1 = 0;
  } else if (idx_u_1 >= mat->num_T) {
    idx_u_1 = mat->num_T - 2;
  }
  if (idx_u_2 <= -1) {
    idx_u_2 = 0;
  } else if (idx_u_2 >= mat->num_T) {
    idx_u_2 = mat->num_T - 2;
  }

  // Check for duplicates in SESAME tables before interpolation
  if (mat->table_log_u_rho_T[idx_rho * mat->num_T + (idx_u_1 + 1)] !=
      mat->table_log_u_rho_T[idx_rho * mat->num_T + idx_u_1]) {
    intp_u_1 =
        (log_u - mat->table_log_u_rho_T[idx_rho * mat->num_T + idx_u_1]) /
        (mat->table_log_u_rho_T[idx_rho * mat->num_T + (idx_u_1 + 1)] -
         mat->table_log_u_rho_T[idx_rho * mat->num_T + idx_u_1]);
  } else {
    intp_u_1 = 1.f;
  }
  if (mat->table_log_u_rho_T[(idx_rho + 1) * mat->num_T + (idx_u_2 + 1)] !=
      mat->table_log_u_rho_T[(idx_rho + 1) * mat->num_T + idx_u_2]) {
    intp_u_2 =
        (log_u - mat->table_log_u_rho_T[(idx_rho + 1) * mat->num_T + idx_u_2]) /
        (mat->table_log_u_rho_T[(idx_rho + 1) * mat->num_T + (idx_u_2 + 1)] -
         mat->table_log_u_rho_T[(idx_rho + 1) * mat->num_T + idx_u_2]);
  } else {
    intp_u_2 = 1.f;
  }

  // Compute line points
  log_rho_1 = mat->table_log_rho[idx_rho];
  log_rho_2 = mat->table_log_rho[idx_rho + 1];
  log_T_1 = mat->table_log_T[idx_u_1];
  log_T_1 +=
      intp_u_1 * (mat->table_log_T[idx_u_1 + 1] - mat->table_log_T[idx_u_1]);
  log_T_2 = mat->table_log_T[idx_u_2];
  log_T_2 +=
      intp_u_2 * (mat->table_log_T[idx_u_2 + 1] - mat->table_log_T[idx_u_2]);

  // Intersect line passing through (log_rho_1, log_T_1), (log_rho_2, log_T_2)
  // with line density = log_rho

  // Check for log_T_1 == log_T_2
  if (log_T_1 == log_T_2) {
    log_T = log_T_1;
  } else {
    // log_rho = slope*log_T + intercept
    slope = (log_rho_1 - log_rho_2) / (log_T_1 - log_T_2);
    intercept = log_rho_1 - slope * log_T_1;
    log_T = (log_rho - intercept) / slope;
  }

  // Convert back from log
  T = expf(log_T);

  return T;
}

// gas_density_from_pressure_and_temperature
INLINE static float SESAME_density_from_pressure_and_temperature(
    float P, float T, const struct SESAME_params *mat) {

  float rho, log_rho, log_T_1, log_T_2, log_rho_1, log_rho_2;

  if (P <= 0.f) {
    return 0.f;
  }

  int idx_T, idx_P_1, idx_P_2;
  float intp_P_1, intp_P_2;
  float slope, intercept;
  const float log_T = logf(T);

  // 2D interpolation (bilinear with log(T), P to find rho(T, P)
  // Temperature index
  idx_T = find_value_in_monot_incr_array(log_T, mat->table_log_T, mat->num_T);

  // If outside the table then extrapolate from the edge and edge-but-one values
  if (idx_T <= -1) {
    idx_T = 0;
  } else if (idx_T >= mat->num_T) {
    idx_T = mat->num_T - 2;
  }

  // Pressure at this and the next temperature (in relevant vertical slice of P
  // array)
  idx_P_1 = vertical_find_value_in_monot_incr_array(
      P, mat->table_P_rho_T, mat->num_rho, mat->num_T, idx_T);
  idx_P_2 = vertical_find_value_in_monot_incr_array(
      P, mat->table_P_rho_T, mat->num_rho, mat->num_T, idx_T + 1);

  // If outside the table then extrapolate from the edge and edge-but-one values
  if (idx_P_1 <= -1) {
    idx_P_1 = 0;
  } else if (idx_P_1 >= mat->num_rho) {
    idx_P_1 = mat->num_rho - 2;
  }
  if (idx_P_2 <= -1) {
    idx_P_2 = 0;
  } else if (idx_P_2 >= mat->num_rho) {
    idx_P_2 = mat->num_rho - 2;
  }

  // Check for duplicates in SESAME tables before interpolation
  if (mat->table_P_rho_T[(idx_P_1 + 1) * mat->num_T + idx_T] !=
      mat->table_P_rho_T[idx_P_1 * mat->num_T + idx_T]) {
    intp_P_1 = (P - mat->table_P_rho_T[idx_P_1 * mat->num_T + idx_T]) /
               (mat->table_P_rho_T[(idx_P_1 + 1) * mat->num_T + idx_T] -
                mat->table_P_rho_T[idx_P_1 * mat->num_T + idx_T]);
  } else {
    intp_P_1 = 1.f;
  }
  if (mat->table_P_rho_T[(idx_P_2 + 1) * mat->num_T + (idx_T + 1)] !=
      mat->table_P_rho_T[idx_P_2 * mat->num_T + (idx_T + 1)]) {
    intp_P_2 = (P - mat->table_P_rho_T[idx_P_2 * mat->num_T + (idx_T + 1)]) /
               (mat->table_P_rho_T[(idx_P_2 + 1) * mat->num_T + (idx_T + 1)] -
                mat->table_P_rho_T[idx_P_2 * mat->num_T + (idx_T + 1)]);
  } else {
    intp_P_2 = 1.f;
  }

  // Compute line points
  log_T_1 = mat->table_log_T[idx_T];
  log_T_2 = mat->table_log_T[idx_T + 1];
  log_rho_1 = mat->table_log_rho[idx_P_1];
  log_rho_1 += intp_P_1 *
               (mat->table_log_rho[idx_P_1 + 1] - mat->table_log_rho[idx_P_1]);
  log_rho_2 = mat->table_log_rho[idx_P_2];
  log_rho_2 += intp_P_2 *
               (mat->table_log_rho[idx_P_2 + 1] - mat->table_log_rho[idx_P_2]);

  // Intersect line passing through (log_rho_1, log_T_1), (log_rho_2, log_T_2)
  // with line temperature = log_T

  // Check for log_rho_1 == log_rho_2
  if (log_rho_1 == log_rho_2) {
    log_rho = log_rho_1;
  } else {
    // log_T = slope*log_rho + intercept
    slope = (log_T_1 - log_T_2) / (log_rho_1 - log_rho_2);
    intercept = log_T_1 - slope * log_rho_1;
    log_rho = (log_T - intercept) / slope;
  }

  // Convert back from log
  rho = expf(log_rho);

  return rho;
}

// gas_density_from_pressure_and_internal_energy
INLINE static float SESAME_density_from_pressure_and_internal_energy(
    float P, float u, float rho_ref, float rho_sph,
    const struct SESAME_params *mat) {

  if (u <= 0.f || P <= 0.f) {
    return rho_sph;
  }

  // Convert inputs to log
  const float log_u = logf(u);
  const float log_P = logf(P);
  const float log_rho_ref = logf(rho_ref);

  // Find rounded down index of reference density. This is where we start our
  // search
  int idx_rho_ref = find_value_in_monot_incr_array(
      log_rho_ref, mat->table_log_rho, mat->num_rho);

  // If no roots are found in the current search range, we increase search range
  // by search_factor_log_rho above and below the reference density each
  // iteration.
  const float search_factor_log_rho = logf(10.f);

  // Initialise the minimum and maximum densities we're searching to at the
  // reference density. These will change before the first iteration.
  float log_rho_min = log_rho_ref;
  float log_rho_max = log_rho_ref;

  // Initialise search indices around rho_ref
  int idx_rho_below_min, idx_rho_above_max;

  // If we find a root, it will get stored as closest_root
  float closest_root = 0.f;
  float root_below;

  // Initialise pressures
  float P_above_lower, P_above_upper;
  float P_below_lower, P_below_upper;
  P_above_upper = 0.f;
  P_below_lower = 0.f;

  // Increase search range by search_factor_log_rho
  log_rho_max += search_factor_log_rho;
  idx_rho_above_max = find_value_in_monot_incr_array(
      log_rho_max, mat->table_log_rho, mat->num_rho);
  log_rho_min -= search_factor_log_rho;
  idx_rho_below_min = find_value_in_monot_incr_array(
      log_rho_min, mat->table_log_rho, mat->num_rho);

  float P_1, P_2, P_3, P_4;
  int idx_rho, idx_u_1, idx_u_2;
  float intp_rho, intp_u_1, intp_u_2;

  // When searching above/below, we are looking for where the pressure P(rho, u)
  // of the table densities changes from being less than to more than, or vice
  // versa, the desired pressure. If this is the case, there is a root between
  // these table values of rho.

  // First look for roots above rho_ref
  for (idx_rho = idx_rho_ref; idx_rho <= idx_rho_above_max; idx_rho++) {

    // This is similar to P_u_rho, but we're not interest in intp_rho,
    // but instead calculate the pressure for both intp_rho=0 and intp_rho=1

    // Sp. int. energy at this and the next density (in relevant slice of u
    // array)
    idx_u_1 = find_value_in_monot_incr_array(
        log_u, mat->table_log_u_rho_T + idx_rho * mat->num_T, mat->num_T);
    idx_u_2 = find_value_in_monot_incr_array(
        log_u, mat->table_log_u_rho_T + (idx_rho + 1) * mat->num_T, mat->num_T);

    // If outside the table then extrapolate from the edge and edge-but-one
    // values
    if (idx_rho <= -1) {
      idx_rho = 0;
    } else if (idx_rho >= mat->num_rho) {
      idx_rho = mat->num_rho - 2;
    }
    if (idx_u_1 <= -1) {
      idx_u_1 = 0;
    } else if (idx_u_1 >= mat->num_T) {
      idx_u_1 = mat->num_T - 2;
    }
    if (idx_u_2 <= -1) {
      idx_u_2 = 0;
    } else if (idx_u_2 >= mat->num_T) {
      idx_u_2 = mat->num_T - 2;
    }

    if (mat->table_log_u_rho_T[idx_rho * mat->num_T + (idx_u_1 + 1)] !=
        mat->table_log_u_rho_T[idx_rho * mat->num_T + idx_u_1]) {
      intp_u_1 =
          (log_u - mat->table_log_u_rho_T[idx_rho * mat->num_T + idx_u_1]) /
          (mat->table_log_u_rho_T[idx_rho * mat->num_T + (idx_u_1 + 1)] -
           mat->table_log_u_rho_T[idx_rho * mat->num_T + idx_u_1]);
    } else {
      intp_u_1 = 1.f;
    }
    if (mat->table_log_u_rho_T[(idx_rho + 1) * mat->num_T + (idx_u_2 + 1)] !=
        mat->table_log_u_rho_T[(idx_rho + 1) * mat->num_T + idx_u_2]) {
      intp_u_2 =
          (log_u -
           mat->table_log_u_rho_T[(idx_rho + 1) * mat->num_T + idx_u_2]) /
          (mat->table_log_u_rho_T[(idx_rho + 1) * mat->num_T + (idx_u_2 + 1)] -
           mat->table_log_u_rho_T[(idx_rho + 1) * mat->num_T + idx_u_2]);
    } else {
      intp_u_2 = 1.f;
    }

    // Table values
    P_1 = mat->table_P_rho_T[idx_rho * mat->num_T + idx_u_1];
    P_2 = mat->table_P_rho_T[idx_rho * mat->num_T + idx_u_1 + 1];
    P_3 = mat->table_P_rho_T[(idx_rho + 1) * mat->num_T + idx_u_2];
    P_4 = mat->table_P_rho_T[(idx_rho + 1) * mat->num_T + idx_u_2 + 1];

    // If below the minimum u at this rho then just use the lowest table values
    if ((idx_rho > 0.f) &&
        ((intp_u_1 < 0.f) || (intp_u_2 < 0.f) || (P_1 > P_2) || (P_3 > P_4))) {
      intp_u_1 = 0;
      intp_u_2 = 0;
    }

    // If more than two table values are non-positive then return zero
    int num_non_pos = 0;
    if (P_1 <= 0.f) num_non_pos++;
    if (P_2 <= 0.f) num_non_pos++;
    if (P_3 <= 0.f) num_non_pos++;
    if (P_4 <= 0.f) num_non_pos++;
    if (num_non_pos > 0) {
      // If just one or two are non-positive then replace them with a tiny value
      // Unless already trying to extrapolate in which case return zero
      if ((num_non_pos > 2) || (mat->P_tiny == 0.f) || (intp_u_1 < 0.f) ||
          (intp_u_2 < 0.f)) {
        break;  // return rho_sph;
      }
      if (P_1 <= 0.f) P_1 = mat->P_tiny;
      if (P_2 <= 0.f) P_2 = mat->P_tiny;
      if (P_3 <= 0.f) P_3 = mat->P_tiny;
      if (P_4 <= 0.f) P_4 = mat->P_tiny;
    }

    // Interpolate with the log values
    P_1 = logf(P_1);
    P_2 = logf(P_2);
    P_3 = logf(P_3);
    P_4 = logf(P_4);

    // Pressure for intp_rho = 0
    P_above_lower = expf(((1.f - intp_u_1) * P_1 + intp_u_1 * P_2));

    // Because of linear interpolation, pressures are not exactly continuous
    // as we go from one side of a grid point to another. See if there is
    // a root between the last P_above_upper and the new P_above_lower,
    // which are approx the same.
    if (idx_rho != idx_rho_ref) {
      if ((P_above_lower - P) * (P_above_upper - P) <= 0) {
        closest_root = expf(mat->table_log_rho[idx_rho]);
        break;
      }
    }

    // Pressure for intp_rho = 1
    P_above_upper = expf(((1.f - intp_u_2) * P_3 + intp_u_2 * P_4));

    // Does the pressure of the adjacent table densities switch from being
    // above to below the desired pressure, or vice versa? If so, there is a
    // root.
    if ((P_above_lower - P) * (P_above_upper - P) <= 0.f) {

      // If there is a root, interpolate between the table values:
      intp_rho = (log_P - ((1 - intp_u_1) * P_1 + intp_u_1 * P_2)) /
                 (((1 - intp_u_2) * P_3 + intp_u_2 * P_4) -
                  ((1 - intp_u_1) * P_1 + intp_u_1 * P_2));

      closest_root = expf(mat->table_log_rho[idx_rho] +
                          intp_rho * (mat->table_log_rho[idx_rho + 1] -
                                      mat->table_log_rho[idx_rho]));

      // If the root is between the same table values as the reference value,
      // then this is the closest root, so we can return it without further
      // searching
      if (idx_rho == idx_rho_ref) {
        return closest_root;
      }

      break;
    }
  }

  // if we found a root above, change search range below so that we're only
  // looking for closer (in log) roots than the one we found
  if (closest_root) {
    log_rho_min = log_rho_ref - (logf(closest_root) - log_rho_ref);
    idx_rho_below_min = find_value_in_monot_incr_array(
        log_rho_min, mat->table_log_rho, mat->num_rho);
  }

  // Now look for roots below rho_ref
  for (idx_rho = idx_rho_ref; idx_rho >= idx_rho_below_min; idx_rho--) {

    // Sp. int. energy at this and the next density (in relevant slice of u
    // array)
    idx_u_1 = find_value_in_monot_incr_array(
        log_u, mat->table_log_u_rho_T + idx_rho * mat->num_T, mat->num_T);
    idx_u_2 = find_value_in_monot_incr_array(
        log_u, mat->table_log_u_rho_T + (idx_rho + 1) * mat->num_T, mat->num_T);

    // If outside the table then extrapolate from the edge and edge-but-one
    // values
    if (idx_rho <= -1) {
      idx_rho = 0;
    } else if (idx_rho >= mat->num_rho) {
      idx_rho = mat->num_rho - 2;
    }
    if (idx_u_1 <= -1) {
      idx_u_1 = 0;
    } else if (idx_u_1 >= mat->num_T) {
      idx_u_1 = mat->num_T - 2;
    }
    if (idx_u_2 <= -1) {
      idx_u_2 = 0;
    } else if (idx_u_2 >= mat->num_T) {
      idx_u_2 = mat->num_T - 2;
    }

    if (mat->table_log_u_rho_T[idx_rho * mat->num_T + (idx_u_1 + 1)] !=
        mat->table_log_u_rho_T[idx_rho * mat->num_T + idx_u_1]) {
      intp_u_1 =
          (log_u - mat->table_log_u_rho_T[idx_rho * mat->num_T + idx_u_1]) /
          (mat->table_log_u_rho_T[idx_rho * mat->num_T + (idx_u_1 + 1)] -
           mat->table_log_u_rho_T[idx_rho * mat->num_T + idx_u_1]);
    } else {
      intp_u_1 = 1.f;
    }
    if (mat->table_log_u_rho_T[(idx_rho + 1) * mat->num_T + (idx_u_2 + 1)] !=
        mat->table_log_u_rho_T[(idx_rho + 1) * mat->num_T + idx_u_2]) {
      intp_u_2 =
          (log_u -
           mat->table_log_u_rho_T[(idx_rho + 1) * mat->num_T + idx_u_2]) /
          (mat->table_log_u_rho_T[(idx_rho + 1) * mat->num_T + (idx_u_2 + 1)] -
           mat->table_log_u_rho_T[(idx_rho + 1) * mat->num_T + idx_u_2]);
    } else {
      intp_u_2 = 1.f;
    }

    // Table values
    P_1 = mat->table_P_rho_T[idx_rho * mat->num_T + idx_u_1];
    P_2 = mat->table_P_rho_T[idx_rho * mat->num_T + idx_u_1 + 1];
    P_3 = mat->table_P_rho_T[(idx_rho + 1) * mat->num_T + idx_u_2];
    P_4 = mat->table_P_rho_T[(idx_rho + 1) * mat->num_T + idx_u_2 + 1];

    // If below the minimum u at this rho then just use the lowest table values
    if ((idx_rho > 0.f) &&
        ((intp_u_1 < 0.f) || (intp_u_2 < 0.f) || (P_1 > P_2) || (P_3 > P_4))) {
      intp_u_1 = 0;
      intp_u_2 = 0;
    }

    // If more than two table values are non-positive then return zero
    int num_non_pos = 0;
    if (P_1 <= 0.f) num_non_pos++;
    if (P_2 <= 0.f) num_non_pos++;
    if (P_3 <= 0.f) num_non_pos++;
    if (P_4 <= 0.f) num_non_pos++;
    if (num_non_pos > 0) {
      // If just one or two are non-positive then replace them with a tiny value
      // Unless already trying to extrapolate in which case return zero
      if ((num_non_pos > 2) || (mat->P_tiny == 0.f) || (intp_u_1 < 0.f) ||
          (intp_u_2 < 0.f)) {
        break;  // return rho_sph;
      }
      if (P_1 <= 0.f) P_1 = mat->P_tiny;
      if (P_2 <= 0.f) P_2 = mat->P_tiny;
      if (P_3 <= 0.f) P_3 = mat->P_tiny;
      if (P_4 <= 0.f) P_4 = mat->P_tiny;
    }

    // Interpolate with the log values
    P_1 = logf(P_1);
    P_2 = logf(P_2);
    P_3 = logf(P_3);
    P_4 = logf(P_4);

    // Pressure for intp_rho = 1
    P_below_upper = expf(((1.f - intp_u_2) * P_3 + intp_u_2 * P_4));
    // Because of linear interpolation, pressures are not exactly continuous
    // as we go from one side of a grid point to another. See if there is
    // a root between the last P_below_lower and the new P_below_upper,
    // which are approx the same.
    if (idx_rho != idx_rho_ref) {
      if ((P_below_lower - P) * (P_below_upper - P) <= 0) {
        closest_root = expf(mat->table_log_rho[idx_rho + 1]);
        break;
      }
    }
    // Pressure for intp_rho = 0
    P_below_lower = expf(((1.f - intp_u_1) * P_1 + intp_u_1 * P_2));

    // Does the pressure of the adjacent table densities switch from being
    // above to below the desired pressure, or vice versa? If so, there is a
    // root.
    if ((P_below_lower - P) * (P_below_upper - P) <= 0.f) {

      // If there is a root, interpolate between the table values:
      intp_rho = (log_P - ((1 - intp_u_1) * P_1 + intp_u_1 * P_2)) /
                 (((1 - intp_u_2) * P_3 + intp_u_2 * P_4) -
                  ((1 - intp_u_1) * P_1 + intp_u_1 * P_2));

      root_below = expf(mat->table_log_rho[idx_rho] +
                        intp_rho * (mat->table_log_rho[idx_rho + 1] -
                                    mat->table_log_rho[idx_rho]));

      // If we found a root above, which one is closer to the reference rho?
      if (closest_root) {
        if (fabs(logf(root_below) - logf(rho_ref)) <
            fabs(logf(closest_root) - logf(rho_ref))) {
          closest_root = root_below;
        }
      } else {
        closest_root = root_below;
      }
      break;
    }
  }

  // Return the root if we found one
  if (closest_root) {
    return closest_root;
  }

  // If we don't find a root before we reach max_counter, return rho_ref. Maybe
  // we should give an error here?
  return rho_sph;
}
#endif /* SWIFT_SESAME_EQUATION_OF_STATE_H */<|MERGE_RESOLUTION|>--- conflicted
+++ resolved
@@ -285,22 +285,9 @@
       if (mat->table_log_u_rho_T[i_rho * mat->num_T + i_T] <
           mat->table_log_u_rho_T[i_rho * mat->num_T + i_T - 1]) {
 
-<<<<<<< HEAD
-        mat->table_log_u_rho_T[i_rho * mat->num_T + i_T - 1] =
-            mat->table_log_u_rho_T[i_rho * mat->num_T + i_T];
-        /*
-      // Replace it and all elements below it with that value
-      for (int j_T = 0; j_T < i_T; j_T++) {
-        mat->table_log_u_rho_T[i_rho * mat->num_T + j_T] =
-            mat->table_log_u_rho_T[i_rho * mat->num_T + i_T];
-      }
-      break;
-      */
-=======
         // Replace with this lower value
         mat->table_log_u_rho_T[i_rho * mat->num_T + i_T - 1] =
             mat->table_log_u_rho_T[i_rho * mat->num_T + i_T];
->>>>>>> ed913806
       }
 
       // Smallest positive values
