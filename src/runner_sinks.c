--- conflicted
+++ resolved
@@ -161,12 +161,8 @@
       if (r2 < ri2 || r2 < rj2) {
         runner_iact_nonsym_sinks_sink_swallow(r2, dx, ri, rj, si, sj,
                                               with_cosmology, cosmo,
-<<<<<<< HEAD
                                               e->gravity_properties,
 					      e->sink_properties);
-=======
-                                              e->gravity_properties);
->>>>>>> 5314ccde
       }
     } /* loop over the sinks in ci. */
   }   /* loop over the sinks in ci. */
@@ -309,12 +305,8 @@
       if (r2 < ri2 || r2 < rj2) {
         runner_iact_nonsym_sinks_sink_swallow(r2, dx, ri, rj, si, sj,
                                               with_cosmology, cosmo,
-<<<<<<< HEAD
                                               e->gravity_properties,
 					      e->sink_properties);
-=======
-                                              e->gravity_properties);
->>>>>>> 5314ccde
       }
     } /* loop over the sinks in cj. */
   }   /* loop over the sinks in ci. */
@@ -561,10 +553,6 @@
   struct part *parts = c->hydro.parts;
   struct xpart *xparts = c->hydro.xparts;
 
-<<<<<<< HEAD
-  timebin_t max_bin = e->max_active_bin;
-=======
->>>>>>> 5314ccde
   integertime_t ti_current = e->ti_current;
   integertime_t ti_beg_max = 0;
 
@@ -691,17 +679,8 @@
 
       if (part_is_inhibited(p, e)) continue;
 
-<<<<<<< HEAD
-      integertime_t ti_beg = 0;
-
-      if (p->time_bin <= max_bin) {
-        ti_beg = get_integer_time_begin(ti_current + 1, p->time_bin);
-      }
-
-=======
       integertime_t ti_beg =
           get_integer_time_begin(ti_current + 1, p->time_bin);
->>>>>>> 5314ccde
       ti_beg_max = max(ti_beg, ti_beg_max);
     } /* Loop over the parts */
   }   /* Cell is not split */
