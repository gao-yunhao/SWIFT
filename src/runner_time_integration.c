--- conflicted
+++ resolved
@@ -113,12 +113,8 @@
 
   /* Anything to do here? */
   if (!cell_is_starting_hydro(c, e) && !cell_is_starting_gravity(c, e) &&
-<<<<<<< HEAD
       !cell_is_starting_stars(c, e) && !cell_is_starting_sinks(c, e) &&
-      !cell_is_starting_black_holes(c, e))
-=======
-      !cell_is_starting_stars(c, e) && !cell_is_starting_black_holes(c, e) && !cell_is_starting_dark_matter(c, e))
->>>>>>> 4e26a0e3
+      !cell_is_starting_black_holes(c, e) && !cell_is_starting_dark_matter(c, e))
     return;
 
   /* Recurse? */
@@ -214,17 +210,9 @@
 #endif
 
       /* If the g-particle has no counterpart and needs to be kicked */
-<<<<<<< HEAD
-      if ((gp->type == swift_type_dark_matter ||
-           gp->type == swift_type_dark_matter_background ||
-           gp->type == swift_type_neutrino) &&
-=======
       if ((gp->type == swift_type_dark_matter_background ||
-           gp->type == swift_type_sink ||
+           gp->type == swift_type_neutrino ||
            (gp->type == swift_type_dark_matter && !with_sidm)) &&
-          // TODO loic remove this
-
->>>>>>> 4e26a0e3
           gpart_is_starting(gp, e)) {
 
         const integertime_t ti_step = get_integer_timestep(gp->time_bin);
@@ -418,11 +406,8 @@
   const struct hydro_props *hydro_props = e->hydro_properties;
   const struct entropy_floor_properties *entropy_floor = e->entropy_floor;
   const int with_cosmology = (e->policy & engine_policy_cosmology);
-<<<<<<< HEAD
   const int periodic = e->s->periodic;
-=======
   const int with_sidm = (e->policy & engine_policy_sidm);
->>>>>>> 4e26a0e3
   const int count = c->hydro.count;
   const int gcount = c->grav.count;
   const int scount = c->stars.count;
@@ -443,12 +428,8 @@
 
   /* Anything to do here? */
   if (!cell_is_active_hydro(c, e) && !cell_is_active_gravity(c, e) &&
-<<<<<<< HEAD
       !cell_is_active_stars(c, e) && !cell_is_active_sinks(c, e) &&
-      !cell_is_active_black_holes(c, e))
-=======
-      !cell_is_active_stars(c, e) && !cell_is_active_black_holes(c, e) && !cell_is_active_dark_matter(c, e))
->>>>>>> 4e26a0e3
+      !cell_is_active_black_holes(c, e) && !cell_is_active_dark_matter(c, e))
     return;
 
   /* Recurse? */
@@ -543,17 +524,9 @@
 #endif
 
       /* If the g-particle has no counterpart and needs to be kicked */
-<<<<<<< HEAD
-      if ((gp->type == swift_type_dark_matter ||
-           gp->type == swift_type_dark_matter_background ||
-           gp->type == swift_type_neutrino) &&
-=======
       if ((gp->type == swift_type_dark_matter_background ||
-           gp->type == swift_type_sink ||
+           gp->type == swift_type_neutrino ||
            (gp->type == swift_type_dark_matter && !with_sidm)) &&
-          // TODO loic remove this
-
->>>>>>> 4e26a0e3
           gpart_is_active(gp, e)) {
 
         const integertime_t ti_step = get_integer_timestep(gp->time_bin);
@@ -776,12 +749,8 @@
 
   /* Anything to do here? */
   if (!cell_is_active_hydro(c, e) && !cell_is_active_gravity(c, e) &&
-<<<<<<< HEAD
       !cell_is_active_stars(c, e) && !cell_is_active_sinks(c, e) &&
-      !cell_is_active_black_holes(c, e)) {
-=======
-      !cell_is_active_stars(c, e) && !cell_is_active_black_holes(c, e) && !cell_is_active_dark_matter(c, e)) {
->>>>>>> 4e26a0e3
+      !cell_is_active_black_holes(c, e) && !cell_is_active_dark_matter(c, e)) {
     c->hydro.updated = 0;
     c->grav.updated = 0;
     c->stars.updated = 0;
@@ -791,12 +760,8 @@
     return;
   }
 
-<<<<<<< HEAD
   int updated = 0, g_updated = 0, s_updated = 0, sink_updated = 0,
-      b_updated = 0;
-=======
-  int updated = 0, g_updated = 0, s_updated = 0, b_updated = 0, dm_updated = 0;
->>>>>>> 4e26a0e3
+      b_updated = 0, dm_updated = 0;
   integertime_t ti_hydro_end_min = max_nr_timesteps, ti_hydro_end_max = 0,
                 ti_hydro_beg_max = 0;
   integertime_t ti_gravity_end_min = max_nr_timesteps, ti_gravity_end_max = 0,
@@ -904,16 +869,9 @@
       struct gpart *restrict gp = &gparts[k];
 
       /* If the g-particle has no counterpart */
-<<<<<<< HEAD
-      if (gp->type == swift_type_dark_matter ||
-          gp->type == swift_type_dark_matter_background ||
-          gp->type == swift_type_neutrino) {
-=======
       if (gp->type == swift_type_dark_matter_background ||
-          gp->type == swift_type_sink ||
+          gp->type == swift_type_neutrino ||
           (gp->type == swift_type_dark_matter && !with_sidm)) {
-        // Loic TODO remove sink
->>>>>>> 4e26a0e3
 
         /* need to be updated ? */
         if (gpart_is_active(gp, e)) {
@@ -1242,14 +1200,11 @@
         ti_stars_end_min = min(cp->stars.ti_end_min, ti_stars_end_min);
         ti_stars_beg_max = max(cp->stars.ti_beg_max, ti_stars_beg_max);
 
-<<<<<<< HEAD
         ti_sinks_end_min = min(cp->sinks.ti_end_min, ti_sinks_end_min);
         ti_sinks_beg_max = max(cp->sinks.ti_beg_max, ti_sinks_beg_max);
-=======
+
         ti_dark_matter_end_min = min(cp->dark_matter.ti_end_min, ti_dark_matter_end_min);
-        ti_dark_matter_end_max = max(cp->dark_matter.ti_end_max, ti_dark_matter_end_max);
         ti_dark_matter_beg_max = max(cp->dark_matter.ti_beg_max, ti_dark_matter_beg_max);
->>>>>>> 4e26a0e3
 
         ti_black_holes_end_min =
             min(cp->black_holes.ti_end_min, ti_black_holes_end_min);
@@ -1278,7 +1233,6 @@
   c->black_holes.ti_end_min = ti_black_holes_end_min;
   c->black_holes.ti_beg_max = ti_black_holes_beg_max;
   c->dark_matter.ti_end_min = ti_dark_matter_end_min;
-  c->dark_matter.ti_end_max = ti_dark_matter_end_max;
   c->dark_matter.ti_beg_max = ti_dark_matter_beg_max;
 
 #ifdef SWIFT_DEBUG_CHECKS
@@ -1461,10 +1415,8 @@
     if (c->nodeID != engine_rank) error("Limiting dt of a foreign cell is nope.");
 #endif
     
-    integertime_t ti_dark_matter_end_min = max_nr_timesteps, ti_dark_matter_end_max = 0,
-    ti_dark_matter_beg_max = 0;
-    integertime_t ti_gravity_end_min = max_nr_timesteps, ti_gravity_end_max = 0,
-    ti_gravity_beg_max = 0;
+    integertime_t ti_dark_matter_end_min = max_nr_timesteps, ti_dark_matter_beg_max = 0;
+    integertime_t ti_gravity_end_min = max_nr_timesteps, ti_gravity_beg_max = 0;
     
     /* Limit irrespective of cell flags? */
     force = (force || cell_get_flag(c, cell_flag_do_dark_matter_limiter));
@@ -1489,29 +1441,23 @@
                 
                 /* And aggregate */
                 ti_dark_matter_end_min = min(cp->dark_matter.ti_end_min, ti_dark_matter_end_min);
-                ti_dark_matter_end_max = max(cp->dark_matter.ti_end_max, ti_dark_matter_end_max);
                 ti_dark_matter_beg_max = max(cp->dark_matter.ti_beg_max, ti_dark_matter_beg_max);
                 ti_gravity_end_min = min(cp->grav.ti_end_min, ti_gravity_end_min);
-                ti_gravity_end_max = max(cp->grav.ti_end_max, ti_gravity_end_max);
                 ti_gravity_beg_max = max(cp->grav.ti_beg_max, ti_gravity_beg_max);
             }
         }
         
         /* Store the updated values */
         c->dark_matter.ti_end_min = min(c->dark_matter.ti_end_min, ti_dark_matter_end_min);
-        c->dark_matter.ti_end_max = max(c->dark_matter.ti_end_max, ti_dark_matter_end_max);
         c->dark_matter.ti_beg_max = max(c->dark_matter.ti_beg_max, ti_dark_matter_beg_max);
         c->grav.ti_end_min = min(c->grav.ti_end_min, ti_gravity_end_min);
-        c->grav.ti_end_max = max(c->grav.ti_end_max, ti_gravity_end_max);
         c->grav.ti_beg_max = max(c->grav.ti_beg_max, ti_gravity_beg_max);
         
     } else if (!c->split && force) {
         
         ti_dark_matter_end_min = c->dark_matter.ti_end_min;
-        ti_dark_matter_end_max = c->dark_matter.ti_end_max;
         ti_dark_matter_beg_max = c->dark_matter.ti_beg_max;
         ti_gravity_end_min = c->grav.ti_end_min;
-        ti_gravity_end_max = c->grav.ti_end_max;
         ti_gravity_beg_max = c->grav.ti_beg_max;
         
         /* Loop over the DM particles in this cell. */
@@ -1536,8 +1482,7 @@
                 
                 /* What is the next sync-point ? */
                 ti_dark_matter_end_min = min(ti_end_new, ti_dark_matter_end_min);
-                ti_dark_matter_end_max = max(ti_end_new, ti_dark_matter_end_max);
-                
+
                 /* What is the next starting point for this cell ? */
                 ti_dark_matter_beg_max = max(ti_beg_new, ti_dark_matter_beg_max);
                 
@@ -1549,8 +1494,7 @@
                     
                     /* What is the next sync-point ? */
                     ti_gravity_end_min = min(ti_end_new, ti_gravity_end_min);
-                    ti_gravity_end_max = max(ti_end_new, ti_gravity_end_max);
-                    
+
                     /* What is the next starting point for this cell ? */
                     ti_gravity_beg_max = max(ti_beg_new, ti_gravity_beg_max);
                 }
@@ -1559,10 +1503,8 @@
         
         /* Store the updated values */
         c->dark_matter.ti_end_min = min(c->dark_matter.ti_end_min, ti_dark_matter_end_min);
-        c->dark_matter.ti_end_max = max(c->dark_matter.ti_end_max, ti_dark_matter_end_max);
         c->dark_matter.ti_beg_max = max(c->dark_matter.ti_beg_max, ti_dark_matter_beg_max);
         c->grav.ti_end_min = min(c->grav.ti_end_min, ti_gravity_end_min);
-        c->grav.ti_end_max = max(c->grav.ti_end_max, ti_gravity_end_max);
         c->grav.ti_beg_max = max(c->grav.ti_beg_max, ti_gravity_beg_max);
     }
     
@@ -1750,11 +1692,8 @@
     if (c->nodeID != engine_rank) error("Syncing of a foreign cell is nope.");
 #endif
     
-    integertime_t ti_dark_matter_end_min = max_nr_timesteps, ti_dark_matter_end_max = 0,
-    ti_dark_matter_beg_max = 0;
-
-    integertime_t ti_gravity_end_min = max_nr_timesteps, ti_gravity_end_max = 0,
-    ti_gravity_beg_max = 0;
+    integertime_t ti_dark_matter_end_min = max_nr_timesteps, ti_dark_matter_beg_max = 0;
+    integertime_t ti_gravity_end_min = max_nr_timesteps, ti_gravity_beg_max = 0;
     
     /* Limit irrespective of cell flags? */
     force = (force || cell_get_flag(c, cell_flag_do_dark_matter_sync));
@@ -1778,32 +1717,26 @@
                 
                 /* And aggregate */
                 ti_dark_matter_end_min = min(cp->dark_matter.ti_end_min, ti_dark_matter_end_min);
-                ti_dark_matter_end_max = max(cp->dark_matter.ti_end_max, ti_dark_matter_end_max);
                 ti_dark_matter_beg_max = max(cp->dark_matter.ti_beg_max, ti_dark_matter_beg_max);
 
                 ti_gravity_end_min = min(cp->grav.ti_end_min, ti_gravity_end_min);
-                ti_gravity_end_max = max(cp->grav.ti_end_max, ti_gravity_end_max);
                 ti_gravity_beg_max = max(cp->grav.ti_beg_max, ti_gravity_beg_max);
             }
         }
         
         /* Store the updated values */
         c->dark_matter.ti_end_min = min(c->dark_matter.ti_end_min, ti_dark_matter_end_min);
-        c->dark_matter.ti_end_max = max(c->dark_matter.ti_end_max, ti_dark_matter_end_max);
         c->dark_matter.ti_beg_max = max(c->dark_matter.ti_beg_max, ti_dark_matter_beg_max);
 
         c->grav.ti_end_min = min(c->grav.ti_end_min, ti_gravity_end_min);
-        c->grav.ti_end_max = max(c->grav.ti_end_max, ti_gravity_end_max);
         c->grav.ti_beg_max = max(c->grav.ti_beg_max, ti_gravity_beg_max);
         
     } else if (!c->split && force) {
         
         ti_dark_matter_end_min = c->dark_matter.ti_end_min;
-        ti_dark_matter_end_max = c->dark_matter.ti_end_max;
         ti_dark_matter_beg_max = c->dark_matter.ti_beg_max;
         
         ti_gravity_end_min = c->grav.ti_end_min;
-        ti_gravity_end_max = c->grav.ti_end_max;
         ti_gravity_beg_max = c->grav.ti_beg_max;
         
         /* Loop over the gas particles in this cell. */
@@ -1837,8 +1770,7 @@
                 
                 /* What is the next sync-point ? */
                 ti_dark_matter_end_min = min(ti_current + ti_new_step, ti_dark_matter_end_min);
-                ti_dark_matter_end_max = max(ti_current + ti_new_step, ti_dark_matter_end_max);
-                
+
                 /* What is the next starting point for this cell ? */
                 ti_dark_matter_beg_max = max(ti_current, ti_dark_matter_beg_max);
 
@@ -1850,8 +1782,7 @@
                     
                     /* What is the next sync-point ? */
                     ti_gravity_end_min = min(ti_current + ti_new_step, ti_gravity_end_min);
-                    ti_gravity_end_max = max(ti_current + ti_new_step, ti_gravity_end_max);
-                    
+
                     /* What is the next starting point for this cell ? */
                     ti_gravity_beg_max = max(ti_current, ti_gravity_beg_max);
                 }
@@ -1863,11 +1794,9 @@
         
         /* Store the updated values */
         c->dark_matter.ti_end_min = min(c->dark_matter.ti_end_min, ti_dark_matter_end_min);
-        c->dark_matter.ti_end_max = max(c->dark_matter.ti_end_max, ti_dark_matter_end_max);
         c->dark_matter.ti_beg_max = max(c->dark_matter.ti_beg_max, ti_dark_matter_beg_max);
 
         c->grav.ti_end_min = min(c->grav.ti_end_min, ti_gravity_end_min);
-        c->grav.ti_end_max = max(c->grav.ti_end_max, ti_gravity_end_max);
         c->grav.ti_beg_max = max(c->grav.ti_beg_max, ti_gravity_beg_max);
     }
     
