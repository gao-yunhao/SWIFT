/*******************************************************************************
 * This file is part of SWIFT.
 * Copyright (c) 2012 Pedro Gonnet (pedro.gonnet@durham.ac.uk)
 *                    Matthieu Schaller (schaller@strw.leidenuniv.nl)
 *               2015 Peter W. Draper (p.w.draper@durham.ac.uk)
 *
 * This program is free software: you can redistribute it and/or modify
 * it under the terms of the GNU Lesser General Public License as published
 * by the Free Software Foundation, either version 3 of the License, or
 * (at your option) any later version.
 *
 * This program is distributed in the hope that it will be useful,
 * but WITHOUT ANY WARRANTY; without even the implied warranty of
 * MERCHANTABILITY or FITNESS FOR A PARTICULAR PURPOSE.  See the
 * GNU General Public License for more details.
 *
 * You should have received a copy of the GNU Lesser General Public License
 * along with this program.  If not, see <http://www.gnu.org/licenses/>.
 *
 ******************************************************************************/

/* Config parameters. */
#include <config.h>

/* This object's header. */
#include "runner.h"

/* Local headers. */
#include "active.h"
#include "black_holes.h"
#include "cell.h"
#include "engine.h"
#include "feedback.h"
#include "kick.h"
#include "multipole.h"
#include "timers.h"
#include "timestep.h"
#include "timestep_limiter.h"
#include "timestep_sync.h"
#include "tracers.h"
#include "turb_driving.h"

/**
 * @brief Initialize the multipoles before the gravity calculation.
 *
 * @param r The runner thread.
 * @param c The cell.
 * @param timer 1 if the time is to be recorded.
 */
void runner_do_init_grav(struct runner *r, struct cell *c, const int timer) {

  const struct engine *e = r->e;

  TIMER_TIC;

#ifdef SWIFT_DEBUG_CHECKS
  if (!(e->policy & engine_policy_self_gravity))
    error("Grav-init task called outside of self-gravity calculation");
#endif

  /* Anything to do here? */
  if (!cell_is_active_gravity(c, e)) return;

  /* Does the multipole need drifting? */
  if (c->grav.ti_old_multipole < e->ti_current) cell_drift_multipole(c, e);

  /* Reset the gravity acceleration tensors */
  gravity_field_tensors_init(&c->grav.multipole->pot, e->ti_current);

  /* Recurse? */
  if (c->split) {
    for (int k = 0; k < 8; k++) {
      if (c->progeny[k] != NULL)
        runner_do_init_grav(r, c->progeny[k], /*timer=*/0);
    }
  }

  if (timer) TIMER_TOC(timer_init_grav);
}

/**
 * @brief Perform the first half-kick on all the active particles in a cell.
 *
 * @param r The runner thread.
 * @param c The cell.
 * @param timer Are we timing this ?
 */
void runner_do_kick1(struct runner *r, struct cell *c, const int timer) {

  const struct engine *e = r->e;
  const struct cosmology *cosmo = e->cosmology;
  const struct hydro_props *hydro_props = e->hydro_properties;
  const struct entropy_floor_properties *entropy_floor = e->entropy_floor;
  const int periodic = e->s->periodic;
  const int with_cosmology = (e->policy & engine_policy_cosmology);
  struct part *restrict parts = c->hydro.parts;
  struct xpart *restrict xparts = c->hydro.xparts;
  struct gpart *restrict gparts = c->grav.parts;
  struct spart *restrict sparts = c->stars.parts;
  struct sink *restrict sinks = c->sinks.parts;
  struct bpart *restrict bparts = c->black_holes.parts;
  const int count = c->hydro.count;
  const int gcount = c->grav.count;
  const int scount = c->stars.count;
  const int sink_count = c->sinks.count;
  const int bcount = c->black_holes.count;
  const integertime_t ti_current = e->ti_current;
  const double time_base = e->time_base;

  TIMER_TIC;

  /* Anything to do here? */
  if (!cell_is_starting_hydro(c, e) && !cell_is_starting_gravity(c, e) &&
      !cell_is_starting_stars(c, e) && !cell_is_starting_sinks(c, e) &&
      !cell_is_starting_black_holes(c, e))
    return;

  /* Recurse? */
  if (c->split) {
    for (int k = 0; k < 8; k++)
      if (c->progeny[k] != NULL) runner_do_kick1(r, c->progeny[k], /*timer=*/0);
  } else {

<<<<<<< HEAD
    do_turb_driving_step_first_half(c, e);
=======
    integertime_t ti_begin_mesh = -1;
    integertime_t ti_end_mesh = 0;
    double dt_kick_mesh_grav = 0.;

    /* Are we at a step where we do mesh-gravity time-integration? */
    if (periodic && e->mesh->ti_beg_mesh_next == e->ti_current) {

      const integertime_t ti_step =
          e->mesh->ti_end_mesh_next - e->mesh->ti_beg_mesh_next;
      ti_begin_mesh = e->mesh->ti_beg_mesh_next;
      ti_end_mesh = e->mesh->ti_beg_mesh_next + ti_step / 2;

      /* Time interval for this mesh gravity half-kick */
      dt_kick_mesh_grav = kick_get_grav_kick_dt(
          ti_begin_mesh, ti_end_mesh, time_base, with_cosmology, cosmo);
    }
>>>>>>> 711416f0

    /* Loop over the parts in this cell. */
    for (int k = 0; k < count; k++) {

      /* Get a handle on the part. */
      struct part *restrict p = &parts[k];
      struct xpart *restrict xp = &xparts[k];

      /* If particle needs to be kicked */
      if (part_is_starting(p, e)) {

#ifdef SWIFT_DEBUG_CHECKS
        if (p->limiter_data.wakeup != time_bin_not_awake)
          error("Woken-up particle that has not been processed in kick1");
#endif

        const integertime_t ti_step = get_integer_timestep(p->time_bin);
        const integertime_t ti_begin =
            get_integer_time_begin(ti_current + 1, p->time_bin);
        const integertime_t ti_end = ti_begin + ti_step / 2;

#ifdef SWIFT_DEBUG_CHECKS
        if (ti_begin != ti_current)
          error(
              "Particle in wrong time-bin, ti_end=%lld, ti_begin=%lld, "
              "ti_step=%lld time_bin=%d wakeup=%d ti_current=%lld",
              ti_end, ti_begin, ti_step, p->time_bin, p->limiter_data.wakeup,
              ti_current);
#endif

        /* Time intervals for this half-kick */
        const double dt_kick_grav = kick_get_grav_kick_dt(
            ti_begin, ti_end, time_base, with_cosmology, cosmo);
        const double dt_kick_hydro = kick_get_hydro_kick_dt(
            ti_begin, ti_end, time_base, with_cosmology, cosmo);
        const double dt_kick_therm = kick_get_therm_kick_dt(
            ti_begin, ti_end, time_base, with_cosmology, cosmo);
        const double dt_kick_corr = kick_get_corr_kick_dt(
            ti_begin, ti_end, time_base, with_cosmology, cosmo);

        /* Do the kick */
        kick_part(p, xp, dt_kick_hydro, dt_kick_grav, dt_kick_mesh_grav,
                  dt_kick_therm, dt_kick_corr, cosmo, hydro_props,
                  entropy_floor, ti_begin, ti_end, ti_begin_mesh, ti_end_mesh);

        /* Update the accelerations to be used in the drift for hydro */
        if (p->gpart != NULL) {

          xp->a_grav[0] = p->gpart->a_grav[0] + p->gpart->a_grav_mesh[0];
          xp->a_grav[1] = p->gpart->a_grav[1] + p->gpart->a_grav_mesh[1];
          xp->a_grav[2] = p->gpart->a_grav[2] + p->gpart->a_grav_mesh[2];
        }
      }
    }

    /* Loop over the gparts in this cell. */
    for (int k = 0; k < gcount; k++) {

      /* Get a handle on the part. */
      struct gpart *restrict gp = &gparts[k];

#ifdef SWIFT_DEBUG_CHECKS
      if (ti_begin_mesh != -1 && !gpart_is_starting(gp, e) &&
          !gpart_is_inhibited(gp, e)) {
        error(
            "Particle on a time-step longer than the mesh synchronization "
            "step!");
      }
#endif

      /* If the g-particle has no counterpart and needs to be kicked */
      if ((gp->type == swift_type_dark_matter ||
           gp->type == swift_type_dark_matter_background ||
           gp->type == swift_type_neutrino) &&
          gpart_is_starting(gp, e)) {

        const integertime_t ti_step = get_integer_timestep(gp->time_bin);
        const integertime_t ti_begin =
            get_integer_time_begin(ti_current + 1, gp->time_bin);
        const integertime_t ti_end = ti_begin + ti_step / 2;

#ifdef SWIFT_DEBUG_CHECKS
        const integertime_t ti_end_check =
            get_integer_time_end(ti_current + 1, gp->time_bin);

        if (ti_begin != ti_current)
          error(
              "G-particle in wrong time-bin, ti_end=%lld, ti_begin=%lld, "
              "ti_step=%lld time_bin=%d ti_current=%lld",
              ti_end_check, ti_begin, ti_step, gp->time_bin, ti_current);
#endif

        /* Time interval for this gravity half-kick */
        const double dt_kick_grav = kick_get_grav_kick_dt(
            ti_begin, ti_end, time_base, with_cosmology, cosmo);

        /* Do the kick */
        kick_gpart(gp, dt_kick_grav, ti_begin, ti_end, dt_kick_mesh_grav,
                   ti_begin_mesh, ti_end_mesh);
      }
    }

    /* Loop over the stars particles in this cell. */
    for (int k = 0; k < scount; k++) {

      /* Get a handle on the s-part. */
      struct spart *restrict sp = &sparts[k];

      /* If particle needs to be kicked */
      if (spart_is_starting(sp, e)) {

        const integertime_t ti_step = get_integer_timestep(sp->time_bin);
        const integertime_t ti_begin =
            get_integer_time_begin(ti_current + 1, sp->time_bin);
        const integertime_t ti_end = ti_begin + ti_step / 2;

#ifdef SWIFT_DEBUG_CHECKS
        const integertime_t ti_end_check =
            get_integer_time_end(ti_current + 1, sp->time_bin);

        if (ti_begin != ti_current)
          error(
              "S-particle in wrong time-bin, ti_end=%lld, ti_begin=%lld, "
              "ti_step=%lld time_bin=%d ti_current=%lld",
              ti_end_check, ti_begin, ti_step, sp->time_bin, ti_current);
#endif

        /* Time interval for this gravity half-kick */
        const double dt_kick_grav = kick_get_grav_kick_dt(
            ti_begin, ti_end, time_base, with_cosmology, cosmo);

        /* Do the kick */
        kick_spart(sp, dt_kick_grav, ti_begin, ti_end, dt_kick_mesh_grav,
                   ti_begin_mesh, ti_end_mesh);
      }
    }

    /* Loop over the sink particles in this cell. */
    for (int k = 0; k < sink_count; k++) {

      /* Get a handle on the s-part. */
      struct sink *restrict sink = &sinks[k];

      /* If particle needs to be kicked */
      if (sink_is_starting(sink, e)) {

        const integertime_t ti_step = get_integer_timestep(sink->time_bin);
        const integertime_t ti_begin =
            get_integer_time_begin(ti_current + 1, sink->time_bin);
        const integertime_t ti_end = ti_begin + ti_step / 2;

#ifdef SWIFT_DEBUG_CHECKS
        const integertime_t ti_end_check =
            get_integer_time_end(ti_current + 1, sink->time_bin);

        if (ti_begin != ti_current)
          error(
              "Sink-particle in wrong time-bin, ti_end=%lld, ti_begin=%lld, "
              "ti_step=%lld time_bin=%d ti_current=%lld",
              ti_end_check, ti_begin, ti_step, sink->time_bin, ti_current);
#endif

        /* Time interval for this gravity half-kick */
        const double dt_kick_grav = kick_get_grav_kick_dt(
            ti_begin, ti_end, time_base, with_cosmology, cosmo);

        /* Do the kick */
        kick_sink(sink, dt_kick_grav, ti_begin, ti_end, dt_kick_mesh_grav,
                  ti_begin_mesh, ti_end_mesh);
      }
    }

    /* Loop over the black hole particles in this cell. */
    for (int k = 0; k < bcount; k++) {

      /* Get a handle on the s-part. */
      struct bpart *restrict bp = &bparts[k];

      /* If particle needs to be kicked */
      if (bpart_is_starting(bp, e)) {

        const integertime_t ti_step = get_integer_timestep(bp->time_bin);
        const integertime_t ti_begin =
            get_integer_time_begin(ti_current + 1, bp->time_bin);
        const integertime_t ti_end = ti_begin + ti_step / 2;

#ifdef SWIFT_DEBUG_CHECKS
        const integertime_t ti_end_check =
            get_integer_time_end(ti_current + 1, bp->time_bin);

        if (ti_begin != ti_current)
          error(
              "B-particle in wrong time-bin, ti_end=%lld, ti_begin=%lld, "
              "ti_step=%lld time_bin=%d ti_current=%lld",
              ti_end_check, ti_begin, ti_step, bp->time_bin, ti_current);
#endif

        /* Time interval for this gravity half-kick */
        const double dt_kick_grav = kick_get_grav_kick_dt(
            ti_begin, ti_end, time_base, with_cosmology, cosmo);

        /* Do the kick */
        kick_bpart(bp, dt_kick_grav, ti_begin, ti_end, dt_kick_mesh_grav,
                   ti_begin_mesh, ti_end_mesh);
      }
    }
  }

  if (timer) TIMER_TOC(timer_kick1);
}

/**
 * @brief Perform the second half-kick on all the active particles in a cell.
 *
 * Also prepares particles to be drifted.
 *
 * @param r The runner thread.
 * @param c The cell.
 * @param timer Are we timing this ?
 */
void runner_do_kick2(struct runner *r, struct cell *c, const int timer) {

  const struct engine *e = r->e;
  const struct cosmology *cosmo = e->cosmology;
  const struct hydro_props *hydro_props = e->hydro_properties;
  const struct entropy_floor_properties *entropy_floor = e->entropy_floor;
  const int with_cosmology = (e->policy & engine_policy_cosmology);
  const int periodic = e->s->periodic;
  const int count = c->hydro.count;
  const int gcount = c->grav.count;
  const int scount = c->stars.count;
  const int sink_count = c->sinks.count;
  const int bcount = c->black_holes.count;
  struct part *restrict parts = c->hydro.parts;
  struct xpart *restrict xparts = c->hydro.xparts;
  struct gpart *restrict gparts = c->grav.parts;
  struct spart *restrict sparts = c->stars.parts;
  struct sink *restrict sinks = c->sinks.parts;
  struct bpart *restrict bparts = c->black_holes.parts;
  const integertime_t ti_current = e->ti_current;
  const double time_base = e->time_base;

  TIMER_TIC;

  /* Anything to do here? */
  if (!cell_is_active_hydro(c, e) && !cell_is_active_gravity(c, e) &&
      !cell_is_active_stars(c, e) && !cell_is_active_sinks(c, e) &&
      !cell_is_active_black_holes(c, e))
    return;

  /* Recurse? */
  if (c->split) {
    for (int k = 0; k < 8; k++)
      if (c->progeny[k] != NULL) runner_do_kick2(r, c->progeny[k], /*timer=*/0);
  } else {

<<<<<<< HEAD
    do_turb_driving_step_second_half(c, e);
=======
    integertime_t ti_begin_mesh = -1;
    integertime_t ti_end_mesh = 0;
    double dt_kick_mesh_grav = 0.;

    /* Are we at a step where we do mesh-gravity time-integration? */
    if (periodic && e->mesh->ti_end_mesh_last == e->ti_current) {

      const integertime_t ti_step =
          e->mesh->ti_end_mesh_last - e->mesh->ti_beg_mesh_last;
      ti_begin_mesh = e->mesh->ti_beg_mesh_last + ti_step / 2;
      ti_end_mesh = e->mesh->ti_end_mesh_last;

      /* Time interval for this mesh gravity half-kick */
      dt_kick_mesh_grav = kick_get_grav_kick_dt(
          ti_begin_mesh, ti_end_mesh, time_base, with_cosmology, cosmo);
    }
>>>>>>> 711416f0

    /* Loop over the particles in this cell. */
    for (int k = 0; k < count; k++) {

      /* Get a handle on the part. */
      struct part *restrict p = &parts[k];
      struct xpart *restrict xp = &xparts[k];

      /* If particle needs to be kicked */
      if (part_is_active(p, e)) {

#ifdef SWIFT_DEBUG_CHECKS
        if (p->limiter_data.wakeup != time_bin_not_awake)
          error("Woken-up particle that has not been processed in kick1");
#endif
        /* Time-step length on the integer timeline */
        const integertime_t ti_step = get_integer_timestep(p->time_bin);
        const integertime_t ti_begin =
            get_integer_time_begin(ti_current, p->time_bin) + ti_step / 2;
        const integertime_t ti_end = ti_begin + ti_step / 2;

#ifdef SWIFT_DEBUG_CHECKS
        if (ti_end != ti_current)
          error(
              "Particle in wrong time-bin, ti_begin=%lld, ti_step=%lld "
              "time_bin=%d wakeup=%d ti_current=%lld",
              ti_begin, ti_step, p->time_bin, p->limiter_data.wakeup,
              ti_current);
#endif

        /* Time intervals for this half-kick */
        const double dt_kick_grav = kick_get_grav_kick_dt(
            ti_begin, ti_end, time_base, with_cosmology, cosmo);
        const double dt_kick_hydro = kick_get_hydro_kick_dt(
            ti_begin, ti_end, time_base, with_cosmology, cosmo);
        const double dt_kick_therm = kick_get_therm_kick_dt(
            ti_begin, ti_end, time_base, with_cosmology, cosmo);
        const double dt_kick_corr = kick_get_corr_kick_dt(
            ti_begin, ti_end, time_base, with_cosmology, cosmo);

        /* Finish the time-step with a second half-kick */
        kick_part(p, xp, dt_kick_hydro, dt_kick_grav, dt_kick_mesh_grav,
                  dt_kick_therm, dt_kick_corr, cosmo, hydro_props,
                  entropy_floor, ti_begin, ti_end, ti_begin_mesh, ti_end_mesh);

#ifdef SWIFT_DEBUG_CHECKS
        /* Check that kick and the drift are synchronized */
        if (p->ti_drift != p->ti_kick) error("Error integrating part in time.");
#endif

        /* Prepare the values to be drifted */
        hydro_reset_predicted_values(p, xp, cosmo);
      }
    }

    /* Loop over the g-particles in this cell. */
    for (int k = 0; k < gcount; k++) {

      /* Get a handle on the part. */
      struct gpart *restrict gp = &gparts[k];

#ifdef SWIFT_DEBUG_CHECKS
      if (ti_begin_mesh != -1 && !gpart_is_active(gp, e)) {
        error(
            "Particle on a time-step longer than the mesh synchronization "
            "step!");
      }
#endif

      /* If the g-particle has no counterpart and needs to be kicked */
      if ((gp->type == swift_type_dark_matter ||
           gp->type == swift_type_dark_matter_background ||
           gp->type == swift_type_neutrino) &&
          gpart_is_active(gp, e)) {

        const integertime_t ti_step = get_integer_timestep(gp->time_bin);
        const integertime_t ti_begin =
            get_integer_time_begin(ti_current, gp->time_bin) + ti_step / 2;
        const integertime_t ti_end = ti_begin + ti_step / 2;

#ifdef SWIFT_DEBUG_CHECKS
        if (ti_end != ti_current) error("Particle in wrong time-bin");
#endif

        /* Time interval for this gravity half-kick */
        const double dt_kick_grav = kick_get_grav_kick_dt(
            ti_begin, ti_end, time_base, with_cosmology, cosmo);

        /* Finish the time-step with a second half-kick */
        kick_gpart(gp, dt_kick_grav, ti_begin, ti_end, dt_kick_mesh_grav,
                   ti_begin_mesh, ti_end_mesh);

#ifdef SWIFT_DEBUG_CHECKS
        /* Check that kick and the drift are synchronized */
        if (gp->ti_drift != gp->ti_kick)
          error("Error integrating g-part in time.");
#endif

        /* Prepare the values to be drifted */
        gravity_reset_predicted_values(gp);
      }
    }

    /* Loop over the particles in this cell. */
    for (int k = 0; k < scount; k++) {

      /* Get a handle on the part. */
      struct spart *restrict sp = &sparts[k];

      /* If particle needs to be kicked */
      if (spart_is_active(sp, e)) {

        const integertime_t ti_step = get_integer_timestep(sp->time_bin);
        const integertime_t ti_begin =
            get_integer_time_begin(ti_current, sp->time_bin) + ti_step / 2;
        const integertime_t ti_end = ti_begin + ti_step / 2;

#ifdef SWIFT_DEBUG_CHECKS
        if (ti_end != ti_current) error("Particle in wrong time-bin");
#endif

        /* Time interval for this gravity half-kick */
        const double dt_kick_grav = kick_get_grav_kick_dt(
            ti_begin, ti_end, time_base, with_cosmology, cosmo);

        /* Finish the time-step with a second half-kick */
        kick_spart(sp, dt_kick_grav, ti_begin, ti_end, dt_kick_mesh_grav,
                   ti_begin_mesh, ti_end_mesh);

#ifdef SWIFT_DEBUG_CHECKS
        /* Check that kick and the drift are synchronized */
        if (sp->ti_drift != sp->ti_kick)
          error("Error integrating s-part in time.");
#endif

        /* Prepare the values to be drifted */
        stars_reset_predicted_values(sp);
      }
    }

    /* Loop over the sink particles in this cell. */
    for (int k = 0; k < sink_count; k++) {

      /* Get a handle on the part. */
      struct sink *restrict sink = &sinks[k];

      /* If particle needs to be kicked */
      if (sink_is_active(sink, e)) {

        const integertime_t ti_step = get_integer_timestep(sink->time_bin);
        const integertime_t ti_begin =
            get_integer_time_begin(ti_current, sink->time_bin) + ti_step / 2;
        const integertime_t ti_end = ti_begin + ti_step / 2;

#ifdef SWIFT_DEBUG_CHECKS
        if (ti_end != ti_current) error("Particle in wrong time-bin");
#endif

        /* Time interval for this gravity half-kick */
        const double dt_kick_grav = kick_get_grav_kick_dt(
            ti_begin, ti_end, time_base, with_cosmology, cosmo);

        /* Finish the time-step with a second half-kick */
        kick_sink(sink, dt_kick_grav, ti_begin, ti_end, dt_kick_mesh_grav,
                  ti_begin_mesh, ti_end_mesh);

#ifdef SWIFT_DEBUG_CHECKS
        /* Check that kick and the drift are synchronized */
        if (sink->ti_drift != sink->ti_kick)
          error("Error integrating sink-part in time.");
#endif

        /* Prepare the values to be drifted */
        sink_reset_predicted_values(sink);
      }
    }

    /* Loop over the particles in this cell. */
    for (int k = 0; k < bcount; k++) {

      /* Get a handle on the part. */
      struct bpart *restrict bp = &bparts[k];

      /* If particle needs to be kicked */
      if (bpart_is_active(bp, e)) {

        const integertime_t ti_step = get_integer_timestep(bp->time_bin);
        const integertime_t ti_begin =
            get_integer_time_begin(ti_current, bp->time_bin) + ti_step / 2;
        const integertime_t ti_end = ti_begin + ti_step / 2;

#ifdef SWIFT_DEBUG_CHECKS
        if (ti_end != ti_current) error("Particle in wrong time-bin");
#endif

        /* Time interval for this gravity half-kick */
        const double dt_kick_grav = kick_get_grav_kick_dt(
            ti_begin, ti_end, time_base, with_cosmology, cosmo);

        /* Finish the time-step with a second half-kick */
        kick_bpart(bp, dt_kick_grav, ti_begin, ti_end, dt_kick_mesh_grav,
                   ti_begin_mesh, ti_end_mesh);

#ifdef SWIFT_DEBUG_CHECKS
        /* Check that kick and the drift are synchronized */
        if (bp->ti_drift != bp->ti_kick)
          error("Error integrating b-part in time.");
#endif

        /* Prepare the values to be drifted */
        black_holes_reset_predicted_values(bp);
      }
    }
  }
  if (timer) TIMER_TOC(timer_kick2);
}

/**
 * @brief Computes the next time-step of all active particles in this cell
 * and update the cell's statistics.
 *
 * @param r The runner thread.
 * @param c The cell.
 * @param timer Are we timing this ?
 */
void runner_do_timestep(struct runner *r, struct cell *c, const int timer) {
  const struct engine *e = r->e;
  const integertime_t ti_current = e->ti_current;
  const integertime_t ti_current_subcycle = e->ti_current_subcycle;
  const struct cosmology *cosmo = e->cosmology;
  const struct feedback_props *feedback_props = e->feedback_props;
  const struct unit_system *us = e->internal_units;
  const struct phys_const *phys_const = e->physical_constants;
  const int with_cosmology = (e->policy & engine_policy_cosmology);
  const int with_feedback = (e->policy & engine_policy_feedback);
  const int with_rt = (e->policy & engine_policy_rt);
  const int count = c->hydro.count;
  const int gcount = c->grav.count;
  const int scount = c->stars.count;
  const int sink_count = c->sinks.count;
  const int bcount = c->black_holes.count;
  struct part *restrict parts = c->hydro.parts;
  struct xpart *restrict xparts = c->hydro.xparts;
  struct gpart *restrict gparts = c->grav.parts;
  struct spart *restrict sparts = c->stars.parts;
  struct sink *restrict sinks = c->sinks.parts;
  struct bpart *restrict bparts = c->black_holes.parts;

  TIMER_TIC;

  /* Anything to do here? */
  if (!cell_is_active_hydro(c, e) && !cell_is_active_gravity(c, e) &&
      !cell_is_active_stars(c, e) && !cell_is_active_sinks(c, e) &&
      !cell_is_active_black_holes(c, e)) {
    /* Note: cell_is_rt_active is deliberately skipped. We only change
     * the RT subcycling time steps when particles are hydro active. */
    c->hydro.updated = 0;
    c->grav.updated = 0;
    c->stars.updated = 0;
    c->sinks.updated = 0;
    c->black_holes.updated = 0;
    c->rt.updated = 0;
    return;
  }

  int updated = 0, g_updated = 0, s_updated = 0, sink_updated = 0,
      b_updated = 0;
  integertime_t ti_hydro_end_min = max_nr_timesteps, ti_hydro_end_max = 0,
                ti_hydro_beg_max = 0;
  integertime_t ti_rt_end_min = max_nr_timesteps, ti_rt_beg_max = 0;
  integertime_t ti_rt_min_step_size = max_nr_timesteps;
  integertime_t ti_gravity_end_min = max_nr_timesteps, ti_gravity_end_max = 0,
                ti_gravity_beg_max = 0;
  integertime_t ti_stars_end_min = max_nr_timesteps, ti_stars_end_max = 0,
                ti_stars_beg_max = 0;
  integertime_t ti_sinks_end_min = max_nr_timesteps, ti_sinks_end_max = 0,
                ti_sinks_beg_max = 0;
  integertime_t ti_black_holes_end_min = max_nr_timesteps,
                ti_black_holes_end_max = 0, ti_black_holes_beg_max = 0;

  /* No children? */
  if (!c->split) {

    /* Loop over the particles in this cell. */
    for (int k = 0; k < count; k++) {

      /* Get a handle on the part. */
      struct part *restrict p = &parts[k];
      struct xpart *restrict xp = &xparts[k];

      /* If particle needs updating */
      if (part_is_active(p, e)) {

#ifdef SWIFT_DEBUG_CHECKS
        /* Current end of time-step */
        const integertime_t ti_end =
            get_integer_time_end(ti_current, p->time_bin);

        if (ti_end != ti_current)
          error("Computing time-step of rogue particle.");

        if (with_rt) {
          const integertime_t ti_rt_end = get_integer_time_end(
              ti_current_subcycle, p->rt_time_data.time_bin);
          if (ti_rt_end != ti_current_subcycle)
            error("Computing RT time-step of rogue particle");
        }
#endif

        /* Get new time-step */
        const integertime_t ti_new_step = get_part_timestep(p, xp, e);
        /* ToDo: For now, this needs to be done before we update the particle's
         * time bins. When we aren't using a fixed number of sub-cycles, we
         * can move this down with the rest of the RT block. */
        integertime_t ti_rt_new_step = get_part_rt_timestep(p, xp, e);

        /* Update particle */
        p->time_bin = get_time_bin(ti_new_step);

        if (p->gpart != NULL) p->gpart->time_bin = p->time_bin;

        /* Update the tracers properties */
        tracers_after_timestep(p, xp, e->internal_units, e->physical_constants,
                               with_cosmology, e->cosmology,
                               e->hydro_properties, e->cooling_func, e->time);

        /* Number of updated particles */
        updated++;
        if (p->gpart != NULL) g_updated++;

        /* What is the next sync-point ? */
        ti_hydro_end_min = min(ti_current + ti_new_step, ti_hydro_end_min);
        ti_hydro_end_max = max(ti_current + ti_new_step, ti_hydro_end_max);

        /* What is the next starting point for this cell ? */
        ti_hydro_beg_max = max(ti_current, ti_hydro_beg_max);

        if (p->gpart != NULL) {

          /* What is the next sync-point ? */
          ti_gravity_end_min =
              min(ti_current + ti_new_step, ti_gravity_end_min);
          ti_gravity_end_max =
              max(ti_current + ti_new_step, ti_gravity_end_max);

          /* What is the next starting point for this cell ? */
          ti_gravity_beg_max = max(ti_current, ti_gravity_beg_max);
        }

        /* Same for RT */
        if (with_rt) {
          /* Enforce RT time-step size <= hydro step size */
          ti_rt_new_step = min(ti_new_step, ti_rt_new_step);

          p->rt_time_data.time_bin = get_time_bin(ti_rt_new_step);

          ti_rt_end_min =
              min(ti_current_subcycle + ti_rt_new_step, ti_rt_end_min);
          ti_rt_beg_max =
              max(ti_current_subcycle + ti_rt_new_step, ti_rt_beg_max);
          ti_rt_min_step_size = min(ti_rt_min_step_size, ti_rt_new_step);
        }
      }

      else { /* part is inactive */

        if (!part_is_inhibited(p, e)) {

          const integertime_t ti_end =
              get_integer_time_end(ti_current, p->time_bin);

          const integertime_t ti_beg =
              get_integer_time_begin(ti_current + 1, p->time_bin);

          /* What is the next sync-point ? */
          ti_hydro_end_min = min(ti_end, ti_hydro_end_min);
          ti_hydro_end_max = max(ti_end, ti_hydro_end_max);

          /* What is the next starting point for this cell ? */
          ti_hydro_beg_max = max(ti_beg, ti_hydro_beg_max);

          /* Same for RT. */
          if (with_rt) {
            /* Here we assume that the particle is inactive, which is true for
             * hydro, but not necessarily for a RT subcycle. RT time steps are
             * only changed while the particle is hydro active. This allows to
             * end up with results ti_rt_end == ti_current_subcyle, so we need
             * to pretend we're past ti_current_subcycle already. */
            integertime_t ti_rt_end = get_integer_time_end(
                ti_current_subcycle + 1, p->rt_time_data.time_bin);

            const integertime_t ti_rt_beg = get_integer_time_begin(
                ti_current_subcycle + 1, p->rt_time_data.time_bin);

            ti_rt_end_min = min(ti_rt_end, ti_rt_end_min);
            ti_rt_beg_max = max(ti_rt_beg, ti_rt_beg_max);
            /* We mustn't update ti_rt_min_step_size here, since the RT time
             * step sizes don't change for particles when they are inactive.
             * Leaving them here effectively prohibits them from ever increasing
             * again. Instead, if we're working on a cell where each particle
             * is inactive, do an appropriate check at the end. */
          }

          if (p->gpart != NULL) {

            /* What is the next sync-point ? */
            ti_gravity_end_min = min(ti_end, ti_gravity_end_min);
            ti_gravity_end_max = max(ti_end, ti_gravity_end_max);

            /* What is the next starting point for this cell ? */
            ti_gravity_beg_max = max(ti_beg, ti_gravity_beg_max);
          }
        }
      }
    }

    /* Loop over the g-particles in this cell. */
    for (int k = 0; k < gcount; k++) {

      /* Get a handle on the part. */
      struct gpart *restrict gp = &gparts[k];

      /* If the g-particle has no counterpart */
      if (gp->type == swift_type_dark_matter ||
          gp->type == swift_type_dark_matter_background ||
          gp->type == swift_type_neutrino) {

        /* need to be updated ? */
        if (gpart_is_active(gp, e)) {

#ifdef SWIFT_DEBUG_CHECKS
          /* Current end of time-step */
          const integertime_t ti_end =
              get_integer_time_end(ti_current, gp->time_bin);

          if (ti_end != ti_current)
            error("Computing time-step of rogue particle.");
#endif

          /* Get new time-step */
          const integertime_t ti_new_step = get_gpart_timestep(gp, e);

          /* Update particle */
          gp->time_bin = get_time_bin(ti_new_step);

          /* Number of updated g-particles */
          g_updated++;

          /* What is the next sync-point ? */
          ti_gravity_end_min =
              min(ti_current + ti_new_step, ti_gravity_end_min);
          ti_gravity_end_max =
              max(ti_current + ti_new_step, ti_gravity_end_max);

          /* What is the next starting point for this cell ? */
          ti_gravity_beg_max = max(ti_current, ti_gravity_beg_max);

        } else { /* gpart is inactive */

          if (!gpart_is_inhibited(gp, e)) {

            const integertime_t ti_end =
                get_integer_time_end(ti_current, gp->time_bin);

            /* What is the next sync-point ? */
            ti_gravity_end_min = min(ti_end, ti_gravity_end_min);
            ti_gravity_end_max = max(ti_end, ti_gravity_end_max);

            const integertime_t ti_beg =
                get_integer_time_begin(ti_current + 1, gp->time_bin);

            /* What is the next starting point for this cell ? */
            ti_gravity_beg_max = max(ti_beg, ti_gravity_beg_max);
          }
        }
      }
    }

    /* Loop over the star particles in this cell. */
    for (int k = 0; k < scount; k++) {

      /* Get a handle on the part. */
      struct spart *restrict sp = &sparts[k];

      /* need to be updated ? */
      if (spart_is_active(sp, e)) {

#ifdef SWIFT_DEBUG_CHECKS
        /* Current end of time-step */
        const integertime_t ti_end =
            get_integer_time_end(ti_current, sp->time_bin);

        if (ti_end != ti_current)
          error("Computing time-step of rogue particle.");
#endif
        /* Get new time-step */
        const integertime_t ti_new_step = get_spart_timestep(sp, e);

        /* Update particle */
        sp->time_bin = get_time_bin(ti_new_step);
        sp->gpart->time_bin = get_time_bin(ti_new_step);

        /* Update feedback related counters */
        if (with_feedback) {

          feedback_will_do_feedback(sp, feedback_props, with_cosmology, cosmo,
                                    e->time, us, phys_const, e->ti_current,
                                    e->time_base);
        }

        /* Number of updated s-particles */
        s_updated++;
        g_updated++;

        ti_stars_end_min = min(ti_current + ti_new_step, ti_stars_end_min);
        ti_stars_end_max = max(ti_current + ti_new_step, ti_stars_end_max);
        ti_gravity_end_min = min(ti_current + ti_new_step, ti_gravity_end_min);
        ti_gravity_end_max = max(ti_current + ti_new_step, ti_gravity_end_max);

        /* What is the next starting point for this cell ? */
        ti_stars_beg_max = max(ti_current, ti_stars_beg_max);
        ti_gravity_beg_max = max(ti_current, ti_gravity_beg_max);

        /* star particle is inactive but not inhibited */
      } else {

        if (!spart_is_inhibited(sp, e)) {

          const integertime_t ti_end =
              get_integer_time_end(ti_current, sp->time_bin);

          const integertime_t ti_beg =
              get_integer_time_begin(ti_current + 1, sp->time_bin);

          ti_stars_end_min = min(ti_end, ti_stars_end_min);
          ti_stars_end_max = max(ti_end, ti_stars_end_max);
          ti_gravity_end_min = min(ti_end, ti_gravity_end_min);
          ti_gravity_end_max = max(ti_end, ti_gravity_end_max);

          /* What is the next starting point for this cell ? */
          ti_stars_beg_max = max(ti_beg, ti_stars_beg_max);
          ti_gravity_beg_max = max(ti_beg, ti_gravity_beg_max);
        }
      }
    }

    /* Loop over the sink particles in this cell. */
    for (int k = 0; k < sink_count; k++) {

      /* Get a handle on the part. */
      struct sink *restrict sink = &sinks[k];

      /* need to be updated ? */
      if (sink_is_active(sink, e)) {

#ifdef SWIFT_DEBUG_CHECKS
        /* Current end of time-step */
        const integertime_t ti_end =
            get_integer_time_end(ti_current, sink->time_bin);

        if (ti_end != ti_current)
          error("Computing time-step of rogue particle.");
#endif
        /* Get new time-step */
        const integertime_t ti_new_step = get_sink_timestep(sink, e);

        /* Update particle */
        sink->time_bin = get_time_bin(ti_new_step);
        sink->gpart->time_bin = get_time_bin(ti_new_step);

        /* Number of updated sink-particles */
        sink_updated++;
        g_updated++;

        ti_sinks_end_min = min(ti_current + ti_new_step, ti_sinks_end_min);
        ti_sinks_end_max = max(ti_current + ti_new_step, ti_sinks_end_max);
        ti_gravity_end_min = min(ti_current + ti_new_step, ti_gravity_end_min);
        ti_gravity_end_max = max(ti_current + ti_new_step, ti_gravity_end_max);

        /* What is the next starting point for this cell ? */
        ti_sinks_beg_max = max(ti_current, ti_sinks_beg_max);
        ti_gravity_beg_max = max(ti_current, ti_gravity_beg_max);

        /* sink particle is inactive but not inhibited */
      } else {

        if (!sink_is_inhibited(sink, e)) {

          const integertime_t ti_end =
              get_integer_time_end(ti_current, sink->time_bin);

          const integertime_t ti_beg =
              get_integer_time_begin(ti_current + 1, sink->time_bin);

          ti_sinks_end_min = min(ti_end, ti_sinks_end_min);
          ti_sinks_end_max = max(ti_end, ti_sinks_end_max);
          ti_gravity_end_min = min(ti_end, ti_gravity_end_min);
          ti_gravity_end_max = max(ti_end, ti_gravity_end_max);

          /* What is the next starting point for this cell ? */
          ti_sinks_beg_max = max(ti_beg, ti_sinks_beg_max);
          ti_gravity_beg_max = max(ti_beg, ti_gravity_beg_max);
        }
      }
    }

    /* Loop over the black hole particles in this cell. */
    for (int k = 0; k < bcount; k++) {

      /* Get a handle on the part. */
      struct bpart *restrict bp = &bparts[k];

      /* need to be updated ? */
      if (bpart_is_active(bp, e)) {

#ifdef SWIFT_DEBUG_CHECKS
        /* Current end of time-step */
        const integertime_t ti_end =
            get_integer_time_end(ti_current, bp->time_bin);

        if (ti_end != ti_current)
          error("Computing time-step of rogue particle.");
#endif
        /* Get new time-step */
        const integertime_t ti_new_step = get_bpart_timestep(bp, e);

        /* Update particle */
        bp->time_bin = get_time_bin(ti_new_step);
        bp->gpart->time_bin = get_time_bin(ti_new_step);

        /* Number of updated s-particles */
        b_updated++;
        g_updated++;

        ti_black_holes_end_min =
            min(ti_current + ti_new_step, ti_black_holes_end_min);
        ti_black_holes_end_max =
            max(ti_current + ti_new_step, ti_black_holes_end_max);
        ti_gravity_end_min = min(ti_current + ti_new_step, ti_gravity_end_min);
        ti_gravity_end_max = max(ti_current + ti_new_step, ti_gravity_end_max);

        /* What is the next starting point for this cell ? */
        ti_black_holes_beg_max = max(ti_current, ti_black_holes_beg_max);
        ti_gravity_beg_max = max(ti_current, ti_gravity_beg_max);

        /* star particle is inactive but not inhibited */
      } else {

        if (!bpart_is_inhibited(bp, e)) {

          const integertime_t ti_end =
              get_integer_time_end(ti_current, bp->time_bin);

          const integertime_t ti_beg =
              get_integer_time_begin(ti_current + 1, bp->time_bin);

          ti_black_holes_end_min = min(ti_end, ti_black_holes_end_min);
          ti_black_holes_end_max = max(ti_end, ti_black_holes_end_max);
          ti_gravity_end_min = min(ti_end, ti_gravity_end_min);
          ti_gravity_end_max = max(ti_end, ti_gravity_end_max);

          /* What is the next starting point for this cell ? */
          ti_black_holes_beg_max = max(ti_beg, ti_black_holes_beg_max);
          ti_gravity_beg_max = max(ti_beg, ti_gravity_beg_max);
        }
      }
    }

  } else {

    /* Loop over the progeny. */
    for (int k = 0; k < 8; k++) {
      if (c->progeny[k] != NULL) {
        struct cell *restrict cp = c->progeny[k];

        /* Recurse */
        runner_do_timestep(r, cp, /*timer=*/0);

        /* And aggregate */
        updated += cp->hydro.updated;
        g_updated += cp->grav.updated;
        sink_updated += cp->sinks.updated;
        s_updated += cp->stars.updated;
        b_updated += cp->black_holes.updated;

        ti_hydro_end_min = min(cp->hydro.ti_end_min, ti_hydro_end_min);
        ti_hydro_beg_max = max(cp->hydro.ti_beg_max, ti_hydro_beg_max);

        ti_rt_end_min = min(cp->rt.ti_rt_end_min, ti_rt_end_min);
        ti_rt_beg_max = max(cp->rt.ti_rt_beg_max, ti_rt_beg_max);
        ti_rt_min_step_size =
            min(cp->rt.ti_rt_min_step_size, ti_rt_min_step_size);

        ti_gravity_end_min = min(cp->grav.ti_end_min, ti_gravity_end_min);
        ti_gravity_beg_max = max(cp->grav.ti_beg_max, ti_gravity_beg_max);

        ti_stars_end_min = min(cp->stars.ti_end_min, ti_stars_end_min);
        ti_stars_beg_max = max(cp->stars.ti_beg_max, ti_stars_beg_max);

        ti_sinks_end_min = min(cp->sinks.ti_end_min, ti_sinks_end_min);
        ti_sinks_beg_max = max(cp->sinks.ti_beg_max, ti_sinks_beg_max);

        ti_black_holes_end_min =
            min(cp->black_holes.ti_end_min, ti_black_holes_end_min);
        ti_black_holes_beg_max =
            max(cp->grav.ti_beg_max, ti_black_holes_beg_max);
      }
    }
  }

  /* Store the values. */
  c->hydro.updated = updated;
  c->grav.updated = g_updated;
  c->stars.updated = s_updated;
  c->sinks.updated = sink_updated;
  c->black_holes.updated = b_updated;
  /* We don't count the RT updates here because the
   * timestep tasks aren't active during sub-cycles.
   * We do that in rt_advanced_cell_time instead. */

  c->hydro.ti_end_min = ti_hydro_end_min;
  c->hydro.ti_beg_max = ti_hydro_beg_max;
  c->rt.ti_rt_end_min = ti_rt_end_min;
  c->rt.ti_rt_beg_max = ti_rt_beg_max;
  if (cell_is_starting_hydro(c, e)) {
    /* We only change the RT time steps when the cell is also hydro active.
     * Without this check here, ti_rt_min_step_size = max_nr_steps... */
    c->rt.ti_rt_min_step_size = ti_rt_min_step_size;
  }
  c->grav.ti_end_min = ti_gravity_end_min;
  c->grav.ti_beg_max = ti_gravity_beg_max;
  c->stars.ti_end_min = ti_stars_end_min;
  c->stars.ti_beg_max = ti_stars_beg_max;
  c->sinks.ti_end_min = ti_sinks_end_min;
  c->sinks.ti_beg_max = ti_sinks_beg_max;
  c->black_holes.ti_end_min = ti_black_holes_end_min;
  c->black_holes.ti_beg_max = ti_black_holes_beg_max;

#ifdef SWIFT_DEBUG_CHECKS
  if (c->hydro.ti_end_min == e->ti_current &&
      c->hydro.ti_end_min < max_nr_timesteps)
    error("End of next hydro step is current time!");
  if (c->grav.ti_end_min == e->ti_current &&
      c->grav.ti_end_min < max_nr_timesteps)
    error("End of next gravity step is current time!");
  if (c->stars.ti_end_min == e->ti_current &&
      c->stars.ti_end_min < max_nr_timesteps)
    error("End of next stars step is current time!");
  if (c->sinks.ti_end_min == e->ti_current &&
      c->sinks.ti_end_min < max_nr_timesteps)
    error("End of next sinks step is current time!");
  if (c->black_holes.ti_end_min == e->ti_current &&
      c->black_holes.ti_end_min < max_nr_timesteps)
    error("End of next black holes step is current time!");
  /* Contrary to sinks, stars, bhs etc, we may have "rt particles"
   * without running with RT. So additional if (with_rt) check is
   * needed here. */
  if (with_rt && (c->rt.ti_rt_end_min == e->ti_current &&
                  c->rt.ti_rt_end_min < max_nr_timesteps))
    error("Cell %lld End of next RT step is current time!", c->cellID);
#endif

  if (timer) TIMER_TOC(timer_timestep);
}

/**
 * @brief Recursively collect the end-of-timestep information from the top-level
 * to the super level.
 *
 * @param r The runner thread.
 * @param c The cell.
 * @param timer Are we timing this ?
 */
void runner_do_timestep_collect(struct runner *r, struct cell *c,
                                const int timer) {

  /* Early stop if we are at the super level.
   * The time-step task would have set things at this level already */
  if (c->super == c) return;

  /* Counters for the different quantities. */
  size_t h_updated = 0;
  size_t g_updated = 0;
  size_t s_updated = 0;
  size_t b_updated = 0;
  size_t si_updated = 0;
  size_t rt_updated = 0;

  integertime_t ti_hydro_end_min = max_nr_timesteps, ti_hydro_beg_max = 0;
  integertime_t ti_rt_end_min = max_nr_timesteps, ti_rt_beg_max = 0;
  integertime_t ti_grav_end_min = max_nr_timesteps, ti_grav_beg_max = 0;
  integertime_t ti_stars_end_min = max_nr_timesteps, ti_stars_beg_max = 0;
  integertime_t ti_black_holes_end_min = max_nr_timesteps,
                ti_black_holes_beg_max = 0;
  integertime_t ti_sinks_end_min = max_nr_timesteps, ti_sinks_beg_max = 0;

  /* Collect the values from the progeny. */
  for (int k = 0; k < 8; k++) {
    struct cell *cp = c->progeny[k];
    if (cp != NULL) {

      /* Recurse */
      runner_do_timestep_collect(r, cp, 0);

      /* And update */
      ti_hydro_end_min = min(ti_hydro_end_min, cp->hydro.ti_end_min);
      ti_hydro_beg_max = max(ti_hydro_beg_max, cp->hydro.ti_beg_max);
      ti_rt_end_min = min(cp->rt.ti_rt_end_min, ti_rt_end_min);
      ti_rt_beg_max = max(cp->rt.ti_rt_beg_max, ti_rt_beg_max);
      ti_grav_end_min = min(ti_grav_end_min, cp->grav.ti_end_min);
      ti_grav_beg_max = max(ti_grav_beg_max, cp->grav.ti_beg_max);
      ti_stars_end_min = min(ti_stars_end_min, cp->stars.ti_end_min);
      ti_stars_beg_max = max(ti_stars_beg_max, cp->stars.ti_beg_max);
      ti_black_holes_end_min =
          min(ti_black_holes_end_min, cp->black_holes.ti_end_min);
      ti_black_holes_beg_max =
          max(ti_black_holes_beg_max, cp->black_holes.ti_beg_max);
      ti_sinks_end_min = min(ti_sinks_end_min, cp->sinks.ti_end_min);
      ti_sinks_beg_max = max(ti_sinks_beg_max, cp->sinks.ti_beg_max);

      h_updated += cp->hydro.updated;
      g_updated += cp->grav.updated;
      s_updated += cp->stars.updated;
      b_updated += cp->black_holes.updated;
      si_updated += cp->sinks.updated;
      rt_updated += cp->rt.updated;

      /* Collected, so clear for next time. */
      cp->hydro.updated = 0;
      cp->grav.updated = 0;
      cp->stars.updated = 0;
      cp->black_holes.updated = 0;
      cp->sinks.updated = 0;
      cp->rt.updated = 0;
    }
  }

  /* Store the collected values in the cell. */
  c->hydro.ti_end_min = ti_hydro_end_min;
  c->hydro.ti_beg_max = ti_hydro_beg_max;
  c->rt.ti_rt_end_min = ti_rt_end_min;
  c->rt.ti_rt_beg_max = ti_rt_beg_max;
  c->grav.ti_end_min = ti_grav_end_min;
  c->grav.ti_beg_max = ti_grav_beg_max;
  c->stars.ti_end_min = ti_stars_end_min;
  c->stars.ti_beg_max = ti_stars_beg_max;
  c->black_holes.ti_end_min = ti_black_holes_end_min;
  c->black_holes.ti_beg_max = ti_black_holes_beg_max;
  c->sinks.ti_end_min = ti_sinks_end_min;
  c->sinks.ti_beg_max = ti_sinks_beg_max;

  c->hydro.updated = h_updated;
  c->grav.updated = g_updated;
  c->stars.updated = s_updated;
  c->black_holes.updated = b_updated;
  c->sinks.updated = si_updated;
  c->rt.updated = rt_updated;
}

/**
 * @brief Apply the time-step limiter to all awaken particles in a cell
 * hierarchy.
 *
 * @param r The task #runner.
 * @param c The #cell.
 * @param force Limit the particles irrespective of the #cell flags.
 * @param timer Are we timing this ?
 */
void runner_do_limiter(struct runner *r, struct cell *c, int force,
                       const int timer) {

  const struct engine *e = r->e;
  const int count = c->hydro.count;
  struct part *restrict parts = c->hydro.parts;
  struct xpart *restrict xparts = c->hydro.xparts;

  TIMER_TIC;

#ifdef SWIFT_DEBUG_CHECKS
  /* Check that we only limit local cells. */
  if (c->nodeID != engine_rank) error("Limiting dt of a foreign cell is nope.");
#endif

  integertime_t ti_hydro_end_min = max_nr_timesteps, ti_hydro_end_max = 0,
                ti_hydro_beg_max = 0;
  integertime_t ti_gravity_end_min = max_nr_timesteps, ti_gravity_end_max = 0,
                ti_gravity_beg_max = 0;

  /* Limit irrespective of cell flags? */
  force = (force || cell_get_flag(c, cell_flag_do_hydro_limiter));

  /* Early abort? */
  if (c->hydro.count == 0) {

    /* Clear the limiter flags. */
    cell_clear_flag(
        c, cell_flag_do_hydro_limiter | cell_flag_do_hydro_sub_limiter);
    return;
  }

  /* Loop over the progeny ? */
  if (c->split && (force || cell_get_flag(c, cell_flag_do_hydro_sub_limiter))) {
    for (int k = 0; k < 8; k++) {
      if (c->progeny[k] != NULL) {
        struct cell *restrict cp = c->progeny[k];

        /* Recurse */
        runner_do_limiter(r, cp, force, /*timer=*/0);

        /* And aggregate */
        ti_hydro_end_min = min(cp->hydro.ti_end_min, ti_hydro_end_min);
        ti_hydro_beg_max = max(cp->hydro.ti_beg_max, ti_hydro_beg_max);
        ti_gravity_end_min = min(cp->grav.ti_end_min, ti_gravity_end_min);
        ti_gravity_beg_max = max(cp->grav.ti_beg_max, ti_gravity_beg_max);
      }
    }

    /* Store the updated values */
    c->hydro.ti_end_min = min(c->hydro.ti_end_min, ti_hydro_end_min);
    c->hydro.ti_beg_max = max(c->hydro.ti_beg_max, ti_hydro_beg_max);
    c->grav.ti_end_min = min(c->grav.ti_end_min, ti_gravity_end_min);
    c->grav.ti_beg_max = max(c->grav.ti_beg_max, ti_gravity_beg_max);

  } else if (!c->split && force) {

    ti_hydro_end_min = c->hydro.ti_end_min;
    ti_hydro_beg_max = c->hydro.ti_beg_max;
    ti_gravity_end_min = c->grav.ti_end_min;
    ti_gravity_beg_max = c->grav.ti_beg_max;

    /* Loop over the gas particles in this cell. */
    for (int k = 0; k < count; k++) {

      /* Get a handle on the part. */
      struct part *restrict p = &parts[k];
      struct xpart *restrict xp = &xparts[k];

#ifdef SWIFT_HYDRO_DENSITY_CHECKS

      /* Finish the limiter loop by adding a (fake) self-contribution */
      p->limiter_data.N_limiter++;

      const float h_inv_dim = pow_dimension(1. / p->h); /* 1/h^d */
      p->limiter_data.n_limiter += kernel_root;
      p->limiter_data.n_limiter *= h_inv_dim;
#endif

      /* Avoid inhibited particles */
      if (part_is_inhibited(p, e)) continue;

      /* Bip, bip, bip... wake-up time */
      if (p->limiter_data.wakeup != time_bin_not_awake) {

        if (!part_is_active(p, e) && p->limiter_data.to_be_synchronized) {
          warning(
              "Not limiting particle with id %lld because it needs to be "
              "synced.",
              p->id);
          continue;
        }

        // message("Limiting particle %lld in cell %lld", p->id, c->cellID);

        /* Apply the limiter and get the new end of time-step */
        const integertime_t ti_end_new = timestep_limit_part(p, xp, e);
        const timebin_t new_bin = p->time_bin;
        const integertime_t ti_beg_new =
            ti_end_new - get_integer_timestep(new_bin);

        /* Mark this particle has not needing synchronization */
        p->limiter_data.to_be_synchronized = 0;

#ifdef SWIFT_HYDRO_DENSITY_CHECKS
        p->limited_part = 1;
#endif

        /* What is the next sync-point ? */
        ti_hydro_end_min = min(ti_end_new, ti_hydro_end_min);
        ti_hydro_end_max = max(ti_end_new, ti_hydro_end_max);

        /* What is the next starting point for this cell ? */
        ti_hydro_beg_max = max(ti_beg_new, ti_hydro_beg_max);

        /* Also limit the gpart counter-part */
        if (p->gpart != NULL) {

          /* Register the time-bin */
          p->gpart->time_bin = p->time_bin;

          /* What is the next sync-point ? */
          ti_gravity_end_min = min(ti_end_new, ti_gravity_end_min);
          ti_gravity_end_max = max(ti_end_new, ti_gravity_end_max);

          /* What is the next starting point for this cell ? */
          ti_gravity_beg_max = max(ti_beg_new, ti_gravity_beg_max);
        }
      }
    }

    /* Store the updated values */
    c->hydro.ti_end_min = min(c->hydro.ti_end_min, ti_hydro_end_min);
    c->hydro.ti_beg_max = max(c->hydro.ti_beg_max, ti_hydro_beg_max);
    c->grav.ti_end_min = min(c->grav.ti_end_min, ti_gravity_end_min);
    c->grav.ti_beg_max = max(c->grav.ti_beg_max, ti_gravity_beg_max);
  }

  /* Clear the limiter flags. */
  cell_clear_flag(c,
                  cell_flag_do_hydro_limiter | cell_flag_do_hydro_sub_limiter);

  if (timer) TIMER_TOC(timer_do_limiter);
}

/**
 * @brief Apply the time-step synchronization proceduere to all flagged
 * particles in a cell hierarchy.
 *
 * @param r The task #runner.
 * @param c The #cell.
 * @param force Limit the particles irrespective of the #cell flags.
 * @param timer Are we timing this ?
 */
void runner_do_sync(struct runner *r, struct cell *c, int force,
                    const int timer) {

  const struct engine *e = r->e;
  const integertime_t ti_current = e->ti_current;
  const struct cosmology *cosmo = e->cosmology;
  const int with_cosmology = (e->policy & engine_policy_cosmology);
  const int count = c->hydro.count;
  struct part *restrict parts = c->hydro.parts;
  struct xpart *restrict xparts = c->hydro.xparts;

  TIMER_TIC;

#ifdef SWIFT_DEBUG_CHECKS
  /* Check that we only sync local cells. */
  if (c->nodeID != engine_rank) error("Syncing of a foreign cell is nope.");
#endif

  integertime_t ti_hydro_end_min = max_nr_timesteps, ti_hydro_end_max = 0,
                ti_hydro_beg_max = 0;
  integertime_t ti_gravity_end_min = max_nr_timesteps, ti_gravity_end_max = 0,
                ti_gravity_beg_max = 0;

  /* Limit irrespective of cell flags? */
  force = (force || cell_get_flag(c, cell_flag_do_hydro_sync));

  /* Early abort? */
  if (c->hydro.count == 0) {

    /* Clear the sync flags. */
    cell_clear_flag(c, cell_flag_do_hydro_sync | cell_flag_do_hydro_sub_sync);
    return;
  }

  /* Loop over the progeny ? */
  if (c->split && (force || cell_get_flag(c, cell_flag_do_hydro_sub_sync))) {
    for (int k = 0; k < 8; k++) {
      if (c->progeny[k] != NULL) {
        struct cell *restrict cp = c->progeny[k];

        /* Recurse */
        runner_do_sync(r, cp, force, /*timer=*/0);

        /* And aggregate */
        ti_hydro_end_min = min(cp->hydro.ti_end_min, ti_hydro_end_min);
        ti_hydro_beg_max = max(cp->hydro.ti_beg_max, ti_hydro_beg_max);
        ti_gravity_end_min = min(cp->grav.ti_end_min, ti_gravity_end_min);
        ti_gravity_beg_max = max(cp->grav.ti_beg_max, ti_gravity_beg_max);
      }
    }

    /* Store the updated values */
    c->hydro.ti_end_min = min(c->hydro.ti_end_min, ti_hydro_end_min);
    c->hydro.ti_beg_max = max(c->hydro.ti_beg_max, ti_hydro_beg_max);
    c->grav.ti_end_min = min(c->grav.ti_end_min, ti_gravity_end_min);
    c->grav.ti_beg_max = max(c->grav.ti_beg_max, ti_gravity_beg_max);

  } else if (!c->split && force) {

    ti_hydro_end_min = c->hydro.ti_end_min;
    ti_hydro_beg_max = c->hydro.ti_beg_max;
    ti_gravity_end_min = c->grav.ti_end_min;
    ti_gravity_beg_max = c->grav.ti_beg_max;

    /* Loop over the gas particles in this cell. */
    for (int k = 0; k < count; k++) {

      /* Get a handle on the part. */
      struct part *restrict p = &parts[k];
      struct xpart *restrict xp = &xparts[k];

      /* Avoid inhibited particles */
      if (part_is_inhibited(p, e)) continue;

      /* If the particle is active no need to sync it */
      if (part_is_active(p, e) && p->limiter_data.to_be_synchronized) {
        p->limiter_data.to_be_synchronized = 0;
      }

      if (p->limiter_data.to_be_synchronized) {

        /* Finish this particle's time-step */
        timestep_process_sync_part(p, xp, e, cosmo);

        /* Get new time-step */
        integertime_t ti_new_step = get_part_timestep(p, xp, e);
        timebin_t new_time_bin = get_time_bin(ti_new_step);

        /* Apply the limiter if necessary */
        if (p->limiter_data.wakeup != time_bin_not_awake) {
          new_time_bin = min(new_time_bin, -p->limiter_data.wakeup + 2);
          p->limiter_data.wakeup = time_bin_not_awake;
        }

        /* Limit the time-bin to what is allowed in this step */
        new_time_bin = min(new_time_bin, e->max_active_bin);
        ti_new_step = get_integer_timestep(new_time_bin);

        /* Update particle */
        p->time_bin = new_time_bin;
        if (p->gpart != NULL) p->gpart->time_bin = new_time_bin;

        /* Update the tracers properties */
        tracers_after_timestep(p, xp, e->internal_units, e->physical_constants,
                               with_cosmology, e->cosmology,
                               e->hydro_properties, e->cooling_func, e->time);

#ifdef SWIFT_HYDRO_DENSITY_CHECKS
        p->limited_part = 1;
#endif

        /* What is the next sync-point ? */
        ti_hydro_end_min = min(ti_current + ti_new_step, ti_hydro_end_min);
        ti_hydro_end_max = max(ti_current + ti_new_step, ti_hydro_end_max);

        /* What is the next starting point for this cell ? */
        ti_hydro_beg_max = max(ti_current, ti_hydro_beg_max);

        /* Also limit the gpart counter-part */
        if (p->gpart != NULL) {

          /* Register the time-bin */
          p->gpart->time_bin = p->time_bin;

          /* What is the next sync-point ? */
          ti_gravity_end_min =
              min(ti_current + ti_new_step, ti_gravity_end_min);
          ti_gravity_end_max =
              max(ti_current + ti_new_step, ti_gravity_end_max);

          /* What is the next starting point for this cell ? */
          ti_gravity_beg_max = max(ti_current, ti_gravity_beg_max);
        }
      }
    }

    /* Store the updated values */
    c->hydro.ti_end_min = min(c->hydro.ti_end_min, ti_hydro_end_min);
    c->hydro.ti_beg_max = max(c->hydro.ti_beg_max, ti_hydro_beg_max);
    c->grav.ti_end_min = min(c->grav.ti_end_min, ti_gravity_end_min);
    c->grav.ti_beg_max = max(c->grav.ti_beg_max, ti_gravity_beg_max);
  }

  /* Clear the sync flags. */
  cell_clear_flag(c, cell_flag_do_hydro_sync | cell_flag_do_hydro_sub_sync);

  if (timer) TIMER_TOC(timer_do_sync);
}

/**
 * @brief Update the cell's t_rt_end_min so that the sub-cycling can proceed
 * with correct cell times. (During sub-cycles, the regular timestep and
 * timestep_collect tasks do not run. This replaces the collection of cell
 * times of timestep tasks during sub-cycles. )
 *
 * @param r The #runner thread.
 * @param c The #cell.
 * @param timer Are we timing this ?
 */
void runner_do_rt_advance_cell_time(struct runner *r, struct cell *c,
                                    int timer) {

  struct engine *e = r->e;
  const int count = c->hydro.count;
  /* Reset update count regardless whether cell is active or not */
  c->rt.updated = 0;

#ifdef SWIFT_RT_DEBUG_CHECKS
  if (c->super == c) c->rt.advanced_time = 1;
#endif

  /* Anything to do here? */
  if (count == 0) return;
  if (!cell_is_rt_active(c, e)) return;

  TIMER_TIC;

  int rt_updated = 0;

  if (c->split) {
    for (int k = 0; k < 8; k++) {
      struct cell *cp = c->progeny[k];
      if (cp != NULL) {
        runner_do_rt_advance_cell_time(r, cp, 0);
        rt_updated += cp->rt.updated;
      }
    }
  } else {
    /* Do some debugging stuff on active particles before setting the cell time.
     * This test is not reliable on foreign cells. After a rebuild, we may end
     * up with an active foreign cell which was not updated in this step because
     * it had no active neighbouring cells, and its particle data may be random
     * junk. */

    if (c->nodeID == engine_rank) {
      struct part *restrict parts = c->hydro.parts;

      /* Loop over the gas particles in this cell. */
      for (int i = 0; i < count; i++) {

        /* Get a handle on the part. */
        struct part *restrict p = &parts[i];

        /* Skip inhibited parts */
        if (part_is_inhibited(p, e)) continue;

        /* Skip inactive parts */
        if (!part_is_rt_active(p, e)) continue;

#ifdef SWIFT_RT_DEBUG_CHECKS
        /* Run checks. */
        rt_debug_sequence_check(p, 5, __func__);
        /* Mark that the subcycling has happened */
        rt_debugging_count_subcycle(p);
#endif
        rt_updated++;
      }
    }
  }

  c->rt.updated = rt_updated;

  /* Note: c->rt.ti_rt_min_step_size may be greater than
   * c->super->rt.ti_rt_min_step_size. This is expected behaviour.
   * We only update the cell's own time after it's been active. */
  c->rt.ti_rt_end_min += c->rt.ti_rt_min_step_size;

  if (timer) TIMER_TOC(timer_do_rt_advance_cell_time);
}

/**
 * @brief Recursively collect the end-of-timestep information from the top-level
 * to the super level for the RT sub-cycling. (During sub-cycles, the regular
 * timestep and timestep_collect tasks do not run. This replaces the
 * timestep_collect task.)
 *
 * @param r The runner thread.
 * @param c The cell.
 * @param timer Are we timing this ?
 */
void runner_do_collect_rt_times(struct runner *r, struct cell *c,
                                const int timer) {

  const struct engine *e = r->e;
  size_t rt_updated = 0;

  if (e->ti_current == e->ti_current_subcycle)
    error("called collect_rt_times during a main step");

  /* Early stop if we are at the super level.
   * The time-step/rt_advance_cell_time tasks would have set things at
   * this level already. */

  if (c->super == c) {
#ifdef SWIFT_RT_DEBUG_CHECKS
    /* Do a check before the early exit.
     * rt_advanced_cell_time should be called exactly once before
     * collect times. Except on the first subcycle, because the
     * collect_rt_times task shouldn't be called in the main steps.
     * In that case, it should be exactly 2. */
    if (e->ti_current_subcycle - c->rt.ti_rt_end_min == e->ti_current) {
      /* This is the first subcycle */
      if (c->rt.advanced_time != 2)
        error("Called cell with wrong advanced_time counter. Expect=2, got=%d",
              c->rt.advanced_time);
    } else {
      if (c->rt.advanced_time != 1)
        error("Called cell with wrong advanced_time counter. Expect=1, got=%d",
              c->rt.advanced_time);
    }
    c->rt.advanced_time = 0;
#endif
    return;
  }

  integertime_t ti_rt_end_min = max_nr_timesteps, ti_rt_beg_max = 0;

  /* Collect the values from the progeny. */
  for (int k = 0; k < 8; k++) {
    struct cell *cp = c->progeny[k];
    if (cp != NULL) {

      /* Recurse */
      runner_do_collect_rt_times(r, cp, 0);

      /* And update */
      ti_rt_end_min = min(cp->rt.ti_rt_end_min, ti_rt_end_min);
      ti_rt_beg_max = max(cp->rt.ti_rt_beg_max, ti_rt_beg_max);

      /* Collected, so clear for next time. */
      rt_updated += cp->rt.updated;
      cp->rt.updated = 0;
    }
  }

  /* Store the collected values in the cell. */
  c->rt.ti_rt_end_min = ti_rt_end_min;
  c->rt.ti_rt_beg_max = ti_rt_beg_max;
  c->rt.updated = rt_updated;

  if (timer) TIMER_TOC(timer_do_rt_collect_times);
}<|MERGE_RESOLUTION|>--- conflicted
+++ resolved
@@ -38,7 +38,6 @@
 #include "timestep_limiter.h"
 #include "timestep_sync.h"
 #include "tracers.h"
-#include "turb_driving.h"
 
 /**
  * @brief Initialize the multipoles before the gravity calculation.
@@ -121,9 +120,6 @@
       if (c->progeny[k] != NULL) runner_do_kick1(r, c->progeny[k], /*timer=*/0);
   } else {
 
-<<<<<<< HEAD
-    do_turb_driving_step_first_half(c, e);
-=======
     integertime_t ti_begin_mesh = -1;
     integertime_t ti_end_mesh = 0;
     double dt_kick_mesh_grav = 0.;
@@ -140,7 +136,6 @@
       dt_kick_mesh_grav = kick_get_grav_kick_dt(
           ti_begin_mesh, ti_end_mesh, time_base, with_cosmology, cosmo);
     }
->>>>>>> 711416f0
 
     /* Loop over the parts in this cell. */
     for (int k = 0; k < count; k++) {
@@ -397,9 +392,6 @@
       if (c->progeny[k] != NULL) runner_do_kick2(r, c->progeny[k], /*timer=*/0);
   } else {
 
-<<<<<<< HEAD
-    do_turb_driving_step_second_half(c, e);
-=======
     integertime_t ti_begin_mesh = -1;
     integertime_t ti_end_mesh = 0;
     double dt_kick_mesh_grav = 0.;
@@ -416,7 +408,6 @@
       dt_kick_mesh_grav = kick_get_grav_kick_dt(
           ti_begin_mesh, ti_end_mesh, time_base, with_cosmology, cosmo);
     }
->>>>>>> 711416f0
 
     /* Loop over the particles in this cell. */
     for (int k = 0; k < count; k++) {
