--- conflicted
+++ resolved
@@ -727,14 +727,6 @@
           old_time_step_length = get_timestep(p->time_bin, e->time_base);
         }
 
-        /* Get new time-step */
-        const integertime_t ti_new_step = get_part_timestep(p, xp, e);
-        /* ToDo: For now, this needs to be done before we update the particle's
-         * time bins. When we aren't using a fixed number of sub-cycles, we
-         * can move this down with the rest of the RT block. */
-        integertime_t ti_rt_new_step = get_part_rt_timestep(p, xp, e);
-<<<<<<< HEAD
-=======
         const integertime_t ti_new_step =
             get_part_timestep(p, xp, e, ti_rt_new_step);
         /* Enforce RT time-step size <= hydro step size. */
@@ -751,7 +743,6 @@
           error("Got integer time step <= 0? %lld %lld",
                 get_part_rt_timestep(p, xp, e), ti_new_step);
 #endif
->>>>>>> b168f7a1
 
         /* Update particle */
         p->time_bin = get_time_bin(ti_new_step);
