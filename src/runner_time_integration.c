--- conflicted
+++ resolved
@@ -241,7 +241,6 @@
       }
     }
 
-      
       /* Loop over the dmparts in this cell. */
       for (int k = 0; k < dmcount; k++) {
           
@@ -725,11 +724,8 @@
   const struct phys_const *phys_const = e->physical_constants;
   const int with_cosmology = (e->policy & engine_policy_cosmology);
   const int with_feedback = (e->policy & engine_policy_feedback);
-<<<<<<< HEAD
   const int with_rt = (e->policy & engine_policy_rt);
-=======
   const int with_sidm = (e->policy & engine_policy_sidm);
->>>>>>> cb1e82d8
   const int count = c->hydro.count;
   const int gcount = c->grav.count;
   const int scount = c->stars.count;
@@ -749,23 +745,16 @@
   /* Anything to do here? */
   if (!cell_is_active_hydro(c, e) && !cell_is_active_gravity(c, e) &&
       !cell_is_active_stars(c, e) && !cell_is_active_sinks(c, e) &&
-<<<<<<< HEAD
-      !cell_is_active_black_holes(c, e)) {
+      !cell_is_active_black_holes(c, e) && !cell_is_active_dark_matter(c, e)) {
     /* Note: cell_is_rt_active is deliberately skipped. We only change
      * the RT subcycling time steps when particles are hydro active. */
-=======
-      !cell_is_active_black_holes(c, e) && !cell_is_active_dark_matter(c, e)) {
->>>>>>> cb1e82d8
     c->hydro.updated = 0;
     c->grav.updated = 0;
     c->stars.updated = 0;
     c->sinks.updated = 0;
     c->black_holes.updated = 0;
-<<<<<<< HEAD
     c->rt.updated = 0;
-=======
     c->dark_matter.updated = 0;
->>>>>>> cb1e82d8
     return;
   }
 
@@ -1332,13 +1321,10 @@
   c->stars.updated = s_updated;
   c->sinks.updated = sink_updated;
   c->black_holes.updated = b_updated;
-<<<<<<< HEAD
+  c->dark_matter.updated = dm_updated;
   /* We don't count the RT updates here because the
    * timestep tasks aren't active during sub-cycles.
    * We do that in rt_advanced_cell_time instead. */
-=======
-  c->dark_matter.updated = dm_updated;
->>>>>>> cb1e82d8
 
   c->hydro.ti_end_min = ti_hydro_end_min;
   c->hydro.ti_beg_max = ti_hydro_beg_max;
@@ -1934,7 +1920,6 @@
   if (timer) TIMER_TOC(timer_do_sync);
 }
 
-<<<<<<< HEAD
 /**
  * @brief Update the cell's t_rt_end_min so that the sub-cycling can proceed
  * with correct cell times. (During sub-cycles, the regular timestep and
@@ -2092,7 +2077,6 @@
   c->rt.updated = rt_updated;
 
   if (timer) TIMER_TOC(timer_do_rt_collect_times);
-=======
 
 /**
  * @brief Apply the time-step synchronization procedure to all flagged
@@ -2229,5 +2213,4 @@
     /* Clear the sync flags. */
     cell_clear_flag(c, cell_flag_do_dark_matter_sync | cell_flag_do_dark_matter_sub_sync);
 
->>>>>>> cb1e82d8
 }