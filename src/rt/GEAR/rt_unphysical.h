/*******************************************************************************
 * This file is part of SWIFT.
 * Copyright (c) 2021 Mladen Ivkovic (mladen.ivkovic@hotmail.com)
 *
 * This program is free software: you can redistribute it and/or modify
 * it under the terms of the GNU Lesser General Public License as published
 * by the Free Software Foundation, either version 3 of the License, or
 * (at your option) any later version.
 *
 * This program is distributed in the hope that it will be useful,
 * but WITHOUT ANY WARRANTY; without even the implied warranty of
 * MERCHANTABILITY or FITNESS FOR A PARTICULAR PURPOSE.  See the
 * GNU General Public License for more details.
 *
 * You should have received a copy of the GNU Lesser General Public License
 * along with this program.  If not, see <http://www.gnu.org/licenses/>.
 *
 ******************************************************************************/
#ifndef SWIFT_RT_UNPHYSICAL_GEAR_H
#define SWIFT_RT_UNPHYSICAL_GEAR_H

/**
 * @file src/rt/GEAR/rt_unphysical.h
 * @brief Routines for checking for and correcting unphysical scenarios
 */

/**
 * @brief check for and correct if needed unphysical
 * values for a radiation state.
 *
 * @param energy_density pointer to the radiation energy density
 * @param flux pointer to radiation flux (3 dimensional)
 * @param e_old energy density before change to check. Set = 0 if not available
 * @param callloc integer indentifier where this function was called from
 */
__attribute__((always_inline)) INLINE static void rt_check_unphysical_state(
    float* energy_density, float* flux, const float e_old, int callloc) {

  /* Check for negative energies */
  /* Note to self for printouts: Maximal allowable F = E * c.
   * In some cases, e.g. while cooling, we don't modify the fluxes,
   * so you can get an estimate of what the photon energy used to be
   * by dividing the printed out fluxes by the speed of light in
   * code units */
#ifdef SWIFT_DEBUG_CHECKS
  float ratio = -1.f;
  char print = 0;
  if (e_old == 0.) {
    if (*energy_density < -1.e-4f) print = 1;
  } else {
    if (fabsf(*energy_density) > 1.e-30) {
      if (*energy_density < -1.e-4f * fabsf(e_old)) print = 1;
      ratio = fabsf(*energy_density / e_old);
    }
  }
  /* callloc = 1 is gradient extrapolation. Don't print out those. */
  if (callloc == 1) print = 0;
  if (print)
    message("Fixing unphysical energy case %d | %.6e | %.6e %.6e %.6e | %.6e",
            callloc, *energy_density, flux[0], flux[1], flux[2], ratio);
#endif
  if (isinf(*energy_density) || isnan(*energy_density))
    error("Got inf/nan radiation energy case %d | %.6e | %.6e %.6e %.6e",
          callloc, *energy_density, flux[0], flux[1], flux[2]);

  if (*energy_density <= 0.f) {
    *energy_density = 0.f;
    flux[0] = 0.f;
    flux[1] = 0.f;
    flux[2] = 0.f;
    return;
  }

  /* Check for too high fluxes */
  const float flux2 = flux[0] * flux[0] + flux[1] * flux[1] + flux[2] * flux[2];
  const float flux_norm = sqrtf(flux2);
  const float flux_max = rt_params.reduced_speed_of_light * *energy_density;
  if (flux_norm > flux_max) {
    const float correct = flux_max / flux_norm;
    flux[0] *= correct;
    flux[1] *= correct;
    flux[2] *= correct;
  }
}

/**
 * @brief Do additional checks after reading in initial conditions, and exit on
 * error.
 *
 * @param p particle we're checking
 * @param group current photon group we're checking
 * @param energy_density pointer to the radiation energy density
 * @param flux pointer to radiation flux (3 dimensional)
 * @param c the speed of light (in internal units). NOT the reduced speed of
 * light.
 */
__attribute__((always_inline)) INLINE static void rt_check_unphysical_state_ICs(
    const struct part* restrict p, int group, float* energy_density,
    float* flux, const double c) {

  /* Nothing to do here. The other unphysical check will catch other problems.
   */
  if (*energy_density == 0.f) return;

  /* Check for negative energies */
  if (*energy_density < 0.f)
    error(
        "Found particle with negative energy density after reading in ICs: "
        "pid= %lld group=%d E=%.6g",
        p->id, group, *energy_density);
  if (*energy_density > FLT_MAX || isnan(*energy_density))
    error("Got inf/nan energy_density: %g", *energy_density);

  /* Check for too high fluxes */
  const float flux2 = flux[0] * flux[0] + flux[1] * flux[1] + flux[2] * flux[2];
  const float flux_norm = sqrtf(flux2);
  const float flux_max = c * *energy_density;
  if (flux_max > FLT_MAX || isnan(flux_max))
    error("Got inf/nan flux_max: %g", flux_max);
  if (flux_norm > FLT_MAX || isnan(flux_norm))
    error("Got inf/nan flux_norm: %g", flux_norm);
  if (flux_norm > flux_max * 1.0001) {
    error(
        "Found too high radiation flux for a particle: pid=%lld, group=%d, "
        "have=%.6g, max=%.6g",
        p->id, group, flux_norm, flux_max);
  }
}

/**
 * @brief check for and correct if needed unphysical
 * values for a flux in the sense of hyperbolic conservation laws
 *
 * @param flux hyperbolic flux: 4 components (photon energy +
 *        photon flux) x 3 dimensions each
 */
__attribute__((always_inline)) INLINE static void
rt_check_unphysical_hyperbolic_flux(float flux[4][3]) {

#ifdef SWIFT_DEBUG_CHECKS
  int nans = 0;
  for (int i = 0; i < 4; i++) {
    for (int j = 0; j < 3; j++) {
      if (isnan(flux[i][j])) {
        nans += 1;
        break;
      }
    }
  }

  if (nans) {
    message(
        "Fixing unphysical hyperbolic flux:"
        " %.3e %.3e %.3e | %.3e %.3e %.3e |"
        " %.3e %.3e %.3e | %.3e %.3e %.3e",
        flux[0][0], flux[0][1], flux[0][2], flux[1][0], flux[1][1], flux[1][2],
        flux[2][0], flux[2][1], flux[2][2], flux[3][0], flux[3][1], flux[3][2]);
  }
#endif

  for (int i = 0; i < 4; i++) {
    for (int j = 0; j < 3; j++) {
      if (isnan(flux[i][j])) {
        flux[i][j] = 0.f;
      }
    }
  }
}

/**
 * @brief check whether gas species mass fractions have physical
 * values and correct small errors if necessary.
 *
 * @param p particle to work on
 */
__attribute__((always_inline)) INLINE static void
rt_check_unphysical_mass_fractions(struct part* restrict p) {

  if (p->conserved.mass <= 0.f) {
<<<<<<< HEAD
    /* Deal with vacuum. */
=======
    /* Deal with unphysical situations and vacuum. */
>>>>>>> 3e8e4e2c
    p->rt_data.tchem.mass_fraction_HI = 0.f;
    p->rt_data.tchem.mass_fraction_HII = 0.f;
    p->rt_data.tchem.mass_fraction_HeI = 0.f;
    p->rt_data.tchem.mass_fraction_HeII = 0.f;
    p->rt_data.tchem.mass_fraction_HeIII = 0.f;
    return;
  }

  if (p->rt_data.tchem.mass_fraction_HI <= 0.f) {
    if (p->rt_data.tchem.mass_fraction_HI < -1e4)
      message("WARNING: Got negative HI mass fraction?");
    p->rt_data.tchem.mass_fraction_HI = RT_GEAR_TINY_MASS_FRACTION;
  }
  if (p->rt_data.tchem.mass_fraction_HII <= 0.f) {
    if (p->rt_data.tchem.mass_fraction_HII < -1e4)
      message("WARNING: Got negative HII mass fraction?");
    p->rt_data.tchem.mass_fraction_HII = RT_GEAR_TINY_MASS_FRACTION;
  }
  if (p->rt_data.tchem.mass_fraction_HeI <= 0.f) {
    if (p->rt_data.tchem.mass_fraction_HeI < -1e4)
      message("WARNING: Got negative HeI mass fraction?");
    p->rt_data.tchem.mass_fraction_HeI = RT_GEAR_TINY_MASS_FRACTION;
  }
  if (p->rt_data.tchem.mass_fraction_HeII <= 0.f) {
    if (p->rt_data.tchem.mass_fraction_HeII < -1e4)
      message("WARNING: Got negative HeII mass fraction?");
    p->rt_data.tchem.mass_fraction_HeII = RT_GEAR_TINY_MASS_FRACTION;
  }
  if (p->rt_data.tchem.mass_fraction_HeIII <= 0.f) {
    if (p->rt_data.tchem.mass_fraction_HeIII < -1e4)
      message("WARNING: Got negative HeIII mass fraction?");
    p->rt_data.tchem.mass_fraction_HeIII = RT_GEAR_TINY_MASS_FRACTION;
  }

  const float XHI = p->rt_data.tchem.mass_fraction_HI;
  const float XHII = p->rt_data.tchem.mass_fraction_HII;
  const float XHeI = p->rt_data.tchem.mass_fraction_HeI;
  const float XHeII = p->rt_data.tchem.mass_fraction_HeII;
  const float XHeIII = p->rt_data.tchem.mass_fraction_HeIII;

  const float Xtot = XHI + XHII + XHeI + XHeII + XHeIII;

  /* Make sure we sum up to 1. TODO: Assuming we have no metals. */
  if (fabsf(Xtot - 1.f) > 1e-3)
    error("Got total mass fraction of gas = %.6g", Xtot);
}

#endif /* SWIFT_RT_UNPHYSICAL_GEAR_H */<|MERGE_RESOLUTION|>--- conflicted
+++ resolved
@@ -177,11 +177,7 @@
 rt_check_unphysical_mass_fractions(struct part* restrict p) {
 
   if (p->conserved.mass <= 0.f) {
-<<<<<<< HEAD
-    /* Deal with vacuum. */
-=======
     /* Deal with unphysical situations and vacuum. */
->>>>>>> 3e8e4e2c
     p->rt_data.tchem.mass_fraction_HI = 0.f;
     p->rt_data.tchem.mass_fraction_HII = 0.f;
     p->rt_data.tchem.mass_fraction_HeI = 0.f;
