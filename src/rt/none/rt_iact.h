--- conflicted
+++ resolved
@@ -60,15 +60,9 @@
  * @param rt_props Properties of the RT scheme.
  */
 __attribute__((always_inline)) INLINE static void runner_iact_rt_inject(
-<<<<<<< HEAD
     const float r2, float *dx, const float hi, const float hj,
     struct spart *restrict si, struct part *restrict pj, float a, float H,
     const struct rt_props *rt_props) {}
-=======
-    const float r2, const float dx[3], const float hi, const float hj,
-    struct spart *restrict si, struct part *restrict pj, const float a,
-    const float H) {}
->>>>>>> b153f18f
 
 /**
  * @brief Flux calculation between particle i and particle j
