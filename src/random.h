/*******************************************************************************
 * This file is part of SWIFT.
 * Copyright (c) 2018 Matthieu Schaller (schaller@strw.leidenuniv.nl)
 *               2019 Folkert Nobels    (nobels@strw.leidenuniv.nl)
 *
 * This program is free software: you can redistribute it and/or modify
 * it under the terms of the GNU Lesser General Public License as published
 * by the Free Software Foundation, either version 3 of the License, or
 * (at your option) any later version.
 *
 * This program is distributed in the hope that it will be useful,
 * but WITHOUT ANY WARRANTY; without even the implied warranty of
 * MERCHANTABILITY or FITNESS FOR A PARTICULAR PURPOSE.  See the
 * GNU General Public License for more details.
 *
 * You should have received a copy of the GNU Lesser General Public License
 * along with this program.  If not, see <http://www.gnu.org/licenses/>.
 *
 *******************************************************************************/
#ifndef SWIFT_RANDOM_H
#define SWIFT_RANDOM_H

/* Code configuration */
#include <config.h>

/* Standard header */
#include <stdint.h>
#include <stdlib.h>
#include <string.h>
#include <sys/types.h>

/* Local headers */
#include "sincos.h"

/**
 * @brief The categories of random number generated.
 *
 * The values of the fields are carefully chose numbers
 * the numbers are very large primes such that the IDs
 * will not have a prime factorization with this coefficient
 * this results in a very high period for the random number
 * generator.
 * Only change when you know what you are doing, changing
 * the numbers to bad values will break the random number
 * generator.
 */
enum random_number_type {
  random_number_star_formation = 0LL,
  random_number_sink_formation = 5947309451LL,
  random_number_stellar_feedback_1 = 3947008991LL,
  random_number_stellar_feedback_2 = 6977309513LL,
  random_number_stellar_feedback_3 = 9762399103LL,
  random_number_isotropic_SNII_feedback_ray_theta = 3298327511LL,
  random_number_isotropic_SNII_feedback_ray_phi = 6311114273LL,
  random_number_isotropic_SNIa_feedback_ray_theta = 11134675471LL,
  random_number_isotropic_SNIa_feedback_ray_phi = 5165786851LL,
  random_number_isotropic_AGN_feedback_ray_theta = 8899891613LL,
  random_number_isotropic_AGN_feedback_ray_phi = 10594523341LL,
  random_number_stellar_enrichment = 2936881973LL,
  random_number_BH_feedback = 1640531371LL,
  random_number_BH_swallow = 4947009007LL,
  random_number_BH_reposition = 59969537LL,
<<<<<<< HEAD
  random_number_BH_spin = 193877777LL,
  random_number_BH_kick = 303595777LL,
  random_number_snapshot_sampling = 6561001LL,
  random_number_stellar_winds = 5947309451LL,
  random_number_HII_regions = 8134165677LL,
  random_number_enrichment_1 = 7245742351LL,
  random_number_enrichment_2 = 1156895281LL,
  random_number_enrichment_3 = 2189989727LL,
  random_number_mosaic_powerlaw = 406586897LL,
  random_number_mosaic_schechter = 562448657LL,
  random_number_mosaic_poisson = 384160001LL,
  random_number_powerspectrum_split = 126247697LL,
=======
  random_number_SIDM = 2189989727LL,
  random_number_SIDM_theta = 1640531371LL,
  random_number_SIDM_phi = 4947009007LL,
  random_number_snapshot_sampling = 6561001LL
>>>>>>> cb1e82d8
};

#ifndef __APPLE__

#include <errno.h>
#include <ieee754.h>
#include <limits.h>

/* Inline the default RNG functions to avoid costly function calls. These
   functions are minor modifications, but functional equivalents, of their glibc
   counterparts. */

INLINE static int inl_rand_r(uint32_t *seed) {
  uint32_t next = *seed;
  int result;
  next *= 1103515245;
  next += 12345;
  result = (uint32_t)(next / 65536) % 2048;
  next *= 1103515245;
  next += 12345;
  result <<= 10;
  result ^= (uint32_t)(next / 65536) % 1024;
  next *= 1103515245;
  next += 12345;
  result <<= 10;
  result ^= (uint32_t)(next / 65536) % 1024;
  *seed = next;
  return result;
}

INLINE static void inl_drand48_iterate(uint16_t xsubi[3]) {
  uint64_t X;
  uint64_t result;
  const uint64_t __a = 0x5deece66dull;
  const uint16_t __c = 0xb;

  /* Do the real work.  We choose a data type which contains at least
     48 bits.  Because we compute the modulus it does not care how
     many bits really are computed.  */
  X = (uint64_t)xsubi[2] << 32 | (uint32_t)xsubi[1] << 16 | xsubi[0];
  result = X * __a + __c;
  xsubi[0] = result & 0xffff;
  xsubi[1] = (result >> 16) & 0xffff;
  xsubi[2] = (result >> 32) & 0xffff;
}

INLINE static double inl_erand48(uint16_t xsubi[3]) {
  union ieee754_double temp;

  /* Compute next state.  */
  inl_drand48_iterate(xsubi);

  /* Construct a positive double with the 48 random bits distributed over
     its fractional part so the resulting FP number is [0.0,1.0).  */
  temp.ieee.negative = 0;
  temp.ieee.exponent = IEEE754_DOUBLE_BIAS;
  temp.ieee.mantissa0 = (xsubi[2] << 4) | (xsubi[1] >> 12);
  temp.ieee.mantissa1 = (((uint32_t)xsubi[1] & 0xfff) << 20) | (xsubi[0] << 4);

  /* Please note the lower 4 bits of mantissa1 are always 0.  */
  return temp.d - 1.0;
}

#else

/* In the case of OSX, we default to the platform's
   default implementation. */

INLINE static int inl_rand_r(uint32_t *seed) { return rand_r(seed); }

INLINE static double inl_erand48(uint16_t xsubi[3]) { return erand48(xsubi); }

#endif

/**
 * @brief Returns a pseudo-random number in the range [0, 1[.
 *
 * We generate numbers that are always reproducible for a given particle ID and
 * simulation time (on the integer time-line). If more than one number per
 * time-step per particle is needed, additional randomness can be obtained by
 * using the type argument.
 *
 * @param id The ID of the particle for which to generate a number.
 * @param ti_current The time (on the time-line) for which to generate a number.
 * @param type The #random_number_type to generate.
 * @return a random number in the interval [0, 1.[.
 */
INLINE static double random_unit_interval(int64_t id,
                                          const integertime_t ti_current,
                                          const enum random_number_type type) {

  /* Start by packing the state into a sequence of 16-bit seeds for rand_r. */
  uint16_t buff[9];
  id += type;
  memcpy(&buff[0], &id, 8);
  memcpy(&buff[4], &ti_current, 8);

  /* The inputs give 16 bytes of state, but we need a multiple of 6 for the
     calls to erand48(), so we add an additional aribrary constant two-byte
     value to get 18 bytes of state. */
  buff[8] = 6178;

  /* Use the random seed to generate a new random number */
  buff[0] = buff[0] ^ (uint16_t)SWIFT_RANDOM_SEED_XOR;

  /* Shuffle the buffer values, this will be our source of entropy for
     the erand48 generator. */
  uint32_t seed16 = 0;
  for (int k = 0; k < 9; k++) {
    seed16 ^= buff[k];
    inl_rand_r(&seed16);
  }
  for (int k = 0; k < 9; k++) buff[k] ^= inl_rand_r(&seed16) & 0xffff;

  /* Do three steps of erand48() over the state generated previously. */
  uint16_t seed48[3] = {0, 0, 0};
  for (int k = 0; k < 3; k++) {
    for (int j = 0; j < 3; j++) seed48[j] ^= buff[3 * k + j];
    inl_erand48(seed48);
  }

  /* Generate one final value, this is our output. */
  return inl_erand48(seed48);
}

/**
 * @brief Returns a pseudo-random number in the range [0, 1[.
 *
 * We generate numbers that are always reproducible for a given pair of particle
 * IDs and simulation time (on the integer time-line). If more than one number
 * per time-step per particle is needed, additional randomness can be obtained
 * by using the type argument.
 *
 * @param id_star The ID of the first particle for which to generate a number.
 * @param id_gas The ID of the second particle for which to generate a number.
 * @param ti_current The time (on the time-line) for which to generate a number.
 * @param type The #random_number_type to generate.
 * @return a random number in the interval [0, 1.[.
 */
INLINE static double random_unit_interval_two_IDs(
    const int64_t id_star, const int64_t id_gas, const integertime_t ti_current,
    const enum random_number_type type) {

  /* We need to combine the gas and star IDs such that we do not get correlation
   * for same id_star + id_gas pairs, because of this we combine everything
   * nonlinearly */
  int64_t input_id = (id_star * id_gas + id_star * ti_current +
                      id_gas * ti_current * ti_current) %
                     INT64_MAX;

  return random_unit_interval(input_id, ti_current, type);
}

/**
 * @brief Returns a pseudo-random number in the range [0, 1[.
 *
 * We generate numbers that are always reproducible for a given particle
 * ID, integer index and simulation time (on the integer time-line). If more
 * than one number per time-step per particle is needed, additional randomness
 * can be obtained by using the type argument.
 *
 * @param id the particle ID.
 * @param index A integer added to the randomness.
 * @param ti_current The current integer time.
 * @param type The type of random number (aka.  #random_number_type seed).
 */
INLINE static double random_unit_interval_part_ID_and_index(
    const int64_t id, const int index, const integertime_t ti_current,
    const enum random_number_type type) {

  /* For better mixing, we apply a non-linear transformation y=1+x^3 */
  const long long index_3 = index * index * index;
  const long long index_3_one = index_3 + 1LL;

  return random_unit_interval_two_IDs(id, index_3_one, ti_current, type);
}

/**
 * @brief Return a random integer following a Poisson distribution.
 *
 * Uses the Knuth-Junhao method to avoid underflow when lambda is large.
 *
 * @param id The ID of the particle for which to generate a number.
 * @param lambda The parameter of the Poisson distribution.
 * @param ti_current The time (on the time-line) for which to generate a number.
 * @param type The #random_number_type to generate.
 */
INLINE static int random_poisson(const int64_t id, const double lambda,
                                 const integertime_t ti_current,
                                 const enum random_number_type type) {

  const double step = 500.;
  const double exp_step = exp(step);

  double lambda_left = lambda;
  int k = 0;
  double p = 1.;

  do {

    k++;
    const double r =
        random_unit_interval_part_ID_and_index(id, k, ti_current, type);
    p *= r;

    while (p < 1. && lambda_left > 0.) {

      if (lambda_left > step) {
        p *= exp_step;
        lambda_left -= step;
      } else {
        p *= exp(lambda_left);
        lambda_left = 0.;
      }
    };
  } while (p > 1.);

  return k - 1;
}
/**
 * @brief Generates a unit vector within a cone.
 *
 * We draw a random unit vector around the unit vector a = (a0, a1, a2),
 * such that it is uniformly distributed in solid angle from 0 opening
 * angle (perfectly aligned with the vector a) to a maximum of
 * opening_angle radians.
 *
 * @param id_bh The ID of the (BH) particle which is doing the jet feedback.
 * @param ti_current The time (on the time-line) for which to generate the
 *                    random kick direction.
 * @param type The #random_number_type to generate.
 * @param opening_angle Opening angle of the cone.
 * @param a Reference direction that defines the cone.
 * @param rand_cone_direction Return value.
 */
INLINE static void random_direction_in_cone(const int64_t id_bh,
                                            const integertime_t ti_current,
                                            const enum random_number_type type,
                                            const float opening_angle,
                                            const float a[3],
                                            float rand_cone_direction[3]) {

  /* We want to draw a random unit vector from a cone around the unit
   * vector a = (a0, a1, a2). We do this in a frame x'y'z', where the z'
   * axis is aligned with the a vector, i.e. the a vector is one of its
   * basis vectors. The choice of the other two axes, x' and y', is
   * arbitrary. We can use any two unit vectors that are orthogonal to the
   * a vector. These two vectors can be obtained using cross products.
   * However, we need to first start from an initial vector that is not
   * perfectly aligned with a. The choice of this vector is also arbitrary;
   * we choose a vector that is perfectly aligned with the smallest
   * component of the spin vector a.  */
  float init_unit[3] = {0.f, 0.f, 1.f};

  /* Find which of the x, y or z is the smallest components of a. We also
   * need to take into account the possibility that two of the components
   * are equal. In this case it doesn't matter which of the two we
   * choose. */
  const float a0_abs = fabsf(a[0]);
  const float a1_abs = fabsf(a[1]);
  const float a2_abs = fabsf(a[2]);
  if (((a0_abs < a1_abs) && (a0_abs < a2_abs)) ||
      ((a0_abs == a1_abs) && (a0_abs < a2_abs))) {
    init_unit[0] = 1.f;
  } else if (((a1_abs < a2_abs) && (a1_abs < a0_abs)) ||
             ((a1_abs == a2_abs) && (a1_abs < a0_abs))) {
    init_unit[1] = 1.f;
  } else if (((a2_abs < a0_abs) && (a2_abs < a1_abs)) ||
             ((a2_abs == a0_abs) && (a2_abs < a1_abs))) {
    init_unit[2] = 1.f;
  }

  /* Using this vector and the a vector, we can find the first basis
   * vector x (alongside a) that will also be orthogonal to a, by using a
   * cross product, such that x = init_unit cross a. This vector needs to be
   * normalized to get an actual unit vector. */
  float basis_vec_x[3];
  basis_vec_x[0] = init_unit[1] * a[2] - init_unit[2] * a[1];
  basis_vec_x[1] = init_unit[2] * a[0] - init_unit[0] * a[2];
  basis_vec_x[2] = init_unit[0] * a[1] - init_unit[1] * a[0];
  const float basis_vec_x_magn =
      sqrtf(basis_vec_x[0] * basis_vec_x[0] + basis_vec_x[1] * basis_vec_x[1] +
            basis_vec_x[2] * basis_vec_x[2]);
  basis_vec_x[0] = basis_vec_x[0] / basis_vec_x_magn;
  basis_vec_x[1] = basis_vec_x[1] / basis_vec_x_magn;
  basis_vec_x[2] = basis_vec_x[2] / basis_vec_x_magn;

  /* The other basis vector, y, follows as x cross a. It is already
   * normalized since x and a are orthogonal. */
  const float basis_vec_y[3] = {basis_vec_x[1] * a[2] - basis_vec_x[2] * a[1],
                                basis_vec_x[2] * a[0] - basis_vec_x[0] * a[2],
                                basis_vec_x[0] * a[1] - basis_vec_x[1] * a[0]};

  /* Draw a random cosine confined to the range [cos(opening_angle), 1] */
  const float rand_cos_theta =
      1.f - (1.f - cosf(opening_angle)) *
                random_unit_interval(id_bh, ti_current, type);

  /* Get the corresponding sine */
  const float rand_sin_theta =
      sqrtf(max(0.f, (1.f - rand_cos_theta) * (1.f + rand_cos_theta)));

  /* Get a random equitorial angle from [0, 180] deg */
  const float rand_phi = ((float)(2. * M_PI)) *
                         random_unit_interval(id_bh * id_bh, ti_current, type);

  float rand_cos_phi, rand_sin_phi;
  sincosf(rand_phi, &rand_sin_phi, &rand_cos_phi);

  /* We now calculate the direction of the final vector by picking a random
   * direction within a cone around a, with basis_vec_x and basis_vec_y
   * playing the role of x and y unit vectors, and a playing the role of z
   * unit vector. In other words, in vector notation rand_cone_direction =
   * sin(theta)cos(phi) * basis_vec_x + sin(theta)sin(phi) * basis_vec_y
   * + cos(theta) * a . */
  rand_cone_direction[0] = rand_sin_theta * rand_cos_phi * basis_vec_x[0] +
                           rand_sin_theta * rand_sin_phi * basis_vec_y[0] +
                           rand_cos_theta * a[0],
  rand_cone_direction[1] = rand_sin_theta * rand_cos_phi * basis_vec_x[1] +
                           rand_sin_theta * rand_sin_phi * basis_vec_y[1] +
                           rand_cos_theta * a[1],
  rand_cone_direction[2] = rand_sin_theta * rand_cos_phi * basis_vec_x[2] +
                           rand_sin_theta * rand_sin_phi * basis_vec_y[2] +
                           rand_cos_theta * a[2];
}

#endif /* SWIFT_RANDOM_H */<|MERGE_RESOLUTION|>--- conflicted
+++ resolved
@@ -60,7 +60,6 @@
   random_number_BH_feedback = 1640531371LL,
   random_number_BH_swallow = 4947009007LL,
   random_number_BH_reposition = 59969537LL,
-<<<<<<< HEAD
   random_number_BH_spin = 193877777LL,
   random_number_BH_kick = 303595777LL,
   random_number_snapshot_sampling = 6561001LL,
@@ -73,12 +72,10 @@
   random_number_mosaic_schechter = 562448657LL,
   random_number_mosaic_poisson = 384160001LL,
   random_number_powerspectrum_split = 126247697LL,
-=======
   random_number_SIDM = 2189989727LL,
   random_number_SIDM_theta = 1640531371LL,
   random_number_SIDM_phi = 4947009007LL,
-  random_number_snapshot_sampling = 6561001LL
->>>>>>> cb1e82d8
+  random_number_snapshot_sampling = 6561001LL,
 };
 
 #ifndef __APPLE__
