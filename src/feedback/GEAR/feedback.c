--- conflicted
+++ resolved
@@ -207,52 +207,7 @@
   }
 #endif
   /* Ensure that the age is positive (rounding errors) */
-<<<<<<< HEAD
-  const double star_age_beg_step_safe =
-      star_age_beg_step < 0 ? 0 : star_age_beg_step;
-
-
-
-  /* Compute the stellar evolution including SNe energy */
-  stellar_evolution_evolve_individual_star(sp, model, cosmo, us, phys_const,
-                                           ti_begin, star_age_beg_step_safe,
-                                           dt_enrichment);
-
-  /* Apply the energy efficiency factor */
-  sp->feedback_data.energy_ejected *= feedback_props->supernovae_efficiency;
-
-  /* Set the particle as doing some feedback */
-  sp->feedback_data.will_do_feedback = sp->feedback_data.energy_ejected != 0.;
-}
-
-/**
- * @brief Will this star particle want to do feedback during the next time-step?
- *
- * This is called in the time step task.
- *
- * In GEAR, we compute the full stellar evolution here.
- *
- * @param sp The particle to act upon
- * @param feedback_props The #feedback_props structure.
- * @param cosmo The current cosmological model.
- * @param us The unit system.
- * @param phys_const The #phys_const.
- * @param ti_current The current time (in integer)
- * @param time_base The time base.
- * @param time The physical time in internal units.
- */
-void feedback_will_do_feedback(
-    struct spart* sp, const struct feedback_props* feedback_props,
-    const int with_cosmology, const struct cosmology* cosmo, const double time,
-    const struct unit_system* us, const struct phys_const* phys_const,
-    const integertime_t ti_current, const double time_base) {
-
-  /* Zero the energy of supernovae */
-  sp->feedback_data.energy_ejected = 0;
-  sp->feedback_data.will_do_feedback = 0;
-=======
   const double star_age_beg_step_safe = star_age_beg_step < 0 ? 0 : star_age_beg_step;
->>>>>>> e92fc674
 
   /* A single star */
   if (sp->feedback_data.star_type == single_star) {
