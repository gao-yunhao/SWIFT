/*******************************************************************************
 * This file is part of SWIFT.
 * Copyright (c) 2018 Loic Hausammann (loic.hausammann@epfl.ch)
 *
 * This program is free software: you can redistribute it and/or modify
 * it under the terms of the GNU Lesser General Public License as published
 * by the Free Software Foundation, either version 3 of the License, or
 * (at your option) any later version.
 *
 * This program is distributed in the hope that it will be useful,
 * but WITHOUT ANY WARRANTY; without even the implied warranty of
 * MERCHANTABILITY or FITNESS FOR A PARTICULAR PURPOSE.  See the
 * GNU General Public License for more details.
 *
 * You should have received a copy of the GNU Lesser General Public License
 * along with this program.  If not, see <http://www.gnu.org/licenses/>.
 *
 ******************************************************************************/
#ifndef SWIFT_STELLAR_EVOLUTION_STRUCT_GEAR_H
#define SWIFT_STELLAR_EVOLUTION_STRUCT_GEAR_H

#include "interpolation.h"

/* Number of different type of companion.
   If changed, the IO needs to be updated.
 */
#define GEAR_NUMBER_TYPE_OF_COMPANION 2
#define GEAR_LABELS_SIZE 10

/**
 * @brief Model for the initial mass function.
 *
 * Describe a model such as Kroupa 2001:
 *
 * f(m) = coef[i] * pow(m, exp[i])
 */
struct initial_mass_function {

  /*! Mass limits between IMF parts (n_parts + 1 elements). */
  float *mass_limits;

  /*! Mass fraction computed at the interface between two IMF parts (n_parts + 1
   * elements). */
  float *mass_fraction;

  /*! Exponent of each IMF parts (n_parts elements). */
  float *exp;

  /*! Coefficient of each IMF parts (n_parts elements). */
  float *coef;

  /*! Number of parts (segments) in the function. */
  int n_parts;

  /*! Minimal mass contained in mass_limits, copied for more clarity. */
  float mass_min;

  /*! Maximal mass contained in mass_limits, copied for more clarity. */
  float mass_max;

  /*! Total number of stars (per mass unit) in the IMF. */
  float N_tot;

  /*! Probability to generate a star out of the continuous part of the IMF. */
  float sink_Pc;

  /*! Stellar mass of the continous part of the IMF (in solar mass). */
<<<<<<< HEAD
  float stellar_particle_mass;

  /*! Minimal mass of stars represented by discrete particles (in solar mass). */
  float minimal_discrete_mass;
=======
  float sink_stellar_particle_mass;
>>>>>>> 5314ccde
};

/**
 * @brief Model for the stellar lifetime.
 */
struct lifetime {

  /*! Coefficients for the log10(m)^2 term */
  float quadratic[3];

  /*! Coefficients for the log10(m) term */
  float linear[3];

  /*! Coefficients for the constant term */
  float constant[3];
};

/**
 * @brief Model for SNIa.
 */
struct supernovae_ia {
  /*! Mass of each element ejected by a single supernovae */
  float yields[GEAR_CHEMISTRY_ELEMENT_COUNT];

  /*! White dwarf's mass */
  float mass_white_dwarf;

  /*! Minimal mass of the progenitor */
  float mass_min_progenitor;

  /*! Maximal mass of the progenitor */
  float mass_max_progenitor;

  /*! coefficient of the initial mass function for progenitor divided by
   * progenitor_exponent */
  float progenitor_coef_exp;

  /*! exponent of the initial mass function for progenitor */
  float progenitor_exponent;

  /*! exponent of the initial mass function for binaries */
  float companion_exponent;

  struct {
    /*! Initial mass function's coeffcients */
    float coef;

    /*! Maximal mass of the companion */
    float mass_max;

    /*! Minimal mass of the companion */
    float mass_min;
  } companion[GEAR_NUMBER_TYPE_OF_COMPANION];

  /*! Energy released per supernovae */
  float energy_per_supernovae;
};

/**
 * @brief Model for SNII.
 */
struct supernovae_ii {

  /*! Yields not integrated */
  struct {
    /*! Mass fraction of metals ejected by a supernovae. */
    struct interpolation_1d yields[GEAR_CHEMISTRY_ELEMENT_COUNT];

    /*! Total mass fraction ejected. */
    struct interpolation_1d ejected_mass_processed;

    /*! Mass fraction ejected and not processed (=> with the star metallicity).
     */
    struct interpolation_1d ejected_mass_non_processed;
  } raw;

  /*! Yields integrated */
  struct {
    /*! Integrated (over the IMF) mass fraction of metals ejected by a
     * supernovae
     */
    struct interpolation_1d yields[GEAR_CHEMISTRY_ELEMENT_COUNT];

    /*! Total mass fraction ejected (integrated over the IMF) */
    struct interpolation_1d ejected_mass_processed;

    /*! Mass fraction ejected and not processed (=> with the star metallicity)
     */
    struct interpolation_1d ejected_mass_non_processed;
  } integrated;

  /*! Minimal mass for a SNII */
  float mass_min;

  /*! Maximal mass for a SNII */
  float mass_max;

  /*! exponent of the IMF */
  float exponent;

  /*! coefficient of the IMF over the exponent */
  float coef_exp;

  /*! Number of element in the interpolation array */
  int interpolation_size;

  /*! Energy released as a function of progenitor mass */
  struct interpolation_1d energy_per_progenitor_mass;

  /*! Energy released per supernovae */
  float energy_per_supernovae;
};

/**
 * @brief The complete stellar model.
 */
struct stellar_model {

  /*! Name of the different elements */
  char elements_name[GEAR_CHEMISTRY_ELEMENT_COUNT * GEAR_LABELS_SIZE];

  /*! The initial mass function */
  struct initial_mass_function imf;

  /*! The stellar lifetime */
  struct lifetime lifetime;

  /*! The supernovae type Ia */
  struct supernovae_ia snia;

  /*! The supernovae type II */
  struct supernovae_ii snii;

  /*! Use a discrete yields approach */
  char discrete_yields;

  /* Filename of the yields table */
  char yields_table[FILENAME_BUFFER_SIZE];

  /* Minimal gravity mass after a discrete star has completely exploded.

     This will be the mass of the gpart's friend of the star. The mass of the star
     will be 0 after it losses all its mass.
     
     The purpose of this is to avoid zero mass for the gravitsy
     computations. We keep the star so that we know it *existed* and we can
     extract its properties at the end of a run. If we remove the star, then
     we do not have any information about its existence.
     However, since the star is dead/inexistent, the gravity mass must be small
     so that it does not drastically alter the dynamics of the systems. */
  float discrete_star_minimal_gravity_mass;
};

#endif  // SWIFT_STELLAR_EVOLUTION_STRUCT_GEAR_H<|MERGE_RESOLUTION|>--- conflicted
+++ resolved
@@ -65,14 +65,10 @@
   float sink_Pc;
 
   /*! Stellar mass of the continous part of the IMF (in solar mass). */
-<<<<<<< HEAD
-  float stellar_particle_mass;
+  float sink_stellar_particle_mass;
 
   /*! Minimal mass of stars represented by discrete particles (in solar mass). */
   float minimal_discrete_mass;
-=======
-  float sink_stellar_particle_mass;
->>>>>>> 5314ccde
 };
 
 /**
