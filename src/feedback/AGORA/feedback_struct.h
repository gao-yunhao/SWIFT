--- conflicted
+++ resolved
@@ -27,19 +27,11 @@
  * feedback ("star_population_no_SNII") or a stellar population with SNII
  * feedback ("stellar population").
  */
-<<<<<<< HEAD
-typedef enum star_feedback_modes {
-  single_star,             /* particle representing a single star */
-  star_population_no_SNII, /* particle representing a population without SNII */
-  star_population          /* particle representing a population (with SNII) */
-} star_feedback_type;
-=======
 enum star_feedback_type {
   single_star,             /* particle representing a single star */
   star_population_no_SNII, /* particle representing a population without SNII */
   star_population          /* particle representing a population (with SNII) */
 };
->>>>>>> 5314ccde
 
 /**
  * @brief Feedback fields carried by each hydro particles
@@ -86,11 +78,7 @@
   char idle;
 
   /* Feedback type in function of the star particle type */
-<<<<<<< HEAD
-  star_feedback_type star_type;
-=======
   enum star_feedback_type star_type;
->>>>>>> 5314ccde
 };
 
 #endif /* SWIFT_FEEDBACK_STRUCT_AGORA_H */