/*******************************************************************************
 * This file is part of SWIFT.
 * Copyright (c) 2012 Pedro Gonnet (pedro.gonnet@durham.ac.uk)
 *               2016 Matthieu Schaller (matthieu.schaller@durham.ac.uk)
 *
 * This program is free software: you can redistribute it and/or modify
 * it under the terms of the GNU Lesser General Public License as published
 * by the Free Software Foundation, either version 3 of the License, or
 * (at your option) any later version.
 *
 * This program is distributed in the hope that it will be useful,
 * but WITHOUT ANY WARRANTY; without even the implied warranty of
 * MERCHANTABILITY or FITNESS FOR A PARTICULAR PURPOSE.  See the
 * GNU General Public License for more details.
 *
 * You should have received a copy of the GNU Lesser General Public License
 * along with this program.  If not, see <http://www.gnu.org/licenses/>.
 *
 ******************************************************************************/

/* Before including this file, define FUNCTION, which is the
   name of the interaction function. This creates the interaction functions
   runner_dopair_FUNCTION, runner_dopair_FUNCTION_naive, runner_doself_FUNCTION,
   and runner_dosub_FUNCTION calling the pairwise interaction function
   runner_iact_FUNCTION. */

#include "runner_doiact_limiter.h"

/**
 * @brief Compute the interactions between a cell pair (non-symmetric case).
 *
 * Inefficient version using a brute-force algorithm.
 *
 * @param r The #runner.
 * @param ci The first #cell.
 * @param cj The second #cell.
 */
void DOPAIR1_NAIVE(struct runner *r, struct cell *restrict ci,
                   struct cell *restrict cj, const int limit_min_h,
                   const int limit_max_h) {

  const struct engine *e = r->e;
  const struct cosmology *cosmo = e->cosmology;

  TIMER_TIC;

  /* Anything to do here? */
  if (!cell_is_starting_hydro(ci, e) && !cell_is_starting_hydro(cj, e)) return;

  /* Cosmological terms */
  const float a = cosmo->a;
  const float H = cosmo->H;

  const int count_i = ci->hydro.count;
  const int count_j = cj->hydro.count;
  struct part *restrict parts_i = ci->hydro.parts;
  struct part *restrict parts_j = cj->hydro.parts;

#ifdef SWIFT_DEBUG_CHECKS
  if (ci->dmin != cj->dmin) error("Cells of different size!");
#endif

<<<<<<< HEAD
  /* Get the limits in h (if any) */
  const float h_min = limit_min_h ? ci->dmin * 0.5 * (1. / kernel_gamma) : 0.;
  const float h_max = limit_max_h ? ci->dmin * (1. / kernel_gamma) : FLT_MAX;
=======
  /* Get the depth limits (if any) */
  const char min_depth = limit_max_h ? ci->depth : 0;
  const char max_depth = limit_min_h ? ci->depth : CHAR_MAX;

#ifdef SWIFT_DEBUG_CHECKS
  /* Get the limits in h (if any) */
  const float h_min = limit_min_h ? ci->h_min_allowed : 0.;
  const float h_max = limit_max_h ? ci->h_max_allowed : FLT_MAX;
#endif
>>>>>>> e329b722

  /* Get the relative distance between the pairs, wrapping. */
  double shift[3] = {0.0, 0.0, 0.0};
  for (int k = 0; k < 3; k++) {
    if (cj->loc[k] - ci->loc[k] < -e->s->dim[k] / 2)
      shift[k] = e->s->dim[k];
    else if (cj->loc[k] - ci->loc[k] > e->s->dim[k] / 2)
      shift[k] = -e->s->dim[k];
  }

  /* Loop over the parts in ci. */
  for (int pid = 0; pid < count_i; pid++) {

    /* Get a hold of the ith part in ci. */
    struct part *restrict pi = &parts_i[pid];

    /* Skip inhibited particles. */
    if (part_is_inhibited(pi, e)) continue;

    const int pi_active = part_is_starting(pi, e);
    const char depth_i = pi->depth_h;
    const float hi = pi->h;
    const float hig2 = hi * hi * kernel_gamma2;
    const float pix[3] = {(float)(pi->x[0] - (cj->loc[0] + shift[0])),
                          (float)(pi->x[1] - (cj->loc[1] + shift[1])),
                          (float)(pi->x[2] - (cj->loc[2] + shift[2]))};

    /* Loop over the parts in cj. */
    for (int pjd = 0; pjd < count_j; pjd++) {

      /* Get a pointer to the jth particle. */
      struct part *restrict pj = &parts_j[pjd];
      const char depth_j = pj->depth_h;

      /* Skip inhibited particles. */
      if (part_is_inhibited(pj, e)) continue;

      const float hj = pj->h;
      const float hjg2 = hj * hj * kernel_gamma2;
      const int pj_active = part_is_starting(pj, e);

      /* Compute the pairwise distance. */
      const float pjx[3] = {(float)(pj->x[0] - cj->loc[0]),
                            (float)(pj->x[1] - cj->loc[1]),
                            (float)(pj->x[2] - cj->loc[2])};
      float dx[3] = {pix[0] - pjx[0], pix[1] - pjx[1], pix[2] - pjx[2]};
      const float r2 = dx[0] * dx[0] + dx[1] * dx[1] + dx[2] * dx[2];

#ifdef SWIFT_DEBUG_CHECKS
      /* Check that particles have been drifted to the current time */
      if (pi->ti_drift != e->ti_current)
        error("Particle pi not drifted to current time");
      if (pj->ti_drift != e->ti_current)
        error("Particle pj not drifted to current time");
#endif

<<<<<<< HEAD
      const int doi = pi_active && (r2 < hig2) && (hi >= h_min) && (hi < h_max);
      const int doj = pj_active && (r2 < hjg2) && (hj >= h_min) && (hj < h_max);

      /* Hit or miss? */
      if (doi) {
=======
      const int doi = pi_active && (r2 < hig2) && (depth_i >= min_depth) &&
                      (depth_i <= max_depth);
      const int doj = pj_active && (r2 < hjg2) && (depth_j >= min_depth) &&
                      (depth_j <= max_depth);

      /* Hit or miss? */
      if (doi) {

#ifdef SWIFT_DEBUG_CHECKS
        if (hi < h_min || hi >= h_max) error("Inappropriate h for this level!");
#endif
>>>>>>> e329b722

        IACT_NONSYM(r2, dx, hi, hj, pi, pj, a, H);
      }
      if (doj) {
<<<<<<< HEAD
=======

#ifdef SWIFT_DEBUG_CHECKS
        if (hj < h_min || hj >= h_max) error("Inappropriate h for this level!");
#endif
>>>>>>> e329b722

        dx[0] = -dx[0];
        dx[1] = -dx[1];
        dx[2] = -dx[2];

        IACT_NONSYM(r2, dx, hj, hi, pj, pi, a, H);
      }

    } /* loop over the parts in cj. */
  }   /* loop over the parts in ci. */

  TIMER_TOC(TIMER_DOPAIR);
}

/**
 * @brief Compute the interactions within a cell (non-symmetric case).
 *
 * Inefficient version using a brute-force algorithm.
 *
 * @param r The #runner.
 * @param c The #cell.
 */
void DOSELF1_NAIVE(struct runner *r, const struct cell *c,
                   const int limit_min_h, const int limit_max_h) {

  const struct engine *e = r->e;
  const struct cosmology *cosmo = e->cosmology;

  TIMER_TIC;

  /* Anything to do here? */
  if (!cell_is_starting_hydro(c, e)) return;

  /* Cosmological terms */
  const float a = cosmo->a;
  const float H = cosmo->H;

  const int count = c->hydro.count;
  struct part *parts = c->hydro.parts;

<<<<<<< HEAD
  /* Get the limits in h (if any) */
  const float h_min = limit_min_h ? c->dmin * 0.5 * (1. / kernel_gamma) : 0.;
  const float h_max = limit_max_h ? c->dmin * (1. / kernel_gamma) : FLT_MAX;
=======
  /* Get the depth limits (if any) */
  const char min_depth = limit_max_h ? c->depth : 0;
  const char max_depth = limit_min_h ? c->depth : CHAR_MAX;

#ifdef SWIFT_DEBUG_CHECKS
  /* Get the limits in h (if any) */
  const float h_min = limit_min_h ? c->h_min_allowed : 0.;
  const float h_max = limit_max_h ? c->h_max_allowed : FLT_MAX;
#endif
>>>>>>> e329b722

  /* Loop over the parts in ci. */
  for (int pid = 0; pid < count; pid++) {

    /* Get a hold of the ith part in ci. */
    struct part *restrict pi = &parts[pid];

    /* Skip inhibited particles. */
    if (part_is_inhibited(pi, e)) continue;

    const int pi_active = part_is_starting(pi, e);
    const char depth_i = pi->depth_h;
    const float hi = pi->h;
    const float hig2 = hi * hi * kernel_gamma2;
    const float pix[3] = {(float)(pi->x[0] - c->loc[0]),
                          (float)(pi->x[1] - c->loc[1]),
                          (float)(pi->x[2] - c->loc[2])};

    /* Loop over the parts in cj. */
    for (int pjd = pid + 1; pjd < count; pjd++) {

      /* Get a pointer to the jth particle. */
      struct part *restrict pj = &parts[pjd];

      /* Skip inhibited particles. */
      if (part_is_inhibited(pj, e)) continue;

      const float hj = pj->h;
      const float hjg2 = hj * hj * kernel_gamma2;
      const int pj_active = part_is_starting(pj, e);
      const char depth_j = pj->depth_h;

      /* Compute the pairwise distance. */
      const float pjx[3] = {(float)(pj->x[0] - c->loc[0]),
                            (float)(pj->x[1] - c->loc[1]),
                            (float)(pj->x[2] - c->loc[2])};
      float dx[3] = {pix[0] - pjx[0], pix[1] - pjx[1], pix[2] - pjx[2]};
      const float r2 = dx[0] * dx[0] + dx[1] * dx[1] + dx[2] * dx[2];

<<<<<<< HEAD
      const int doi = pi_active && (r2 < hig2) && (hi >= h_min) && (hi < h_max);
      const int doj = pj_active && (r2 < hjg2) && (hj >= h_min) && (hj < h_max);
=======
      const int doi = pi_active && (r2 < hig2) && (depth_i >= min_depth) &&
                      (depth_i <= max_depth);
      const int doj = pj_active && (r2 < hjg2) && (depth_j >= min_depth) &&
                      (depth_j <= max_depth);
>>>>>>> e329b722

#ifdef SWIFT_DEBUG_CHECKS
      /* Check that particles have been drifted to the current time */
      if (pi->ti_drift != e->ti_current)
        error("Particle pi not drifted to current time");
      if (pj->ti_drift != e->ti_current)
        error("Particle pj not drifted to current time");
#endif

      /* Hit or miss? */
      if (doi && doj) {

#ifdef SWIFT_DEBUG_CHECKS
        if (hi < h_min || hi >= h_max) error("Inappropriate h for this level!");
        if (hj < h_min || hj >= h_max) error("Inappropriate h for this level!");
#endif

        IACT(r2, dx, hi, hj, pi, pj, a, H);
      } else if (doi) {

#ifdef SWIFT_DEBUG_CHECKS
        if (hi < h_min || hi >= h_max) error("Inappropriate h for this level!");
#endif

        IACT_NONSYM(r2, dx, hi, hj, pi, pj, a, H);
      } else if (doj) {

#ifdef SWIFT_DEBUG_CHECKS
        if (hj < h_min || hj >= h_max) error("Inappropriate h for this level!");
#endif

        dx[0] = -dx[0];
        dx[1] = -dx[1];
        dx[2] = -dx[2];

        IACT_NONSYM(r2, dx, hj, hi, pj, pi, a, H);
      }
    } /* loop over the parts in cj. */
  }   /* loop over the parts in ci. */

  TIMER_TOC(TIMER_DOSELF);
}

/**
 * @brief Compute the interactions between a cell pair (non-symmetric).
 *
 * @param r The #runner.
 * @param ci The first #cell.
 * @param cj The second #cell.
 * @param sid The direction of the pair.
 * @param shift The shift vector to apply to the particles in ci.
 */
void DOPAIR1(struct runner *r, const struct cell *restrict ci,
             const struct cell *restrict cj, const int limit_min_h,
             const int limit_max_h, const int sid, const double shift[3]) {

  const struct engine *restrict e = r->e;
  const struct cosmology *restrict cosmo = e->cosmology;

  TIMER_TIC;

  /* Get the cutoff shift. */
  double rshift = 0.0;
  for (int k = 0; k < 3; k++) rshift += shift[k] * runner_shift[sid][k];

  /* Pick-out the sorted lists. */
  const struct sort_entry *restrict sort_i = cell_get_hydro_sorts(ci, sid);
  const struct sort_entry *restrict sort_j = cell_get_hydro_sorts(cj, sid);

#ifdef SWIFT_DEBUG_CHECKS
  /* Some constants used to checks that the parts are in the right frame */
  const float shift_threshold_x =
      2. * ci->width[0] +
      2. * max(ci->hydro.dx_max_part, cj->hydro.dx_max_part);
  const float shift_threshold_y =
      2. * ci->width[1] +
      2. * max(ci->hydro.dx_max_part, cj->hydro.dx_max_part);
  const float shift_threshold_z =
      2. * ci->width[2] +
      2. * max(ci->hydro.dx_max_part, cj->hydro.dx_max_part);
#endif /* SWIFT_DEBUG_CHECKS */

<<<<<<< HEAD
  /* Get the limits in h (if any) */
  const float h_min = limit_min_h ? ci->dmin * 0.5 * (1. / kernel_gamma) : 0.;
  const float h_max = limit_max_h ? ci->dmin * (1. / kernel_gamma) : FLT_MAX;
=======
  /* Get the depth limits (if any) */
  const char min_depth = limit_max_h ? ci->depth : 0;
  const char max_depth = limit_min_h ? ci->depth : CHAR_MAX;

  /* Get the limits in h (if any). Note ci and cj are the same size */
#ifdef SWIFT_DEBUG_CHECKS
  const float h_min = limit_min_h ? ci->h_min_allowed : 0.;
#endif
  const float h_max = limit_max_h ? ci->h_max_allowed : FLT_MAX;
>>>>>>> e329b722

  /* Get some other useful values. */
  const double hi_max =
      min(h_max, ci->hydro.h_max_active) * kernel_gamma - rshift;
  const double hj_max = min(h_max, cj->hydro.h_max_active) * kernel_gamma;
  const int count_i = ci->hydro.count;
  const int count_j = cj->hydro.count;
  struct part *restrict parts_i = ci->hydro.parts;
  struct part *restrict parts_j = cj->hydro.parts;
  const double di_max = sort_i[count_i - 1].d - rshift;
  const double dj_min = sort_j[0].d;
  const float dx_max = (ci->hydro.dx_max_sort + cj->hydro.dx_max_sort);

  /* Cosmological terms */
  const float a = cosmo->a;
  const float H = cosmo->H;

  if (cell_is_starting_hydro(ci, e)) {

    /* Loop over the *active* parts in ci that are within range (on the axis)
       of any particle in cj. */
    for (int pid = count_i - 1;
         pid >= 0 && sort_i[pid].d + hi_max + dx_max > dj_min; pid--) {

      /* Get a hold of the ith part in ci. */
      struct part *restrict pi = &parts_i[sort_i[pid].i];
      const char depth_i = pi->depth_h;
      const float hi = pi->h;

      /* Skip inactive particles */
      if (!part_is_starting(pi, e)) continue;

#ifdef SWIFT_DEBUG_CHECKS
      if (hi > ci->hydro.h_max_active)
        error("Particle has h larger than h_max_active");
#endif

      /* Skip particles not in the range of h we care about */
<<<<<<< HEAD
      if (hi >= h_max) continue;
      if (hi < h_min) continue;
=======
      if (depth_i < min_depth) continue;
      if (depth_i > max_depth) continue;
>>>>>>> e329b722

      /* Is there anything we need to interact with ? */
      const double di = sort_i[pid].d + hi * kernel_gamma + dx_max - rshift;
      if (di < dj_min) continue;

      /* Get some additional information about pi */
      const float hig2 = hi * hi * kernel_gamma2;
      const float pix = pi->x[0] - (cj->loc[0] + shift[0]);
      const float piy = pi->x[1] - (cj->loc[1] + shift[1]);
      const float piz = pi->x[2] - (cj->loc[2] + shift[2]);

      /* Loop over the parts in cj. */
      for (int pjd = 0; pjd < count_j && sort_j[pjd].d < di; pjd++) {

        /* Recover pj */
        struct part *pj = &parts_j[sort_j[pjd].i];

        /* Skip inhibited particles. */
        if (part_is_inhibited(pj, e)) continue;

        const float hj = pj->h;
        const float pjx = pj->x[0] - cj->loc[0];
        const float pjy = pj->x[1] - cj->loc[1];
        const float pjz = pj->x[2] - cj->loc[2];

        /* Compute the pairwise distance. */
        const float dx[3] = {pix - pjx, piy - pjy, piz - pjz};
        const float r2 = dx[0] * dx[0] + dx[1] * dx[1] + dx[2] * dx[2];

#ifdef SWIFT_DEBUG_CHECKS
        /* Check that particles are in the correct frame after the shifts */
        if (pix > shift_threshold_x || pix < -shift_threshold_x)
          error(
              "Invalid particle position in X for pi (pix=%e ci->width[0]=%e)",
              pix, ci->width[0]);
        if (piy > shift_threshold_y || piy < -shift_threshold_y)
          error(
              "Invalid particle position in Y for pi (piy=%e ci->width[1]=%e)",
              piy, ci->width[1]);
        if (piz > shift_threshold_z || piz < -shift_threshold_z)
          error(
              "Invalid particle position in Z for pi (piz=%e ci->width[2]=%e)",
              piz, ci->width[2]);
        if (pjx > shift_threshold_x || pjx < -shift_threshold_x)
          error(
              "Invalid particle position in X for pj (pjx=%e ci->width[0]=%e)",
              pjx, ci->width[0]);
        if (pjy > shift_threshold_y || pjy < -shift_threshold_y)
          error(
              "Invalid particle position in Y for pj (pjy=%e ci->width[1]=%e)",
              pjy, ci->width[1]);
        if (pjz > shift_threshold_z || pjz < -shift_threshold_z)
          error(
              "Invalid particle position in Z for pj (pjz=%e ci->width[2]=%e)",
              pjz, ci->width[2]);

        /* Check that particles have been drifted to the current time */
        if (pi->ti_drift != e->ti_current)
          error("Particle pi not drifted to current time");
        if (pj->ti_drift != e->ti_current)
          error("Particle pj not drifted to current time");
#endif

        /* Hit or miss? */
        if (r2 < hig2) {

#ifdef SWIFT_DEBUG_CHECKS
          if (hi < h_min || hi >= h_max)
            error("Inappropriate h for this level!");
#endif

          IACT_NONSYM(r2, dx, hi, hj, pi, pj, a, H);
        }
      } /* loop over the parts in cj. */
    }   /* loop over the parts in ci. */
  }     /* Cell ci is active */

  if (cell_is_starting_hydro(cj, e)) {

    /* Loop over the parts in cj. */
    for (int pjd = 0; pjd < count_j && sort_j[pjd].d - hj_max - dx_max < di_max;
         pjd++) {

      /* Get a hold of the jth part in cj. */
      struct part *pj = &parts_j[sort_j[pjd].i];
      const char depth_j = pj->depth_h;
      const float hj = pj->h;

      /* Skip inactive particles */
      if (!part_is_starting(pj, e)) continue;

#ifdef SWIFT_DEBUG_CHECKS
      if (hj > cj->hydro.h_max_active)
        error("Particle has h larger than h_max_active");
#endif

      /* Skip particles not in the range of h we care about */
<<<<<<< HEAD
      if (hj >= h_max) continue;
      if (hj < h_min) continue;
=======
      if (depth_j < min_depth) continue;
      if (depth_j > max_depth) continue;
>>>>>>> e329b722

      /* Is there anything we need to interact with ? */
      const double dj = sort_j[pjd].d - hj * kernel_gamma - dx_max + rshift;
      if (dj - rshift > di_max) continue;

      /* Get some additional information about pj */
      const float hjg2 = hj * hj * kernel_gamma2;
      const float pjx = pj->x[0] - cj->loc[0];
      const float pjy = pj->x[1] - cj->loc[1];
      const float pjz = pj->x[2] - cj->loc[2];

      /* Loop over the parts in ci. */
      for (int pid = count_i - 1; pid >= 0 && sort_i[pid].d > dj; pid--) {

        /* Recover pi */
        struct part *pi = &parts_i[sort_i[pid].i];

        /* Skip inhibited particles. */
        if (part_is_inhibited(pi, e)) continue;

        const float hi = pi->h;
        const float pix = pi->x[0] - (cj->loc[0] + shift[0]);
        const float piy = pi->x[1] - (cj->loc[1] + shift[1]);
        const float piz = pi->x[2] - (cj->loc[2] + shift[2]);

        /* Compute the pairwise distance. */
        const float dx[3] = {pjx - pix, pjy - piy, pjz - piz};
        const float r2 = dx[0] * dx[0] + dx[1] * dx[1] + dx[2] * dx[2];

#ifdef SWIFT_DEBUG_CHECKS
        /* Check that particles are in the correct frame after the shifts */
        if (pix > shift_threshold_x || pix < -shift_threshold_x)
          error(
              "Invalid particle position in X for pi (pix=%e ci->width[0]=%e)",
              pix, ci->width[0]);
        if (piy > shift_threshold_y || piy < -shift_threshold_y)
          error(
              "Invalid particle position in Y for pi (piy=%e ci->width[1]=%e)",
              piy, ci->width[1]);
        if (piz > shift_threshold_z || piz < -shift_threshold_z)
          error(
              "Invalid particle position in Z for pi (piz=%e ci->width[2]=%e)",
              piz, ci->width[2]);
        if (pjx > shift_threshold_x || pjx < -shift_threshold_x)
          error(
              "Invalid particle position in X for pj (pjx=%e ci->width[0]=%e)",
              pjx, ci->width[0]);
        if (pjy > shift_threshold_y || pjy < -shift_threshold_y)
          error(
              "Invalid particle position in Y for pj (pjy=%e ci->width[1]=%e)",
              pjy, ci->width[1]);
        if (pjz > shift_threshold_z || pjz < -shift_threshold_z)
          error(
              "Invalid particle position in Z for pj (pjz=%e ci->width[2]=%e)",
              pjz, ci->width[2]);

        /* Check that particles have been drifted to the current time */
        if (pi->ti_drift != e->ti_current)
          error("Particle pi not drifted to current time");
        if (pj->ti_drift != e->ti_current)
          error("Particle pj not drifted to current time");
#endif

        /* Hit or miss? */
        if (r2 < hjg2) {

#ifdef SWIFT_DEBUG_CHECKS
          if (hj < h_min || hj >= h_max)
            error("Inappropriate h for this level!");
#endif

          IACT_NONSYM(r2, dx, hj, hi, pj, pi, a, H);
        }
      } /* loop over the parts in ci. */
    }   /* loop over the parts in cj. */
  }     /* Cell cj is active */

  TIMER_TOC(TIMER_DOPAIR);
}

/**
 * @brief Determine which version of DOPAIR1 needs to be called depending on the
 * orientation of the cells or whether DOPAIR1 needs to be called at all.
 *
 * @param r #runner
 * @param ci #cell ci
 * @param cj #cell cj
 *
 */
void DOPAIR1_BRANCH(struct runner *r, struct cell *ci, struct cell *cj,
                    const int limit_min_h, const int limit_max_h) {

  const struct engine *e = r->e;

  /* Anything to do here? */
  if (ci->hydro.count == 0 || cj->hydro.count == 0) return;

  /* Anything to do here? */
  if (!cell_is_starting_hydro(ci, e) && !cell_is_starting_hydro(cj, e)) return;

  /* Check that cells are drifted. */
  if (!cell_are_part_drifted(ci, e) || !cell_are_part_drifted(cj, e))
    error("Interacting undrifted cells.");

  /* Get the sort ID.
   * Note: this may swap the ci and cj pointers!! */
  double shift[3] = {0.0, 0.0, 0.0};
  const int sid = space_getsid(e->s, &ci, &cj, shift);

<<<<<<< HEAD
=======
  /* Have the cells been sorted? */
  if (!(ci->hydro.sorted & (1 << sid)) ||
      ci->hydro.dx_max_sort_old > space_maxreldx * ci->dmin)
    error("Interacting unsorted cells (ci).");

  if (!(cj->hydro.sorted & (1 << sid)) ||
      cj->hydro.dx_max_sort_old > space_maxreldx * cj->dmin)
    error("Interacting unsorted cells (cj).");

>>>>>>> e329b722
#if defined(SWIFT_USE_NAIVE_INTERACTIONS)
  DOPAIR1_NAIVE(r, ci, cj, limit_min_h, limit_max_h);
#else
  DOPAIR1(r, ci, cj, limit_min_h, limit_max_h, sid, shift);
#endif
}

/**
 * @brief Compute the cell self-interaction (non-symmetric).
 *
 * @param r The #runner.
 * @param c The #cell.
 */
void DOSELF1(struct runner *r, const struct cell *c, const int limit_min_h,
             const int limit_max_h) {

  const struct engine *e = r->e;
  const struct cosmology *cosmo = e->cosmology;

  TIMER_TIC;

  struct part *parts = c->hydro.parts;
  const int count = c->hydro.count;

<<<<<<< HEAD
  /* Get the limits in h (if any) */
  const float h_min = limit_min_h ? c->dmin * 0.5 * (1. / kernel_gamma) : 0.;
  const float h_max = limit_max_h ? c->dmin * (1. / kernel_gamma) : FLT_MAX;
=======
  /* Get the depth limits (if any) */
  const char min_depth = limit_max_h ? c->depth : 0;
  const char max_depth = limit_min_h ? c->depth : CHAR_MAX;

#ifdef SWIFT_DEBUG_CHECKS
  /* Get the limits in h (if any) */
  const float h_min = limit_min_h ? c->h_min_allowed : 0.;
  const float h_max = limit_max_h ? c->h_max_allowed : FLT_MAX;
#endif
>>>>>>> e329b722

  /* Set up a list of the particles for which we want to compute interactions */
  int *indt = NULL;
  int countdt = 0, firstdt = 0;
  if (posix_memalign((void **)&indt, VEC_SIZE * sizeof(int),
                     count * sizeof(int)) != 0)
    error("Failed to allocate indt.");
  for (int k = 0; k < count; k++) {
    const struct part *p = &parts[k];
<<<<<<< HEAD
    const float h = p->h;
    if (part_is_starting(&parts[k], e) && (h >= h_min) && (h < h_max)) {
=======
    const char depth = p->depth_h;
    if (part_is_starting(&parts[k], e) && (depth >= min_depth) &&
        (depth <= max_depth)) {
>>>>>>> e329b722
      indt[countdt] = k;
      countdt += 1;
    }
  }

  /* Cosmological terms */
  const float a = cosmo->a;
  const float H = cosmo->H;

  /* Loop over *all* the particles (i.e. the ones to update and not to update).
   *
   * Note the additional condition to make the loop abort if all the active
   * particles have been processed. */
  for (int pid = 0; pid < count; pid++) {

    /* Get a pointer to the ith particle. */
    struct part *restrict pi = &parts[pid];
    const char depth_i = pi->depth_h;

    /* Skip inhibited particles. */
    if (part_is_inhibited(pi, e)) continue;

    /* Get the particle position and (square of) search radius. */
    const double pix[3] = {pi->x[0], pi->x[1], pi->x[2]};
    const float hi = pi->h;
    const float hig2 = hi * hi * kernel_gamma2;

    /* Is the ith particle active and in the range of h we care about? */
<<<<<<< HEAD
    const int update_i =
        part_is_starting(pi, e) && (hi >= h_min) && (hi < h_max);

    /* If false then it can only act as a neighbour of others */
    if (!update_i) {

=======
    const int update_i = part_is_starting(pi, e) && (depth_i >= min_depth) &&
                         (depth_i <= max_depth);

    /* If false then it can only act as a neighbour of others */
    if (!update_i) {

>>>>>>> e329b722
      /* Loop over the particles we want to update. */
      for (int pjd = firstdt; pjd < countdt; pjd++) {

        /* Get a pointer to the jth particle. (by construction pi != pj) */
        struct part *restrict pj = &parts[indt[pjd]];

        /* This particle's (square of) search radius. */
        const float hj = pj->h;
        const float hjg2 = hj * hj * kernel_gamma2;

#ifdef SWIFT_DEBUG_CHECKS
        /* Check that particles have been drifted to the current time */
        if (pi->ti_drift != e->ti_current)
          error("Particle pi not drifted to current time");
        if (pj->ti_drift != e->ti_current)
          error("Particle pj not drifted to current time");
#endif

        /* Compute the (square of) pairwise distance. */
        const double pjx[3] = {pj->x[0], pj->x[1], pj->x[2]};
        const float dx[3] = {(float)(pjx[0] - pix[0]), (float)(pjx[1] - pix[1]),
                             (float)(pjx[2] - pix[2])};
        const float r2 = dx[0] * dx[0] + dx[1] * dx[1] + dx[2] * dx[2];

        /* Hit or miss? */
        if (r2 < hjg2) {
<<<<<<< HEAD
=======

#ifdef SWIFT_DEBUG_CHECKS
          if (hj < h_min || hj >= h_max)
            error("Inappropriate h for this level!");
#endif
>>>>>>> e329b722

          IACT_NONSYM(r2, dx, hj, hi, pj, pi, a, H);
        }
      } /* loop over all the particles we want to update. */
    }

    /* Otherwise, interact with all candidates. */
    else {

      /* We caught a live one!
       * Move the start of the list of active ones by one slot as it will have
       * been fully processed after the following loop so no need to consider it
       * in the previous loop any more. */
      firstdt += 1;

      /* Loop over *all* the particles (i.e. the ones to update and not to
       * update) but starting from where we are in the overall list. */
      for (int pjd = pid + 1; pjd < count; pjd++) {

        /* Get a pointer to the jth particle (by construction pi != pj). */
        struct part *restrict pj = &parts[pjd];
        const char depth_j = pj->depth_h;

        /* Skip inhibited particles. */
        if (part_is_inhibited(pj, e)) continue;

        /* This particle's (square of) search radius. */
        const float hj = pj->h;
        const float hjg2 = hj * hj * kernel_gamma2;

#ifdef SWIFT_DEBUG_CHECKS
        /* Check that particles have been drifted to the current time */
        if (pi->ti_drift != e->ti_current)
          error("Particle pi not drifted to current time");
        if (pj->ti_drift != e->ti_current)
          error("Particle pj not drifted to current time");
#endif

        /* Compute the (square of) pairwise distance. */
        const double pjx[3] = {pj->x[0], pj->x[1], pj->x[2]};
        float dx[3] = {(float)(pix[0] - pjx[0]), (float)(pix[1] - pjx[1]),
                       (float)(pix[2] - pjx[2])};
        const float r2 = dx[0] * dx[0] + dx[1] * dx[1] + dx[2] * dx[2];

        /* Decide which of the two particles to update */

        /* We know pi is active and in the right range of h
         * -> Only check the distance to pj */
        const int doi = (r2 < hig2);

        /* We know nothing about pj
         * -> Check whether it is active
         * -> Check whether it is in the right range of h
         * -> Check the distance to pi */
<<<<<<< HEAD
        const int doj = (part_is_starting(pj, e)) && (hj >= h_min) &&
                        (hj < h_max) && (r2 < hjg2);
=======
        const int doj = (part_is_starting(pj, e)) && (depth_j >= min_depth) &&
                        (depth_j <= max_depth) && (r2 < hjg2);
>>>>>>> e329b722

        /* Hit or miss? */
        if (doi && doj) {

<<<<<<< HEAD
=======
#ifdef SWIFT_DEBUG_CHECKS
          if (hi < h_min || hi >= h_max)
            error("Inappropriate h for this level!");
          if (hj < h_min || hj >= h_max)
            error("Inappropriate h for this level!");
#endif
>>>>>>> e329b722
          /* Update both pi and pj */

          IACT(r2, dx, hi, hj, pi, pj, a, H);
        } else if (doi) {

<<<<<<< HEAD
          /* Update only pi */

          IACT_NONSYM(r2, dx, hi, hj, pi, pj, a, H);
        } else if (doj) {

=======
#ifdef SWIFT_DEBUG_CHECKS
          if (hi < h_min || hi >= h_max)
            error("Inappropriate h for this level!");
#endif

          /* Update only pi */

          IACT_NONSYM(r2, dx, hi, hj, pi, pj, a, H);
        } else if (doj) {

#ifdef SWIFT_DEBUG_CHECKS
          if (hj < h_min || hj >= h_max)
            error("Inappropriate h for this level!");
#endif

>>>>>>> e329b722
          /* Update only pj */

          dx[0] = -dx[0];
          dx[1] = -dx[1];
          dx[2] = -dx[2];
          IACT_NONSYM(r2, dx, hj, hi, pj, pi, a, H);

        } /* Hit or miss */
      }   /* loop over all other particles. */
    }     /* pi is active */
  }       /* loop over all particles. */

  free(indt);

  TIMER_TOC(TIMER_DOSELF);
}

/**
 * @brief Determine which version of DOSELF1 needs to be called depending on the
 * optimisation level.
 *
 * @param r #runner
 * @param c #cell c
 *
 */
void DOSELF1_BRANCH(struct runner *r, const struct cell *c,
                    const int limit_min_h, const int limit_max_h) {

  const struct engine *restrict e = r->e;

  /* Anything to do here? */
  if (c->hydro.count == 0) return;

  /* Anything to do here? */
  if (!cell_is_starting_hydro(c, e)) return;

#ifdef SWIFT_DEBUG_CHECKS

  /* Did we mess up the recursion? */
  if (c->hydro.h_max_old * kernel_gamma > c->dmin)
    if (!limit_max_h && c->hydro.h_max_active * kernel_gamma > c->dmin)
      error("Cell smaller than smoothing length");

  /* Did we mess up the recursion? */
  if (limit_min_h && !limit_max_h)
    error("Fundamental error in the recursion logic");
#endif

  /* Check that cells are drifted. */
  if (!cell_are_part_drifted(c, e)) error("Interacting undrifted cell.");

#if defined(SWIFT_USE_NAIVE_INTERACTIONS)
  DOSELF1_NAIVE(r, c, limit_min_h, limit_max_h);
#else
  DOSELF1(r, c, limit_min_h, limit_max_h);
#endif
}

/**
 * @brief Compute grouped sub-cell interactions for pairs
 *
 * @param r The #runner.
 * @param ci The first #cell.
 * @param cj The second #cell.
 * @param gettimer Do we have a timer ?
 *
 * @todo Hard-code the sid on the recursive calls to avoid the
 * redundant computations to find the sid on-the-fly.
 */
void DOSUB_PAIR1(struct runner *r, struct cell *ci, struct cell *cj,
                 int recurse_below_h_max, const int gettimer) {

  struct space *s = r->e->s;
  const struct engine *e = r->e;

  TIMER_TIC;

  /* Get the type of pair and flip ci/cj if needed. */
  double shift[3];
  const int sid = space_getsid(s, &ci, &cj, shift);

  /* Should we even bother? */
  /* const int do_i = cell_get_flag(ci, cell_flag_do_hydro_limiter); */
  /* const int do_j = cell_get_flag(cj, cell_flag_do_hydro_limiter); */
  /* const int do_sub_i = cell_get_flag(ci, cell_flag_do_hydro_sub_limiter); */
  /* const int do_sub_j = cell_get_flag(cj, cell_flag_do_hydro_sub_limiter); */

  /* if (!do_i && !do_j && !do_sub_i && !do_sub_j) return; */
  if (!cell_is_starting_hydro(ci, e) && !cell_is_starting_hydro(cj, e)) return;
  if (ci->hydro.count == 0 || cj->hydro.count == 0) return;

  /* We reached a leaf OR a cell small enough to be processed quickly */
  if (!ci->split || ci->hydro.count < space_recurse_size_pair_hydro ||
      !cj->split || cj->hydro.count < space_recurse_size_pair_hydro) {

    /* Do any of the cells need to be sorted first?
     * Since h_max might have changed, we may not have sorted at this level */
    if (!(ci->hydro.sorted & (1 << sid)) ||
        ci->hydro.dx_max_sort_old > ci->dmin * space_maxreldx) {
      runner_do_hydro_sort(r, ci, (1 << sid), /*cleanup=*/0, /*lock=*/1,
                           /*clock=*/0);
    }
    if (!(cj->hydro.sorted & (1 << sid)) ||
        cj->hydro.dx_max_sort_old > cj->dmin * space_maxreldx) {
      runner_do_hydro_sort(r, cj, (1 << sid), /*cleanup=*/0, /*lock=*/1,
                           /*clock=*/0);
    }

    /* We interact all particles in that cell:
       - No limit on the smallest h
       - Apply the max h limit if we are recursing below the level
       where h is smaller than the cell size */
    DOPAIR1_BRANCH(r, ci, cj, /*limit_h_min=*/0,
                   /*limit_h_max=*/recurse_below_h_max);

  } else {

    /* Both ci and cj are split */

    /* Should we change the recursion regime because we encountered a large
       particle? */
    if (!recurse_below_h_max && (!cell_can_recurse_in_subpair_hydro_task(ci) ||
                                 !cell_can_recurse_in_subpair_hydro_task(cj))) {
      recurse_below_h_max = 1;
    }

    /* If some particles are larger than the daughter cells, we must
       process them at this level before going deeper */
    if (recurse_below_h_max) {

      /* Do any of the cells need to be sorted first?
       * Since h_max might have changed, we may not have sorted at this level */
      if (!(ci->hydro.sorted & (1 << sid)) ||
          ci->hydro.dx_max_sort_old > ci->dmin * space_maxreldx) {
        runner_do_hydro_sort(r, ci, (1 << sid), /*cleanup=*/0, /*lock=*/1,
                             /*clock=*/0);
      }
      if (!(cj->hydro.sorted & (1 << sid)) ||
          cj->hydro.dx_max_sort_old > cj->dmin * space_maxreldx) {
        runner_do_hydro_sort(r, cj, (1 << sid), /*cleanup=*/0, /*lock=*/1,
                             /*clock=*/0);
      }

<<<<<<< HEAD
      /* message("Multi-level PAIR! ci->count=%d cj->count=%d", ci->hydro.count,
       */
      /* 	      cj->hydro.count); */

=======
>>>>>>> e329b722
      /* Interact all *active* particles with h in the range [dmin/2, dmin)
         with all their neighbours */
      DOPAIR1_BRANCH(r, ci, cj, /*limit_h_min=*/1, /*limit_h_max=*/1);
    }

    /* Recurse to the lower levels. */
    const struct cell_split_pair *const csp = &cell_split_pairs[sid];
    for (int k = 0; k < csp->count; k++) {
      const int pid = csp->pairs[k].pid;
      const int pjd = csp->pairs[k].pjd;
      if (ci->progeny[pid] != NULL && cj->progeny[pjd] != NULL) {
        DOSUB_PAIR1(r, ci->progeny[pid], cj->progeny[pjd], recurse_below_h_max,
                    /*gettimer=*/0);
      }
    }
  }

  if (gettimer) TIMER_TOC(TIMER_DOSUB_PAIR);
}

/**
 * @brief Compute grouped sub-cell interactions for self tasks
 *
 * @param r The #runner.
 * @param ci The first #cell.
 * @param gettimer Do we have a timer ?
 */
void DOSUB_SELF1(struct runner *r, struct cell *c, int recurse_below_h_max,
                 const int gettimer) {

  TIMER_TIC;

  /* Should we even bother? */
  /* const int do_i = cell_get_flag(c, cell_flag_do_hydro_limiter); */
  /* const int do_sub_i = cell_get_flag(c, cell_flag_do_hydro_sub_limiter); */
<<<<<<< HEAD

  /* if (!do_i && !do_sub_i) return; */
  if (!cell_is_starting_hydro(c, r->e)) return;
  if (c->hydro.count == 0) return;

  /* We reached a leaf OR a cell small enough to process quickly */
  if (!c->split || c->hydro.count < space_recurse_size_self_hydro) {

=======

  /* if (!do_i && !do_sub_i) return; */
  if (!cell_is_starting_hydro(c, r->e)) return;
  if (c->hydro.count == 0) return;

  /* We reached a leaf OR a cell small enough to process quickly */
  if (!c->split || c->hydro.count < space_recurse_size_self_hydro) {

>>>>>>> e329b722
    /* We interact all particles in that cell:
       - No limit on the smallest h
       - Apply the max h limit if we are recursing below the level
       where h is smaller than the cell size */
    DOSELF1_BRANCH(r, c, /*limit_h_min=*/0,
                   /*limit_h_max=*/recurse_below_h_max);
<<<<<<< HEAD

  } else {

    /* Should we change the recursion regime because we encountered a large
       particle at this level? */
    if (!recurse_below_h_max && !cell_can_recurse_in_subself_hydro_task(c)) {
      recurse_below_h_max = 1;
    }

    /* If some particles are larger than the daughter cells, we must
       process them at this level before going deeper */
    if (recurse_below_h_max) {

      /* message("Multi-level SELF! c->count=%d", c->hydro.count); */

=======

  } else {

    /* Should we change the recursion regime because we encountered a large
       particle at this level? */
    if (!recurse_below_h_max && !cell_can_recurse_in_subself_hydro_task(c)) {
      recurse_below_h_max = 1;
    }

    /* If some particles are larger than the daughter cells, we must
       process them at this level before going deeper */
    if (recurse_below_h_max) {

>>>>>>> e329b722
      /* Interact all *active* particles with h in the range [dmin/2, dmin)
         with all their neighbours */
      DOSELF1_BRANCH(r, c, /*limit_h_min=*/1, /*limit_h_max=*/1);
    }

    /* Recurse to the lower levels. */
    for (int k = 0; k < 8; k++) {
      if (c->progeny[k] != NULL) {
        DOSUB_SELF1(r, c->progeny[k], recurse_below_h_max, /*gettimer=*/0);
        for (int j = k + 1; j < 8; j++) {
          if (c->progeny[j] != NULL) {
            DOSUB_PAIR1(r, c->progeny[k], c->progeny[j], recurse_below_h_max,
                        /*gettimer=*/0);
          }
        }
      }
    }
  }

  if (gettimer) TIMER_TOC(TIMER_DOSUB_SELF);
}<|MERGE_RESOLUTION|>--- conflicted
+++ resolved
@@ -60,11 +60,6 @@
   if (ci->dmin != cj->dmin) error("Cells of different size!");
 #endif
 
-<<<<<<< HEAD
-  /* Get the limits in h (if any) */
-  const float h_min = limit_min_h ? ci->dmin * 0.5 * (1. / kernel_gamma) : 0.;
-  const float h_max = limit_max_h ? ci->dmin * (1. / kernel_gamma) : FLT_MAX;
-=======
   /* Get the depth limits (if any) */
   const char min_depth = limit_max_h ? ci->depth : 0;
   const char max_depth = limit_min_h ? ci->depth : CHAR_MAX;
@@ -74,7 +69,6 @@
   const float h_min = limit_min_h ? ci->h_min_allowed : 0.;
   const float h_max = limit_max_h ? ci->h_max_allowed : FLT_MAX;
 #endif
->>>>>>> e329b722
 
   /* Get the relative distance between the pairs, wrapping. */
   double shift[3] = {0.0, 0.0, 0.0};
@@ -131,13 +125,6 @@
         error("Particle pj not drifted to current time");
 #endif
 
-<<<<<<< HEAD
-      const int doi = pi_active && (r2 < hig2) && (hi >= h_min) && (hi < h_max);
-      const int doj = pj_active && (r2 < hjg2) && (hj >= h_min) && (hj < h_max);
-
-      /* Hit or miss? */
-      if (doi) {
-=======
       const int doi = pi_active && (r2 < hig2) && (depth_i >= min_depth) &&
                       (depth_i <= max_depth);
       const int doj = pj_active && (r2 < hjg2) && (depth_j >= min_depth) &&
@@ -149,18 +136,14 @@
 #ifdef SWIFT_DEBUG_CHECKS
         if (hi < h_min || hi >= h_max) error("Inappropriate h for this level!");
 #endif
->>>>>>> e329b722
 
         IACT_NONSYM(r2, dx, hi, hj, pi, pj, a, H);
       }
       if (doj) {
-<<<<<<< HEAD
-=======
 
 #ifdef SWIFT_DEBUG_CHECKS
         if (hj < h_min || hj >= h_max) error("Inappropriate h for this level!");
 #endif
->>>>>>> e329b722
 
         dx[0] = -dx[0];
         dx[1] = -dx[1];
@@ -201,11 +184,6 @@
   const int count = c->hydro.count;
   struct part *parts = c->hydro.parts;
 
-<<<<<<< HEAD
-  /* Get the limits in h (if any) */
-  const float h_min = limit_min_h ? c->dmin * 0.5 * (1. / kernel_gamma) : 0.;
-  const float h_max = limit_max_h ? c->dmin * (1. / kernel_gamma) : FLT_MAX;
-=======
   /* Get the depth limits (if any) */
   const char min_depth = limit_max_h ? c->depth : 0;
   const char max_depth = limit_min_h ? c->depth : CHAR_MAX;
@@ -215,7 +193,6 @@
   const float h_min = limit_min_h ? c->h_min_allowed : 0.;
   const float h_max = limit_max_h ? c->h_max_allowed : FLT_MAX;
 #endif
->>>>>>> e329b722
 
   /* Loop over the parts in ci. */
   for (int pid = 0; pid < count; pid++) {
@@ -255,15 +232,10 @@
       float dx[3] = {pix[0] - pjx[0], pix[1] - pjx[1], pix[2] - pjx[2]};
       const float r2 = dx[0] * dx[0] + dx[1] * dx[1] + dx[2] * dx[2];
 
-<<<<<<< HEAD
-      const int doi = pi_active && (r2 < hig2) && (hi >= h_min) && (hi < h_max);
-      const int doj = pj_active && (r2 < hjg2) && (hj >= h_min) && (hj < h_max);
-=======
       const int doi = pi_active && (r2 < hig2) && (depth_i >= min_depth) &&
                       (depth_i <= max_depth);
       const int doj = pj_active && (r2 < hjg2) && (depth_j >= min_depth) &&
                       (depth_j <= max_depth);
->>>>>>> e329b722
 
 #ifdef SWIFT_DEBUG_CHECKS
       /* Check that particles have been drifted to the current time */
@@ -346,11 +318,6 @@
       2. * max(ci->hydro.dx_max_part, cj->hydro.dx_max_part);
 #endif /* SWIFT_DEBUG_CHECKS */
 
-<<<<<<< HEAD
-  /* Get the limits in h (if any) */
-  const float h_min = limit_min_h ? ci->dmin * 0.5 * (1. / kernel_gamma) : 0.;
-  const float h_max = limit_max_h ? ci->dmin * (1. / kernel_gamma) : FLT_MAX;
-=======
   /* Get the depth limits (if any) */
   const char min_depth = limit_max_h ? ci->depth : 0;
   const char max_depth = limit_min_h ? ci->depth : CHAR_MAX;
@@ -360,7 +327,6 @@
   const float h_min = limit_min_h ? ci->h_min_allowed : 0.;
 #endif
   const float h_max = limit_max_h ? ci->h_max_allowed : FLT_MAX;
->>>>>>> e329b722
 
   /* Get some other useful values. */
   const double hi_max =
@@ -399,13 +365,8 @@
 #endif
 
       /* Skip particles not in the range of h we care about */
-<<<<<<< HEAD
-      if (hi >= h_max) continue;
-      if (hi < h_min) continue;
-=======
       if (depth_i < min_depth) continue;
       if (depth_i > max_depth) continue;
->>>>>>> e329b722
 
       /* Is there anything we need to interact with ? */
       const double di = sort_i[pid].d + hi * kernel_gamma + dx_max - rshift;
@@ -503,13 +464,8 @@
 #endif
 
       /* Skip particles not in the range of h we care about */
-<<<<<<< HEAD
-      if (hj >= h_max) continue;
-      if (hj < h_min) continue;
-=======
       if (depth_j < min_depth) continue;
       if (depth_j > max_depth) continue;
->>>>>>> e329b722
 
       /* Is there anything we need to interact with ? */
       const double dj = sort_j[pjd].d - hj * kernel_gamma - dx_max + rshift;
@@ -619,8 +575,6 @@
   double shift[3] = {0.0, 0.0, 0.0};
   const int sid = space_getsid(e->s, &ci, &cj, shift);
 
-<<<<<<< HEAD
-=======
   /* Have the cells been sorted? */
   if (!(ci->hydro.sorted & (1 << sid)) ||
       ci->hydro.dx_max_sort_old > space_maxreldx * ci->dmin)
@@ -630,7 +584,6 @@
       cj->hydro.dx_max_sort_old > space_maxreldx * cj->dmin)
     error("Interacting unsorted cells (cj).");
 
->>>>>>> e329b722
 #if defined(SWIFT_USE_NAIVE_INTERACTIONS)
   DOPAIR1_NAIVE(r, ci, cj, limit_min_h, limit_max_h);
 #else
@@ -655,11 +608,6 @@
   struct part *parts = c->hydro.parts;
   const int count = c->hydro.count;
 
-<<<<<<< HEAD
-  /* Get the limits in h (if any) */
-  const float h_min = limit_min_h ? c->dmin * 0.5 * (1. / kernel_gamma) : 0.;
-  const float h_max = limit_max_h ? c->dmin * (1. / kernel_gamma) : FLT_MAX;
-=======
   /* Get the depth limits (if any) */
   const char min_depth = limit_max_h ? c->depth : 0;
   const char max_depth = limit_min_h ? c->depth : CHAR_MAX;
@@ -669,7 +617,6 @@
   const float h_min = limit_min_h ? c->h_min_allowed : 0.;
   const float h_max = limit_max_h ? c->h_max_allowed : FLT_MAX;
 #endif
->>>>>>> e329b722
 
   /* Set up a list of the particles for which we want to compute interactions */
   int *indt = NULL;
@@ -679,14 +626,9 @@
     error("Failed to allocate indt.");
   for (int k = 0; k < count; k++) {
     const struct part *p = &parts[k];
-<<<<<<< HEAD
-    const float h = p->h;
-    if (part_is_starting(&parts[k], e) && (h >= h_min) && (h < h_max)) {
-=======
     const char depth = p->depth_h;
     if (part_is_starting(&parts[k], e) && (depth >= min_depth) &&
         (depth <= max_depth)) {
->>>>>>> e329b722
       indt[countdt] = k;
       countdt += 1;
     }
@@ -715,21 +657,12 @@
     const float hig2 = hi * hi * kernel_gamma2;
 
     /* Is the ith particle active and in the range of h we care about? */
-<<<<<<< HEAD
-    const int update_i =
-        part_is_starting(pi, e) && (hi >= h_min) && (hi < h_max);
+    const int update_i = part_is_starting(pi, e) && (depth_i >= min_depth) &&
+                         (depth_i <= max_depth);
 
     /* If false then it can only act as a neighbour of others */
     if (!update_i) {
 
-=======
-    const int update_i = part_is_starting(pi, e) && (depth_i >= min_depth) &&
-                         (depth_i <= max_depth);
-
-    /* If false then it can only act as a neighbour of others */
-    if (!update_i) {
-
->>>>>>> e329b722
       /* Loop over the particles we want to update. */
       for (int pjd = firstdt; pjd < countdt; pjd++) {
 
@@ -756,14 +689,11 @@
 
         /* Hit or miss? */
         if (r2 < hjg2) {
-<<<<<<< HEAD
-=======
 
 #ifdef SWIFT_DEBUG_CHECKS
           if (hj < h_min || hj >= h_max)
             error("Inappropriate h for this level!");
 #endif
->>>>>>> e329b722
 
           IACT_NONSYM(r2, dx, hj, hi, pj, pi, a, H);
         }
@@ -818,54 +748,38 @@
          * -> Check whether it is active
          * -> Check whether it is in the right range of h
          * -> Check the distance to pi */
-<<<<<<< HEAD
-        const int doj = (part_is_starting(pj, e)) && (hj >= h_min) &&
-                        (hj < h_max) && (r2 < hjg2);
-=======
         const int doj = (part_is_starting(pj, e)) && (depth_j >= min_depth) &&
                         (depth_j <= max_depth) && (r2 < hjg2);
->>>>>>> e329b722
 
         /* Hit or miss? */
         if (doi && doj) {
 
-<<<<<<< HEAD
-=======
 #ifdef SWIFT_DEBUG_CHECKS
           if (hi < h_min || hi >= h_max)
             error("Inappropriate h for this level!");
           if (hj < h_min || hj >= h_max)
             error("Inappropriate h for this level!");
 #endif
->>>>>>> e329b722
           /* Update both pi and pj */
 
           IACT(r2, dx, hi, hj, pi, pj, a, H);
         } else if (doi) {
 
-<<<<<<< HEAD
+#ifdef SWIFT_DEBUG_CHECKS
+          if (hi < h_min || hi >= h_max)
+            error("Inappropriate h for this level!");
+#endif
+
           /* Update only pi */
 
           IACT_NONSYM(r2, dx, hi, hj, pi, pj, a, H);
         } else if (doj) {
 
-=======
-#ifdef SWIFT_DEBUG_CHECKS
-          if (hi < h_min || hi >= h_max)
-            error("Inappropriate h for this level!");
-#endif
-
-          /* Update only pi */
-
-          IACT_NONSYM(r2, dx, hi, hj, pi, pj, a, H);
-        } else if (doj) {
-
 #ifdef SWIFT_DEBUG_CHECKS
           if (hj < h_min || hj >= h_max)
             error("Inappropriate h for this level!");
 #endif
 
->>>>>>> e329b722
           /* Update only pj */
 
           dx[0] = -dx[0];
@@ -1009,13 +923,6 @@
                              /*clock=*/0);
       }
 
-<<<<<<< HEAD
-      /* message("Multi-level PAIR! ci->count=%d cj->count=%d", ci->hydro.count,
-       */
-      /* 	      cj->hydro.count); */
-
-=======
->>>>>>> e329b722
       /* Interact all *active* particles with h in the range [dmin/2, dmin)
          with all their neighbours */
       DOPAIR1_BRANCH(r, ci, cj, /*limit_h_min=*/1, /*limit_h_max=*/1);
@@ -1051,7 +958,6 @@
   /* Should we even bother? */
   /* const int do_i = cell_get_flag(c, cell_flag_do_hydro_limiter); */
   /* const int do_sub_i = cell_get_flag(c, cell_flag_do_hydro_sub_limiter); */
-<<<<<<< HEAD
 
   /* if (!do_i && !do_sub_i) return; */
   if (!cell_is_starting_hydro(c, r->e)) return;
@@ -1060,23 +966,12 @@
   /* We reached a leaf OR a cell small enough to process quickly */
   if (!c->split || c->hydro.count < space_recurse_size_self_hydro) {
 
-=======
-
-  /* if (!do_i && !do_sub_i) return; */
-  if (!cell_is_starting_hydro(c, r->e)) return;
-  if (c->hydro.count == 0) return;
-
-  /* We reached a leaf OR a cell small enough to process quickly */
-  if (!c->split || c->hydro.count < space_recurse_size_self_hydro) {
-
->>>>>>> e329b722
     /* We interact all particles in that cell:
        - No limit on the smallest h
        - Apply the max h limit if we are recursing below the level
        where h is smaller than the cell size */
     DOSELF1_BRANCH(r, c, /*limit_h_min=*/0,
                    /*limit_h_max=*/recurse_below_h_max);
-<<<<<<< HEAD
 
   } else {
 
@@ -1090,23 +985,6 @@
        process them at this level before going deeper */
     if (recurse_below_h_max) {
 
-      /* message("Multi-level SELF! c->count=%d", c->hydro.count); */
-
-=======
-
-  } else {
-
-    /* Should we change the recursion regime because we encountered a large
-       particle at this level? */
-    if (!recurse_below_h_max && !cell_can_recurse_in_subself_hydro_task(c)) {
-      recurse_below_h_max = 1;
-    }
-
-    /* If some particles are larger than the daughter cells, we must
-       process them at this level before going deeper */
-    if (recurse_below_h_max) {
-
->>>>>>> e329b722
       /* Interact all *active* particles with h in the range [dmin/2, dmin)
          with all their neighbours */
       DOSELF1_BRANCH(r, c, /*limit_h_min=*/1, /*limit_h_max=*/1);
