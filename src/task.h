/*******************************************************************************
 * This file is part of SWIFT.
 * Copyright (c) 2012 Pedro Gonnet (pedro.gonnet@durham.ac.uk)
 *                    Matthieu Schaller (schaller@strw.leidenuniv.nl)
 *               2015 Peter W. Draper (p.w.draper@durham.ac.uk)
 *               2016 John A. Regan (john.a.regan@durham.ac.uk)
 *                    Tom Theuns (tom.theuns@durham.ac.uk)
 *
 * This program is free software: you can redistribute it and/or modify
 * it under the terms of the GNU Lesser General Public License as published
 * by the Free Software Foundation, either version 3 of the License, or
 * (at your option) any later version.
 *
 * This program is distributed in the hope that it will be useful,
 * but WITHOUT ANY WARRANTY; without even the implied warranty of
 * MERCHANTABILITY or FITNESS FOR A PARTICULAR PURPOSE.  See the
 * GNU General Public License for more details.
 *
 * You should have received a copy of the GNU Lesser General Public License
 * along with this program.  If not, see <http://www.gnu.org/licenses/>.
 *
 ******************************************************************************/
#ifndef SWIFT_TASK_H
#define SWIFT_TASK_H

#include <config.h>

/* Includes. */
#include "align.h"
#include "cycle.h"
#include "timeline.h"

/* Forward declarations to avoid circular inclusion dependencies. */
struct cell;
struct engine;

#define task_align 128

/**
 * @brief The different task types.
 *
 * Be sure to update the taskID_names array in tasks.c if you modify this list!
 * Also update the python3 task plotting scripts!
 */
enum task_types {
  task_type_none = 0,
  task_type_sort,
  task_type_self,
  task_type_pair,
  task_type_sub_self,
  task_type_sub_pair,
  task_type_init_grav,
  task_type_init_grav_out, /* Implicit */
  task_type_ghost_in,      /* Implicit */
  task_type_ghost,
  task_type_ghost_out, /* Implicit */
  task_type_extra_ghost,
  task_type_drift_part,
  task_type_drift_spart,
  task_type_drift_sink,
  task_type_drift_bpart,
  task_type_drift_gpart,
  task_type_drift_gpart_out, /* Implicit */
  task_type_end_hydro_force,
  task_type_kick1,
  task_type_kick2,
  task_type_timestep,
  task_type_timestep_limiter,
  task_type_timestep_sync,
  task_type_collect,
  task_type_send,
  task_type_recv,
  task_type_pack,
  task_type_unpack,
  task_type_grav_long_range,
  task_type_grav_mm,
  task_type_grav_down_in, /* Implicit */
  task_type_grav_down,
  task_type_end_grav_force,
  task_type_cooling,
  task_type_cooling_in,  /* Implicit */
  task_type_cooling_out, /* Implicit */
  task_type_star_formation,
  task_type_star_formation_in,  /* Implicit */
  task_type_star_formation_out, /* Implicit */
  task_type_star_formation_sink,
  task_type_csds,
  task_type_stars_in,       /* Implicit */
  task_type_stars_out,      /* Implicit */
  task_type_stars_ghost_in, /* Implicit */
  task_type_stars_ghost,
  task_type_stars_ghost_out,   /* Implicit */
  task_type_stars_prep_ghost1, /* Implicit */
  task_type_hydro_prep_ghost1, /* Implicit */
  task_type_stars_prep_ghost2, /* Implicit */
  task_type_stars_sort,
  task_type_stars_resort,
  task_type_bh_in,  /* Implicit */
  task_type_bh_out, /* Implicit */
  task_type_bh_density_ghost,
  task_type_bh_swallow_ghost1, /* Implicit */
  task_type_bh_swallow_ghost2,
  task_type_bh_swallow_ghost3, /* Implicit */
  task_type_fof_self,
  task_type_fof_pair,
  task_type_neutrino_weight,
  task_type_sink_in,     /* Implicit */
  task_type_sink_ghost1, /* Implicit */
  task_type_sink_ghost2, /* Implicit */
  task_type_sink_out,    /* Implicit */
  task_type_rt_in,       /* Implicit */
  task_type_rt_out,      /* Implicit */
  task_type_sink_formation,
  task_type_rt_ghost1,
  task_type_rt_ghost2,
  task_type_rt_transport_out, /* Implicit */
  task_type_rt_tchem,
<<<<<<< HEAD
  task_type_bvh,
  task_type_grid_ghost,
  task_type_slope_estimate_ghost,
  task_type_slope_limiter_ghost,
  task_type_flux_ghost,
=======
  task_type_rt_advance_cell_time,
  task_type_rt_sort,
  task_type_rt_collect_times,
>>>>>>> 3b61b1fa
  task_type_count
} __attribute__((packed));

/**
 * @brief The different task sub-types (for pairs, selfs and sub-tasks).
 */
enum task_subtypes {
  task_subtype_none = 0,
  task_subtype_density,
  task_subtype_gradient,
  task_subtype_force,
  task_subtype_slope_estimate,
  task_subtype_slope_limiter,
  task_subtype_flux,
  task_subtype_limiter,
  task_subtype_grav,
  task_subtype_external_grav,
  task_subtype_tend,
  task_subtype_xv,
  task_subtype_rho,
  task_subtype_part_swallow,
  task_subtype_bpart_merger,
  task_subtype_gpart,
  task_subtype_multipole,
  task_subtype_spart_density,
  task_subtype_part_prep1,
  task_subtype_spart_prep2,
  task_subtype_stars_density,
  task_subtype_stars_prep1,
  task_subtype_stars_prep2,
  task_subtype_stars_feedback,
  task_subtype_sf_counts,
  task_subtype_bpart_rho,
  task_subtype_bpart_swallow,
  task_subtype_bpart_feedback,
  task_subtype_bh_density,
  task_subtype_bh_swallow,
  task_subtype_do_gas_swallow,
  task_subtype_do_bh_swallow,
  task_subtype_bh_feedback,
  task_subtype_sink_do_sink_swallow,
  task_subtype_sink_swallow,
  task_subtype_sink_do_gas_swallow,
  task_subtype_rt_gradient,
  task_subtype_rt_transport,
  task_subtype_grid_construction,
  task_subtype_faces,
  task_subtype_count
} __attribute__((packed));

/**
 * @brief The type of particles/objects this task acts upon in a given cell.
 */
enum task_actions {
  task_action_none,
  task_action_part,
  task_action_gpart,
  task_action_spart,
  task_action_sink,
  task_action_bpart,
  task_action_all,
  task_action_multipole,
  task_action_count
};

/**
 * @brief The broad categories of the tasks.
 */
enum task_categories {
  task_category_drift,
  task_category_sort,
  task_category_resort,
  task_category_hydro,
  task_category_gravity,
  task_category_feedback,
  task_category_black_holes,
  task_category_cooling,
  task_category_star_formation,
  task_category_limiter,
  task_category_sync,
  task_category_time_integration,
  task_category_mpi,
  task_category_pack,
  task_category_fof,
  task_category_others,
  task_category_neutrino,
  task_category_sink,
  task_category_rt,
  task_category_csds,
  task_category_count
};

/**
 * @brief Names of the task types.
 */
extern const char *taskID_names[];

/**
 * @brief Names of the task sub-types.
 */
extern const char *subtaskID_names[];

/**
 * @brief Names of the task categories.
 */
extern const char *task_category_names[];

/**
 *  @brief The MPI communicators for the different subtypes.
 */
#ifdef WITH_MPI
extern MPI_Comm subtaskMPI_comms[task_subtype_count];
#endif

/**
 * @brief A task to be run by the #scheduler.
 */
struct task {

  /*! Pointers to the cells this task acts upon */
  struct cell *ci, *cj;

  /*! List of tasks unlocked by this one */
  struct task **unlock_tasks;

  /*! Flags used to carry additional information (e.g. sort directions) */
  long long flags;

#ifdef WITH_MPI

  /*! Buffer for this task's communications */
  void *buff;

  /*! MPI request corresponding to this task */
  MPI_Request req;

#endif

  /*! Rank of a task in the order */
  int rank;

  /*! Weight of the task */
  float weight;

  /*! Number of tasks unlocked by this one */
  int nr_unlock_tasks;

  /*! Number of unsatisfied dependencies */
  int wait;

  /*! Type of the task */
  enum task_types type;

  /*! Sub-type of the task (for the tasks that have one */
  enum task_subtypes subtype;

  /*! Should the scheduler skip this task ? */
  char skip;

  /*! Is this task implicit (i.e. does not do anything) ? */
  char implicit;

#ifdef SWIFT_DEBUG_TASKS
  /*! ID of the queue or runner owning this task */
  short int rid;

  /*! Information about the direction of the pair task */
  short int sid;
#endif

  /*! Start and end time of this task */
  ticks tic, toc;

  /* Total time spent running this task */
  ticks total_ticks;

#ifdef SWIFT_DEBUG_CHECKS
  /* When was this task last run? */
  integertime_t ti_run;
#endif /* SWIFT_DEBUG_CHECKS */

} SWIFT_STRUCT_ALIGN;

/* Function prototypes. */
void task_unlock(struct task *t);
float task_overlap(const struct task *ta, const struct task *tb);
int task_lock(struct task *t);
struct task *task_get_unique_dependent(const struct task *t);
void task_print(const struct task *t);
void task_dump_all(struct engine *e, int step);
void task_dump_stats(const char *dumpfile, struct engine *e,
                     float dump_tasks_threshold, int header, int allranks);
void task_dump_active(struct engine *e);
void task_get_full_name(int type, int subtype, char *name);
void task_create_name_files(const char *file_prefix);
void task_get_group_name(int type, int subtype, char *cluster);
enum task_categories task_get_category(const struct task *t);

#ifdef WITH_MPI
void task_create_mpi_comms(void);
void task_free_mpi_comms(void);
#endif
#endif /* SWIFT_TASK_H */<|MERGE_RESOLUTION|>--- conflicted
+++ resolved
@@ -115,17 +115,14 @@
   task_type_rt_ghost2,
   task_type_rt_transport_out, /* Implicit */
   task_type_rt_tchem,
-<<<<<<< HEAD
+  task_type_rt_advance_cell_time,
+  task_type_rt_sort,
+  task_type_rt_collect_times,
   task_type_bvh,
   task_type_grid_ghost,
   task_type_slope_estimate_ghost,
   task_type_slope_limiter_ghost,
   task_type_flux_ghost,
-=======
-  task_type_rt_advance_cell_time,
-  task_type_rt_sort,
-  task_type_rt_collect_times,
->>>>>>> 3b61b1fa
   task_type_count
 } __attribute__((packed));
 
