--- conflicted
+++ resolved
@@ -213,7 +213,7 @@
     c->sinks.ti_end_min = -1;
     c->stars.ti_end_min = -1;
     c->black_holes.ti_end_min = -1;
-<<<<<<< HEAD
+    c->dark_matter.ti_end_min = -1;
     c->rt.rt_in = NULL;
     c->rt.rt_ghost1 = NULL;
     c->rt.rt_gradient = NULL;
@@ -231,21 +231,7 @@
 #ifdef SWIFT_RT_DEBUG_CHECKS
     c->rt.advanced_time = 0;
 #endif
-
-=======
-    c->dark_matter.ti_end_min = -1;
-    c->hydro.rt_in = NULL;
-    c->hydro.rt_inject = NULL;
-    c->hydro.rt_ghost1 = NULL;
-    c->hydro.rt_gradient = NULL;
-    c->hydro.rt_ghost2 = NULL;
-    c->hydro.rt_transport = NULL;
-    c->hydro.rt_transport_out = NULL;
-    c->hydro.rt_tchem = NULL;
-    c->hydro.rt_out = NULL;
-    c->dark_matter.ti_end_min = -1;
     dark_matter_logger_init(&c->dark_matter.sh);
->>>>>>> cb1e82d8
     star_formation_logger_init(&c->stars.sfh);
 #if defined(SWIFT_DEBUG_CHECKS) || defined(SWIFT_CELL_GRAPH)
     c->cellID = 0;
