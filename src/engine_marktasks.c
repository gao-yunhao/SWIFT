--- conflicted
+++ resolved
@@ -52,11 +52,8 @@
 #include "error.h"
 #include "feedback.h"
 #include "proxy.h"
-<<<<<<< HEAD
 #include "space_getsid.h"
-=======
 #include "task.h"
->>>>>>> 8ea3d7c3
 #include "timers.h"
 
 /**
