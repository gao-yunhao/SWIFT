--- conflicted
+++ resolved
@@ -862,7 +862,6 @@
         }
       }
 
-<<<<<<< HEAD
       /* Grid construction tasks */
       else if (t_subtype == task_subtype_grid_construction) {
         /* activate construction task only for local active cells */
@@ -932,7 +931,8 @@
 #endif
           scheduler_activate(s, t);
         }
-=======
+      }
+
       /* Pair tasks between inactive local cells and active remote cells. */
       if ((ci_nodeID != nodeID && cj_nodeID == nodeID && ci_active_hydro &&
            !cj_active_hydro) ||
@@ -975,7 +975,6 @@
           }
         }
 #endif
->>>>>>> 423e9dd8
       }
 
       /* Only interested in density tasks as of here. */
