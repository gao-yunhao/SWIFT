/*******************************************************************************
 * This file is part of SWIFT.
 * Copyright (c) 2012 Pedro Gonnet (pedro.gonnet@durham.ac.uk)
 *                    Matthieu Schaller (schaller@strw.leidenuniv.nl)
 *               2015 Peter W. Draper (p.w.draper@durham.ac.uk)
 *                    Angus Lepper (angus.lepper@ed.ac.uk)
 *               2016 John A. Regan (john.a.regan@durham.ac.uk)
 *                    Tom Theuns (tom.theuns@durham.ac.uk)
 *
 * This program is free software: you can redistribute it and/or modify
 * it under the terms of the GNU Lesser General Public License as published
 * by the Free Software Foundation, either version 3 of the License, or
 * (at your option) any later version.
 *
 * This program is distributed in the hope that it will be useful,
 * but WITHOUT ANY WARRANTY; without even the implied warranty of
 * MERCHANTABILITY or FITNESS FOR A PARTICULAR PURPOSE.  See the
 * GNU General Public License for more details.
 *
 * You should have received a copy of the GNU Lesser General Public License
 * along with this program.  If not, see <http://www.gnu.org/licenses/>.
 *
 ******************************************************************************/

/* Config parameters. */
#include <config.h>

/* Some standard headers. */
#include <stdlib.h>
#include <unistd.h>

/* MPI headers. */
#ifdef WITH_MPI
#include <mpi.h>
#endif

/* Load the profiler header, if needed. */
#ifdef WITH_PROFILER
#include <gperftools/profiler.h>
#endif

/* This object's header. */
#include "engine.h"

/* Local headers. */
#include "active.h"
#include "atomic.h"
#include "cell.h"
#include "clocks.h"
#include "cycle.h"
#include "debug.h"
#include "error.h"
#include "feedback.h"
#include "proxy.h"
#include "timers.h"

/**
 * @brief Mark tasks to be un-skipped and set the sort flags accordingly.
 *        Threadpool mapper function.
 *
 * @param map_data pointer to the tasks
 * @param num_elements number of tasks
 * @param extra_data pointer to int that will define if a rebuild is needed.
 */
void engine_marktasks_mapper(void *map_data, int num_elements,
                             void *extra_data) {
  /* Unpack the arguments. */
  struct task *tasks = (struct task *)map_data;
  size_t *rebuild_space = &((size_t *)extra_data)[1];
  struct scheduler *s = (struct scheduler *)(((size_t *)extra_data)[2]);
  struct engine *e = (struct engine *)((size_t *)extra_data)[0];
  const int nodeID = e->nodeID;
  const int with_timestep_limiter = e->policy & engine_policy_timestep_limiter;
  const int with_timestep_sync = e->policy & engine_policy_timestep_sync;
  const int with_sinks = e->policy & engine_policy_sinks;
  const int with_stars = e->policy & engine_policy_stars;
  const int with_star_formation = (e->policy & engine_policy_star_formation);
  const int with_star_formation_sink = with_sinks && with_stars;
  const int with_feedback = e->policy & engine_policy_feedback;

  for (int ind = 0; ind < num_elements; ind++) {

    /* Get basic task information */
    struct task *t = &tasks[ind];
    const enum task_types t_type = t->type;
    const enum task_subtypes t_subtype = t->subtype;

    /* Single-cell task? */
    if (t_type == task_type_self || t_type == task_type_sub_self) {

      /* Local pointer. */
      struct cell *ci = t->ci;

#ifdef SWIFT_DEBUG_CHECKS
      if (ci->nodeID != nodeID) error("Non-local self task found");
#endif

      const int ci_active_hydro = cell_is_active_hydro(ci, e);
      const int ci_active_gravity = cell_is_active_gravity(ci, e);
      const int ci_active_black_holes = cell_is_active_black_holes(ci, e);
      const int ci_active_sinks =
          cell_is_active_sinks(ci, e) || ci_active_hydro;
      const int ci_active_stars = cell_need_activating_stars(
          ci, e, with_star_formation, with_star_formation_sink);
      const int ci_active_rt = cell_is_rt_active(ci, e);

      /* Activate the hydro drift */
      if (t_type == task_type_self && t_subtype == task_subtype_density) {
        if (ci_active_hydro) {
          scheduler_activate(s, t);
          cell_activate_drift_part(ci, s);
          if (with_timestep_limiter) cell_activate_limiter(ci, s);
        }
      }

      /* Store current values of dx_max and h_max. */
      else if (t_type == task_type_sub_self &&
               t_subtype == task_subtype_density) {
        if (ci_active_hydro) {
          scheduler_activate(s, t);
          cell_activate_subcell_hydro_tasks(ci, NULL, s, with_timestep_limiter);
          cell_activate_drift_part(ci, s);
          if (with_timestep_limiter) cell_activate_limiter(ci, s);
        }
      }

      else if (t_type == task_type_self && t_subtype == task_subtype_force) {
        if (ci_active_hydro) scheduler_activate(s, t);
      }

      else if (t_type == task_type_sub_self &&
               t_subtype == task_subtype_force) {
        if (ci_active_hydro) scheduler_activate(s, t);
      }

      else if (t->type == task_type_self &&
               t->subtype == task_subtype_limiter) {
        if (ci_active_hydro) scheduler_activate(s, t);
      }

      else if (t->type == task_type_sub_self &&
               t->subtype == task_subtype_limiter) {
        if (ci_active_hydro) scheduler_activate(s, t);
      }

      else if (t_type == task_type_self && t_subtype == task_subtype_gradient) {
        if (ci_active_hydro) scheduler_activate(s, t);
      }

      else if (t_type == task_type_sub_self &&
               t_subtype == task_subtype_gradient) {
        if (ci_active_hydro) scheduler_activate(s, t);
      }

      /* Activate the star density */
      else if (t_type == task_type_self &&
               t_subtype == task_subtype_stars_density) {
        if (ci_active_stars) {
          scheduler_activate(s, t);
          cell_activate_drift_part(ci, s);
          cell_activate_drift_spart(ci, s);
          if (with_timestep_sync) cell_activate_sync_part(ci, s);
        }
      }

      /* Store current values of dx_max and h_max. */
      else if (t_type == task_type_sub_self &&
               t_subtype == task_subtype_stars_density) {
        if (ci_active_stars) {
          scheduler_activate(s, t);
          cell_activate_drift_part(ci, s);
          cell_activate_drift_spart(ci, s);
          if (with_timestep_sync) cell_activate_sync_part(ci, s);
          cell_activate_subcell_stars_tasks(ci, NULL, s, with_star_formation,
                                            with_star_formation_sink,
                                            with_timestep_sync);
        }
      }

      else if (t_type == task_type_self &&
               t_subtype == task_subtype_stars_prep1) {
        if (ci_active_stars) {
          scheduler_activate(s, t);
        }
      }

      else if (t_type == task_type_sub_self &&
               t_subtype == task_subtype_stars_prep1) {
        if (ci_active_stars) scheduler_activate(s, t);
      }

      else if (t_type == task_type_self &&
               t_subtype == task_subtype_stars_prep2) {
        if (ci_active_stars) {
          scheduler_activate(s, t);
        }
      }

      else if (t_type == task_type_sub_self &&
               t_subtype == task_subtype_stars_prep2) {
        if (ci_active_stars) scheduler_activate(s, t);
      }

      else if (t_type == task_type_self &&
               t_subtype == task_subtype_stars_feedback) {
        if (ci_active_stars) {
          scheduler_activate(s, t);
        }
      }

      else if (t_type == task_type_sub_self &&
               t_subtype == task_subtype_stars_feedback) {
        if (ci_active_stars) scheduler_activate(s, t);
      }

      /* Activate the sink formation */
      else if (t_type == task_type_self &&
               t_subtype == task_subtype_sink_swallow) {
        if (ci_active_sinks) {
          scheduler_activate(s, t);
          cell_activate_drift_part(ci, s);
          cell_activate_drift_sink(ci, s);
          cell_activate_sink_formation_tasks(ci->top, s);
          if (with_timestep_sync) cell_activate_sync_part(ci, s);
        }
      }

      /* Store current values of dx_max and h_max. */
      else if (t_type == task_type_sub_self &&
               t_subtype == task_subtype_sink_swallow) {
        if (ci_active_sinks) {
          scheduler_activate(s, t);
          cell_activate_subcell_sinks_tasks(ci, NULL, s, with_timestep_sync);
        }
      }

      /* Activate the sink merger */
      else if (t_type == task_type_self &&
               t_subtype == task_subtype_sink_do_sink_swallow) {
        if (ci_active_sinks) {
          scheduler_activate(s, t);
        }
      }

      else if (t_type == task_type_sub_self &&
               t_subtype == task_subtype_sink_do_sink_swallow) {
        if (ci_active_sinks) {
          scheduler_activate(s, t);
        }
      }

      /* Activate the sink accretion */
      else if (t_type == task_type_self &&
               t_subtype == task_subtype_sink_do_gas_swallow) {
        if (ci_active_sinks) {
          scheduler_activate(s, t);
        }
      }

      else if (t_type == task_type_sub_self &&
               t_subtype == task_subtype_sink_do_gas_swallow) {
        if (ci_active_sinks) {
          scheduler_activate(s, t);
        }
      }

      /* Activate the black hole density */
      else if (t_type == task_type_self &&
               t_subtype == task_subtype_bh_density) {
        if (ci_active_black_holes) {
          scheduler_activate(s, t);
          cell_activate_drift_part(ci, s);
          cell_activate_drift_bpart(ci, s);
          if (with_timestep_sync) cell_activate_sync_part(ci, s);
        }
      }

      /* Store current values of dx_max and h_max. */
      else if (t_type == task_type_sub_self &&
               t_subtype == task_subtype_bh_density) {
        if (ci_active_black_holes) {
          scheduler_activate(s, t);
          cell_activate_subcell_black_holes_tasks(ci, NULL, s,
                                                  with_timestep_sync);
        }
      }

      else if (t_type == task_type_self &&
               t_subtype == task_subtype_bh_swallow) {
        if (ci_active_black_holes) {
          scheduler_activate(s, t);
        }
      }

      else if (t_type == task_type_sub_self &&
               t_subtype == task_subtype_bh_swallow) {
        if (ci_active_black_holes) scheduler_activate(s, t);
      }

      else if (t_type == task_type_self &&
               t_subtype == task_subtype_do_gas_swallow) {
        if (ci_active_black_holes) {
          scheduler_activate(s, t);
        }
      }

      else if (t_type == task_type_sub_self &&
               t_subtype == task_subtype_do_gas_swallow) {
        if (ci_active_black_holes) scheduler_activate(s, t);
      }

      else if (t_type == task_type_self &&
               t_subtype == task_subtype_do_bh_swallow) {
        if (ci_active_black_holes) {
          scheduler_activate(s, t);
        }
      }

      else if (t_type == task_type_sub_self &&
               t_subtype == task_subtype_do_bh_swallow) {
        if (ci_active_black_holes) scheduler_activate(s, t);
      }

      else if (t_type == task_type_self &&
               t_subtype == task_subtype_bh_feedback) {
        if (ci_active_black_holes) {
          scheduler_activate(s, t);
        }
      }

      else if (t_type == task_type_sub_self &&
               t_subtype == task_subtype_bh_feedback) {
        if (ci_active_black_holes) scheduler_activate(s, t);
      }

      /* Activate the gravity drift */
      else if (t_type == task_type_self && t_subtype == task_subtype_grav) {
        if (ci_active_gravity) {
          scheduler_activate(s, t);
          cell_activate_subcell_grav_tasks(t->ci, NULL, s);
        }
      }

      /* Activate the gravity drift */
      else if (t_type == task_type_self &&
               t_subtype == task_subtype_external_grav) {
        if (ci_active_gravity) {
          scheduler_activate(s, t);
          cell_activate_drift_gpart(t->ci, s);
        }
      }

      /* Activate RT tasks */
      else if (t_type == task_type_self &&
               t_subtype == task_subtype_rt_gradient) {
        if (ci_active_rt) scheduler_activate(s, t);
      }

      else if (t_type == task_type_sub_self &&
               t_subtype == task_subtype_rt_gradient) {
        if (ci_active_rt) {
          scheduler_activate(s, t);
<<<<<<< HEAD
          cell_activate_subcell_rt_tasks(ci, NULL, s, /*sub_cycle=*/0);
=======
          cell_activate_subcell_rt_tasks(ci, NULL, s);
          cell_activate_drift_part(ci, s);
>>>>>>> b153f18f
        }
      }

      else if (t_subtype == task_subtype_rt_transport) {
        if (ci_active_rt) scheduler_activate(s, t);
      }

#ifdef SWIFT_DEBUG_CHECKS
      else {
        error("Invalid task type / sub-type encountered");
      }
#endif
    }

    /* Pair? */
    else if (t_type == task_type_pair || t_type == task_type_sub_pair) {

      /* Local pointers. */
      struct cell *ci = t->ci;
      struct cell *cj = t->cj;
#ifdef WITH_MPI
      const int ci_nodeID = ci->nodeID;
      const int cj_nodeID = cj->nodeID;
#else
      const int ci_nodeID = nodeID;
      const int cj_nodeID = nodeID;
#endif
      const int ci_active_hydro = cell_is_active_hydro(ci, e);
      const int cj_active_hydro = cell_is_active_hydro(cj, e);

      const int ci_active_gravity = cell_is_active_gravity(ci, e);
      const int cj_active_gravity = cell_is_active_gravity(cj, e);

      const int ci_active_black_holes = cell_is_active_black_holes(ci, e);
      const int cj_active_black_holes = cell_is_active_black_holes(cj, e);

      const int ci_active_sinks =
          cell_is_active_sinks(ci, e) || ci_active_hydro;
      const int cj_active_sinks =
          cell_is_active_sinks(cj, e) || cj_active_hydro;

      const int ci_active_stars = cell_need_activating_stars(
          ci, e, with_star_formation, with_star_formation_sink);
      const int cj_active_stars = cell_need_activating_stars(
          cj, e, with_star_formation, with_star_formation_sink);

      const int ci_active_rt = cell_is_rt_active(ci, e);
      const int cj_active_rt = cell_is_rt_active(cj, e);

      /* Only activate tasks that involve a local active cell. */
      if ((t_subtype == task_subtype_density ||
           t_subtype == task_subtype_gradient ||
           t_subtype == task_subtype_limiter ||
           t_subtype == task_subtype_force) &&
          ((ci_active_hydro && ci_nodeID == nodeID) ||
           (cj_active_hydro && cj_nodeID == nodeID))) {

        scheduler_activate(s, t);

        /* Set the correct sorting flags */
        if (t_type == task_type_pair && t_subtype == task_subtype_density) {

          /* Store some values. */
          atomic_or(&ci->hydro.requires_sorts, 1 << t->flags);
          atomic_or(&cj->hydro.requires_sorts, 1 << t->flags);
          ci->hydro.dx_max_sort_old = ci->hydro.dx_max_sort;
          cj->hydro.dx_max_sort_old = cj->hydro.dx_max_sort;

          /* Activate the hydro drift tasks. */
          if (ci_nodeID == nodeID) cell_activate_drift_part(ci, s);
          if (cj_nodeID == nodeID) cell_activate_drift_part(cj, s);

          /* And the limiter */
          if (ci_nodeID == nodeID && with_timestep_limiter)
            cell_activate_limiter(ci, s);
          if (cj_nodeID == nodeID && with_timestep_limiter)
            cell_activate_limiter(cj, s);

          /* Check the sorts and activate them if needed. */
          cell_activate_hydro_sorts(ci, t->flags, s);
          cell_activate_hydro_sorts(cj, t->flags, s);

        }

        /* Store current values of dx_max and h_max. */
        else if (t_type == task_type_sub_pair &&
                 t_subtype == task_subtype_density) {
          cell_activate_subcell_hydro_tasks(t->ci, t->cj, s,
                                            with_timestep_limiter);

          /* Activate the hydro drift tasks. */
          if (ci_nodeID == nodeID) cell_activate_drift_part(ci, s);
          if (cj_nodeID == nodeID) cell_activate_drift_part(cj, s);

          /* And the limiter */
          if (ci_nodeID == nodeID && with_timestep_limiter)
            cell_activate_limiter(ci, s);
          if (cj_nodeID == nodeID && with_timestep_limiter)
            cell_activate_limiter(cj, s);
        }
      }

      /* Stars density */
      else if ((t_subtype == task_subtype_stars_density) &&
               (ci_active_stars || cj_active_stars) &&
               (ci_nodeID == nodeID || cj_nodeID == nodeID)) {

        scheduler_activate(s, t);

        /* Set the correct sorting flags */
        if (t_type == task_type_pair) {

          /* Add stars_in dependencies for each cell that is part of
           * a pair task as to not miss any dependencies */
          if (ci_nodeID == nodeID)
            scheduler_activate(s, ci->hydro.super->stars.stars_in);
          if (cj_nodeID == nodeID)
            scheduler_activate(s, cj->hydro.super->stars.stars_in);

          /* Do ci */
          if (ci_active_stars) {

            /* stars for ci */
            atomic_or(&ci->stars.requires_sorts, 1 << t->flags);
            ci->stars.dx_max_sort_old = ci->stars.dx_max_sort;

            /* hydro for cj */
            atomic_or(&cj->hydro.requires_sorts, 1 << t->flags);
            cj->hydro.dx_max_sort_old = cj->hydro.dx_max_sort;

            /* Activate the drift tasks. */
            if (ci_nodeID == nodeID) cell_activate_drift_spart(ci, s);
            if (cj_nodeID == nodeID) cell_activate_drift_part(cj, s);
            if (cj_nodeID == nodeID && with_timestep_sync)
              cell_activate_sync_part(cj, s);

            /* Check the sorts and activate them if needed. */
            cell_activate_hydro_sorts(cj, t->flags, s);
            cell_activate_stars_sorts(ci, t->flags, s);
          }

          /* Do cj */
          if (cj_active_stars) {

            /* hydro for ci */
            atomic_or(&ci->hydro.requires_sorts, 1 << t->flags);
            ci->hydro.dx_max_sort_old = ci->hydro.dx_max_sort;

            /* stars for cj */
            atomic_or(&cj->stars.requires_sorts, 1 << t->flags);
            cj->stars.dx_max_sort_old = cj->stars.dx_max_sort;

            /* Activate the drift tasks. */
            if (ci_nodeID == nodeID) cell_activate_drift_part(ci, s);
            if (cj_nodeID == nodeID) cell_activate_drift_spart(cj, s);
            if (ci_nodeID == nodeID && with_timestep_sync)
              cell_activate_sync_part(ci, s);

            /* Check the sorts and activate them if needed. */
            cell_activate_hydro_sorts(ci, t->flags, s);
            cell_activate_stars_sorts(cj, t->flags, s);
          }
        }

        /* Store current values of dx_max and h_max. */
        else if (t_type == task_type_sub_pair &&
                 t_subtype == task_subtype_stars_density) {

          /* Add stars_in dependencies for each cell that is part of
           * a pair/sub_pair task as to not miss any dependencies */
          if (ci_nodeID == nodeID)
            scheduler_activate(s, ci->hydro.super->stars.stars_in);
          if (cj_nodeID == nodeID)
            scheduler_activate(s, cj->hydro.super->stars.stars_in);

          cell_activate_subcell_stars_tasks(ci, cj, s, with_star_formation,
                                            with_star_formation_sink,
                                            with_timestep_sync);

          /* Activate the drift tasks. */
          if (ci_nodeID == nodeID) cell_activate_drift_spart(ci, s);
          if (cj_nodeID == nodeID) cell_activate_drift_part(cj, s);
          if (cj_nodeID == nodeID && with_timestep_sync)
            cell_activate_sync_part(cj, s);

          /* Activate the drift tasks. */
          if (cj_nodeID == nodeID) cell_activate_drift_spart(cj, s);
          if (ci_nodeID == nodeID) cell_activate_drift_part(ci, s);
          if (ci_nodeID == nodeID && with_timestep_sync)
            cell_activate_sync_part(ci, s);
        }
      }

      /* Stars prep1 */
      else if (t_subtype == task_subtype_stars_prep1) {

        /* We only want to activate the task if the cell is active and is
           going to update some gas on the *local* node */
        if ((ci_nodeID == nodeID && cj_nodeID == nodeID) &&
            (ci_active_stars || cj_active_stars)) {

          scheduler_activate(s, t);

          /* If there are active sparts in ci, activate hydro ghost in cj */
          if (ci_active_stars)
            scheduler_activate(s, cj->hydro.super->hydro.prep1_ghost);
          /* If there are active sparts in cj, activate hydro ghost in ci */
          if (cj_active_stars)
            scheduler_activate(s, ci->hydro.super->hydro.prep1_ghost);

        } else if ((ci_nodeID == nodeID && cj_nodeID != nodeID) &&
                   (cj_active_stars)) {

          scheduler_activate(s, t);
          /* If there are active sparts in cj, activate hydro ghost in ci */
          scheduler_activate(s, ci->hydro.super->hydro.prep1_ghost);

        } else if ((ci_nodeID != nodeID && cj_nodeID == nodeID) &&
                   (ci_active_stars)) {

          scheduler_activate(s, t);
          /* If there are active sparts in ci, activate hydro ghost in cj */
          scheduler_activate(s, cj->hydro.super->hydro.prep1_ghost);
        }
      }

      /* Stars prep2 */
      else if (t_subtype == task_subtype_stars_prep2) {

        /* We only want to activate the task if the cell is active and is
           going to update some sparts on the *local* node */
        if ((ci_nodeID == nodeID && cj_nodeID == nodeID) &&
            (ci_active_stars || cj_active_stars)) {

          scheduler_activate(s, t);

        } else if ((ci_nodeID == nodeID && cj_nodeID != nodeID) &&
                   (ci_active_stars)) {

          scheduler_activate(s, t);

        } else if ((ci_nodeID != nodeID && cj_nodeID == nodeID) &&
                   (cj_active_stars)) {

          scheduler_activate(s, t);
        }
      }

      /* Stars feedback */
      else if (t_subtype == task_subtype_stars_feedback) {

        /* We only want to activate the task if the cell is active and is
           going to update some gas on the *local* node */
        if ((ci_nodeID == nodeID && cj_nodeID == nodeID) &&
            (ci_active_stars || cj_active_stars)) {

          scheduler_activate(s, t);

        } else if ((ci_nodeID == nodeID && cj_nodeID != nodeID) &&
                   (cj_active_stars)) {

          scheduler_activate(s, t);

        } else if ((ci_nodeID != nodeID && cj_nodeID == nodeID) &&
                   (ci_active_stars)) {

          scheduler_activate(s, t);
        }

        if (t->type == task_type_pair || t->type == task_type_sub_pair) {
          /* Add stars_out dependencies for each cell that is part of
           * a pair/sub_pair task as to not miss any dependencies */
          if (ci_nodeID == nodeID)
            scheduler_activate(s, ci->hydro.super->stars.stars_out);
          if (cj_nodeID == nodeID)
            scheduler_activate(s, cj->hydro.super->stars.stars_out);
        }
      }

      /* Black_Holes density */
      else if ((t_subtype == task_subtype_bh_density ||
                t_subtype == task_subtype_bh_swallow ||
                t_subtype == task_subtype_do_gas_swallow ||
                t_subtype == task_subtype_do_bh_swallow ||
                t_subtype == task_subtype_bh_feedback) &&
               (ci_active_black_holes || cj_active_black_holes) &&
               (ci_nodeID == nodeID || cj_nodeID == nodeID)) {

        scheduler_activate(s, t);

        /* Set the correct drifting flags */
        if (t_type == task_type_pair && t_subtype == task_subtype_bh_density) {
          if (ci_nodeID == nodeID) cell_activate_drift_bpart(ci, s);
          if (ci_nodeID == nodeID) cell_activate_drift_part(ci, s);

          if (cj_nodeID == nodeID) cell_activate_drift_part(cj, s);
          if (cj_nodeID == nodeID) cell_activate_drift_bpart(cj, s);

          /* Activate bh_in for each cell that is part of
           * a pair task as to not miss any dependencies */
          if (ci_nodeID == nodeID)
            scheduler_activate(s, ci->hydro.super->black_holes.black_holes_in);
          if (cj_nodeID == nodeID)
            scheduler_activate(s, cj->hydro.super->black_holes.black_holes_in);
        }

        if ((t_type == task_type_pair || t_type == task_type_sub_pair) &&
            t_subtype == task_subtype_bh_feedback) {
          /* Add bh_out dependencies for each cell that is part of
           * a pair/sub_pair task as to not miss any dependencies */
          if (ci_nodeID == nodeID)
            scheduler_activate(s, ci->hydro.super->black_holes.black_holes_out);
          if (cj_nodeID == nodeID)
            scheduler_activate(s, cj->hydro.super->black_holes.black_holes_out);
        }

        /* Store current values of dx_max and h_max. */
        else if (t_type == task_type_sub_pair &&
                 t_subtype == task_subtype_bh_density) {
          cell_activate_subcell_black_holes_tasks(ci, cj, s,
                                                  with_timestep_sync);
          /* Activate bh_in for each cell that is part of
           * a sub_pair task as to not miss any dependencies */
          if (ci_nodeID == nodeID)
            scheduler_activate(s, ci->hydro.super->black_holes.black_holes_in);
          if (cj_nodeID == nodeID)
            scheduler_activate(s, cj->hydro.super->black_holes.black_holes_in);
        }
      }

      /* Gravity */
      else if ((t_subtype == task_subtype_grav) &&
               ((ci_active_gravity && ci_nodeID == nodeID) ||
                (cj_active_gravity && cj_nodeID == nodeID))) {

        scheduler_activate(s, t);

        if (t_type == task_type_pair && t_subtype == task_subtype_grav) {
          /* Activate the gravity drift */
          cell_activate_subcell_grav_tasks(t->ci, t->cj, s);
        }

#ifdef SWIFT_DEBUG_CHECKS
        else if (t_type == task_type_sub_pair &&
                 t_subtype == task_subtype_grav) {
          error("Invalid task sub-type encountered");
        }
#endif
      }

      /* Sink formation */
      else if ((t_subtype == task_subtype_sink_swallow ||
                t_subtype == task_subtype_sink_do_sink_swallow ||
                t_subtype == task_subtype_sink_do_gas_swallow) &&
               (ci_active_sinks || cj_active_sinks) &&
               (ci_nodeID == nodeID || cj_nodeID == nodeID)) {

        scheduler_activate(s, t);

        /* Set the correct sorting flags */
        if (t_type == task_type_pair &&
            t_subtype == task_subtype_sink_swallow) {

          /* Activate the sink drift for the sink merger */
          if (ci_nodeID == nodeID) {
            cell_activate_drift_sink(ci, s);
            cell_activate_sink_formation_tasks(ci->top, s);
            /* Activate all sink_in tasks for each cell involved
             * in pair type tasks */
            scheduler_activate(s, ci->hydro.super->sinks.sink_in);
          }

          if (cj_nodeID == nodeID) {
            cell_activate_drift_sink(cj, s);
            if (ci->top != cj->top) {
              cell_activate_sink_formation_tasks(cj->top, s);
            }
            /* Activate all sink_in tasks for each cell involved
             * in pair type tasks */
            scheduler_activate(s, cj->hydro.super->sinks.sink_in);
          }

          /* Do ci */
          if (ci_active_sinks) {

            /* hydro for cj */
            atomic_or(&cj->hydro.requires_sorts, 1 << t->flags);
            cj->hydro.dx_max_sort_old = cj->hydro.dx_max_sort;

            /* Activate the drift tasks. */
            if (cj_nodeID == nodeID) cell_activate_drift_part(cj, s);
            if (cj_nodeID == nodeID && with_timestep_sync)
              cell_activate_sync_part(cj, s);

            /* Check the sorts and activate them if needed. */
            cell_activate_hydro_sorts(cj, t->flags, s);
          }

          /* Do cj */
          if (cj_active_sinks) {

            /* hydro for ci */
            atomic_or(&ci->hydro.requires_sorts, 1 << t->flags);
            ci->hydro.dx_max_sort_old = ci->hydro.dx_max_sort;

            /* Activate the drift tasks. */
            /* Activate the sink drift for the merger */
            if (ci_nodeID == nodeID) cell_activate_drift_part(ci, s);
            if (ci_nodeID == nodeID && with_timestep_sync)
              cell_activate_sync_part(ci, s);

            /* Check the sorts and activate them if needed. */
            cell_activate_hydro_sorts(ci, t->flags, s);
          }
        }

        else if (t_type == task_type_sub_pair &&
                 t_subtype == task_subtype_sink_swallow) {
          /* Activate all sink_in tasks for each cell involved
           * in sub_pair type tasks */
          if (ci_nodeID == nodeID)
            scheduler_activate(s, ci->hydro.super->sinks.sink_in);
          if (cj_nodeID == nodeID)
            scheduler_activate(s, cj->hydro.super->sinks.sink_in);

          /* Store current values of dx_max and h_max. */
          cell_activate_subcell_sinks_tasks(ci, cj, s, with_timestep_sync);
        }

        else if ((t_type == task_type_pair || t_type == task_type_sub_pair) &&
                 t_subtype == task_subtype_sink_do_gas_swallow) {
          /* Activate sinks_out for each cell that is part of
           * a pair/sub_pair task as to not miss any dependencies */
          if (ci_nodeID == nodeID)
            scheduler_activate(s, ci->hydro.super->sinks.sink_out);
          if (cj_nodeID == nodeID)
            scheduler_activate(s, cj->hydro.super->sinks.sink_out);
        }
      }

      /* RT gradient and transport tasks */
      else if (t_subtype == task_subtype_rt_gradient) {

        /* We only want to activate the task if the cell is active and is
           going to update some gas on the *local* node */

        if ((ci_nodeID == nodeID && ci_active_rt) ||
            (cj_nodeID == nodeID && cj_active_rt)) {

          scheduler_activate(s, t);

          /* Set the correct sorting flags */
          if (t_type == task_type_pair) {

            /* Store some values. */
            atomic_or(&ci->hydro.requires_sorts, 1 << t->flags);
            atomic_or(&cj->hydro.requires_sorts, 1 << t->flags);
            ci->hydro.dx_max_sort_old = ci->hydro.dx_max_sort;
            cj->hydro.dx_max_sort_old = cj->hydro.dx_max_sort;

            /* Check the sorts and activate them if needed. */
            cell_activate_rt_sorts(ci, t->flags, s);
            cell_activate_rt_sorts(cj, t->flags, s);
          }

          /* Store current values of dx_max and h_max. */
          else if (t_type == task_type_sub_pair) {
<<<<<<< HEAD
            cell_activate_subcell_rt_tasks(ci, cj, s, /*sub_cycle=*/0);
=======
            cell_activate_subcell_rt_tasks(ci, cj, s);

            /* Activate the drift tasks. */
            if (ci_nodeID == nodeID) cell_activate_drift_spart(ci, s);
            if (cj_nodeID == nodeID) cell_activate_drift_part(cj, s);

            /* Activate the drift tasks. */
            if (cj_nodeID == nodeID) cell_activate_drift_spart(cj, s);
            if (ci_nodeID == nodeID) cell_activate_drift_part(ci, s);

            /* Add rt_in dependencies for each cell that is part of
             * a sub_pair task as to not miss any dependencies */
            if (ci_nodeID == nodeID)
              scheduler_activate(s, ci->hydro.super->hydro.rt_in);
            if (cj_nodeID == nodeID)
              scheduler_activate(s, cj->hydro.super->hydro.rt_in);

            /* For the same reason, catch the dependencies with the RT ghost1 */
            if (ci_nodeID == nodeID)
              scheduler_activate(s, ci->hydro.super->hydro.rt_ghost1);
            if (cj_nodeID == nodeID)
              scheduler_activate(s, cj->hydro.super->hydro.rt_ghost1);
>>>>>>> b153f18f
          }
        }
      }

      else if (t_subtype == task_subtype_rt_transport) {
        /* We only want to activate the task if the cell is active and is
           going to update some gas on the *local* node */

        if ((ci_nodeID == nodeID && ci_active_rt) ||
            (cj_nodeID == nodeID && cj_active_rt)) {

          /* The gradient and transport task subtypes mirror the hydro tasks.
           * Therefore all the (subcell) sorts and drifts should already have
           * been activated properly in the hydro part of the activation. */
          scheduler_activate(s, t);

          if (t_type == task_type_pair || t_type == task_type_sub_pair) {
            /* Activate transport_out for each cell that is part of
             * a pair/sub_pair task as to not miss any dependencies */
            if (ci_nodeID == nodeID)
              scheduler_activate(s, ci->hydro.super->rt.rt_transport_out);
            if (cj_nodeID == nodeID)
              scheduler_activate(s, cj->hydro.super->rt.rt_transport_out);
          }
        }
      }

      /* Pair tasks between inactive local cells and active remote cells. */
      if ((ci_nodeID != nodeID && cj_nodeID == nodeID && ci_active_hydro &&
           !cj_active_hydro) ||
          (ci_nodeID == nodeID && cj_nodeID != nodeID && !ci_active_hydro &&
           cj_active_hydro)) {

#if defined(WITH_MPI) && defined(MPI_SYMMETRIC_FORCE_INTERACTION)
        if (t_subtype == task_subtype_force) {

          scheduler_activate(s, t);

          /* Set the correct sorting flags */
          if (t_type == task_type_pair) {
            /* Store some values. */
            atomic_or(&ci->hydro.requires_sorts, 1 << t->flags);
            atomic_or(&cj->hydro.requires_sorts, 1 << t->flags);
            ci->hydro.dx_max_sort_old = ci->hydro.dx_max_sort;
            cj->hydro.dx_max_sort_old = cj->hydro.dx_max_sort;

            /* Activate the hydro drift tasks. */
            if (ci_nodeID == nodeID) cell_activate_drift_part(ci, s);
            if (cj_nodeID == nodeID) cell_activate_drift_part(cj, s);

            /* And the limiter */
            if (ci_nodeID == nodeID && with_timestep_limiter)
              cell_activate_limiter(ci, s);
            if (cj_nodeID == nodeID && with_timestep_limiter)
              cell_activate_limiter(cj, s);

            /* Check the sorts and activate them if needed. */
            cell_activate_hydro_sorts(ci, t->flags, s);
            cell_activate_hydro_sorts(cj, t->flags, s);

          }

          /* Store current values of dx_max and h_max. */
          else if (t_type == task_type_sub_pair) {
            cell_activate_subcell_hydro_tasks(t->ci, t->cj, s,
                                              with_timestep_limiter);
          }
        }
      }

      /* Pair tasks between inactive local cells and active remote cells. */
      if ((ci_nodeID != nodeID && cj_nodeID == nodeID && ci_active_rt &&
           !cj_active_rt) ||
          (ci_nodeID == nodeID && cj_nodeID != nodeID && !ci_active_rt &&
           cj_active_rt)) {

        if (t_subtype == task_subtype_rt_transport) {

          scheduler_activate(s, t);

          /* Set the correct sorting flags */
          if (t_type == task_type_pair) {

            /* Store some values. */
            atomic_or(&ci->hydro.requires_sorts, 1 << t->flags);
            atomic_or(&cj->hydro.requires_sorts, 1 << t->flags);
            ci->hydro.dx_max_sort_old = ci->hydro.dx_max_sort;
            cj->hydro.dx_max_sort_old = cj->hydro.dx_max_sort;

            /* Check the sorts and activate them if needed. */
            cell_activate_rt_sorts(ci, t->flags, s);
            cell_activate_rt_sorts(cj, t->flags, s);
          }

          /* Store current values of dx_max and h_max. */
          else if (t_type == task_type_sub_pair) {
            cell_activate_subcell_rt_tasks(ci, cj, s, /*sub_cycle=*/0);
          }
        }
#endif
      }

      /* Only interested in density tasks as of here. */
      if (t_subtype == task_subtype_density) {

        /* Too much particle movement? */
        if (cell_need_rebuild_for_hydro_pair(ci, cj)) *rebuild_space = 1;

#ifdef WITH_MPI
        /* Activate the send/recv tasks. */
        if (ci_nodeID != nodeID) {

          /* If the local cell is active, receive data from the foreign cell. */
          if (cj_active_hydro) {
            scheduler_activate_recv(s, ci->mpi.recv, task_subtype_xv);
            if (ci_active_hydro) {
              scheduler_activate_recv(s, ci->mpi.recv, task_subtype_rho);
#ifdef EXTRA_HYDRO_LOOP
              scheduler_activate_recv(s, ci->mpi.recv, task_subtype_gradient);
#endif
            }
          }
          /* If the local cell is inactive and the remote cell is active, we
           * still need to receive stuff to be able to do the force interaction
           * on this node as well. */
          else if (ci_active_hydro) {
#ifdef MPI_SYMMETRIC_FORCE_INTERACTION
            /* NOTE: (yuyttenh, 09/2022) Since the particle communications send
             * over whole particles currently, just activating the gradient
             * send/recieve should be enough for now. The remote active
             * particles are only needed for the sorts and the flux exchange on
             * the node of the inactive cell, so sending over the xv and
             * gradient suffices. If at any point the commutications change, we
             * should probably also send over the rho separately. */
            scheduler_activate_recv(s, ci->mpi.recv, task_subtype_xv);
#ifndef EXTRA_HYDRO_LOOP
            scheduler_activate_recv(s, ci->mpi.recv, task_subtype_rho);
#else
            scheduler_activate_recv(s, ci->mpi.recv, task_subtype_gradient);
#endif
#endif
          }

          /* If the foreign cell is active, we want its particles for the
           * limiter */
          if (ci_active_hydro && with_timestep_limiter) {
            scheduler_activate_recv(s, ci->mpi.recv, task_subtype_limiter);
            scheduler_activate_unpack(s, ci->mpi.unpack, task_subtype_limiter);
          }

          /* Is the foreign cell active and will need stuff from us? */
          if (ci_active_hydro) {
            struct link *l = scheduler_activate_send(
                s, cj->mpi.send, task_subtype_xv, ci_nodeID);

            /* Drift the cell which will be sent at the level at which it is
               sent, i.e. drift the cell specified in the send task (l->t)
               itself. */
            cell_activate_drift_part(l->t->ci, s);

            /* If the local cell is also active, more stuff will be needed. */
            if (cj_active_hydro) {
              scheduler_activate_send(s, cj->mpi.send, task_subtype_rho,
                                      ci_nodeID);

#ifdef EXTRA_HYDRO_LOOP
              scheduler_activate_send(s, cj->mpi.send, task_subtype_gradient,
                                      ci_nodeID);
#endif
            }
          }
          /* If the foreign cell is inactive, but the local cell is active,
           * we still need to send stuff to be able to do the force interaction
           * on both nodes */
          else if (cj_active_hydro) {
#ifdef MPI_SYMMETRIC_FORCE_INTERACTION
            /* See NOTE on line 867 */
            struct link *l = scheduler_activate_send(
                s, cj->mpi.send, task_subtype_xv, ci_nodeID);
            /* Drift the cell which will be sent at the level at which it is
             * sent, i.e. drift the cell specified in the send task (l->t)
             * itself. */
            cell_activate_drift_part(l->t->ci, s);
#ifndef EXTRA_HYDRO_LOOP
            scheduler_activate_send(s, cj->mpi.send, task_subtype_rho,
                                    ci_nodeID);
#else
            scheduler_activate_send(s, cj->mpi.send, task_subtype_gradient,
                                    ci_nodeID);
#endif
#endif
          }

          /* If the local cell is active, send its particles for the limiting.
           */
          if (cj_active_hydro && with_timestep_limiter) {
            scheduler_activate_send(s, cj->mpi.send, task_subtype_limiter,
                                    ci_nodeID);
            scheduler_activate_pack(s, cj->mpi.pack, task_subtype_limiter,
                                    ci_nodeID);
          }

          /* Propagating new star counts? */
          if (with_star_formation_sink) error("TODO");
          if (with_star_formation && with_feedback) {
            if (ci_active_hydro && ci->hydro.count > 0) {
              scheduler_activate_recv(s, ci->mpi.recv, task_subtype_sf_counts);
            }
            if (cj_active_hydro && cj->hydro.count > 0) {
              scheduler_activate_send(s, cj->mpi.send, task_subtype_sf_counts,
                                      ci_nodeID);
            }
          }

        } else if (cj_nodeID != nodeID) {

          /* If the local cell is active, receive data from the foreign cell. */
          if (ci_active_hydro) {

            scheduler_activate_recv(s, cj->mpi.recv, task_subtype_xv);
            if (cj_active_hydro) {
              scheduler_activate_recv(s, cj->mpi.recv, task_subtype_rho);
#ifdef EXTRA_HYDRO_LOOP
              scheduler_activate_recv(s, cj->mpi.recv, task_subtype_gradient);
#endif
            }
          }
          /* If the local cell is inactive and the remote cell is active, we
           * still need to receive stuff to be able to do the force interaction
           * on this node as well. */
          else if (cj_active_hydro) {
#ifdef MPI_SYMMETRIC_FORCE_INTERACTION
            /* See NOTE on line 867. */
            scheduler_activate_recv(s, cj->mpi.recv, task_subtype_xv);
#ifndef EXTRA_HYDRO_LOOP
            scheduler_activate_recv(s, cj->mpi.recv, task_subtype_rho);
#else
            scheduler_activate_recv(s, cj->mpi.recv, task_subtype_gradient);
#endif
#endif
          }

          /* If the foreign cell is active, we want its particles for the
           * limiter */
          if (cj_active_hydro && with_timestep_limiter) {
            scheduler_activate_recv(s, cj->mpi.recv, task_subtype_limiter);
            scheduler_activate_unpack(s, cj->mpi.unpack, task_subtype_limiter);
          }

          /* Is the foreign cell active and will need stuff from us? */
          if (cj_active_hydro) {

            struct link *l = scheduler_activate_send(
                s, ci->mpi.send, task_subtype_xv, cj_nodeID);

            /* Drift the cell which will be sent at the level at which it is
               sent, i.e. drift the cell specified in the send task (l->t)
               itself. */
            cell_activate_drift_part(l->t->ci, s);

            /* If the local cell is also active, more stuff will be needed. */
            if (ci_active_hydro) {

              scheduler_activate_send(s, ci->mpi.send, task_subtype_rho,
                                      cj_nodeID);

#ifdef EXTRA_HYDRO_LOOP
              scheduler_activate_send(s, ci->mpi.send, task_subtype_gradient,
                                      cj_nodeID);
#endif
            }
          }
          /* If the foreign cell is inactive, but the local cell is active,
           * we still need to send stuff to be able to do the force interaction
           * on both nodes */
          else if (ci_active_hydro) {
#ifdef MPI_SYMMETRIC_FORCE_INTERACTION
            /* See NOTE on line 867. */
            struct link *l = scheduler_activate_send(
                s, ci->mpi.send, task_subtype_xv, cj_nodeID);
            /* Drift the cell which will be sent at the level at which it is
             * sent, i.e. drift the cell specified in the send task (l->t)
             * itself. */
            cell_activate_drift_part(l->t->ci, s);
#ifndef EXTRA_HYDRO_LOOP
            scheduler_activate_send(s, ci->mpi.send, task_subtype_rho,
                                    cj_nodeID);
#else
            scheduler_activate_send(s, ci->mpi.send, task_subtype_gradient,
                                    cj_nodeID);
#endif
#endif
          }

          /* If the local cell is active, send its particles for the limiting.
           */
          if (ci_active_hydro && with_timestep_limiter) {
            scheduler_activate_send(s, ci->mpi.send, task_subtype_limiter,
                                    cj_nodeID);
            scheduler_activate_pack(s, ci->mpi.pack, task_subtype_limiter,
                                    cj_nodeID);
          }

          /* Propagating new star counts? */
          if (with_star_formation_sink) error("TODO");
          if (with_star_formation && with_feedback) {
            if (cj_active_hydro && cj->hydro.count > 0) {
              scheduler_activate_recv(s, cj->mpi.recv, task_subtype_sf_counts);
            }
            if (ci_active_hydro && ci->hydro.count > 0) {
              scheduler_activate_send(s, ci->mpi.send, task_subtype_sf_counts,
                                      cj_nodeID);
            }
          }
        }
#endif
      }

      /* Only interested in stars_density tasks as of here. */
      else if (t->subtype == task_subtype_stars_density) {

        /* Too much particle movement? */
        if (cell_need_rebuild_for_stars_pair(ci, cj)) *rebuild_space = 1;
        if (cell_need_rebuild_for_stars_pair(cj, ci)) *rebuild_space = 1;

#ifdef WITH_MPI
        /* Activate the send/recv tasks. */
        if (ci_nodeID != nodeID) {

          if (cj_active_stars) {
            scheduler_activate_recv(s, ci->mpi.recv, task_subtype_xv);
            scheduler_activate_recv(s, ci->mpi.recv, task_subtype_rho);
#ifdef EXTRA_STAR_LOOPS
            scheduler_activate_recv(s, ci->mpi.recv, task_subtype_part_prep1);
#endif

            /* If the local cell is active, more stuff will be needed. */
            scheduler_activate_send(s, cj->mpi.send, task_subtype_spart_density,
                                    ci_nodeID);
#ifdef EXTRA_STAR_LOOPS
            scheduler_activate_send(s, cj->mpi.send, task_subtype_spart_prep2,
                                    ci_nodeID);
#endif
            cell_activate_drift_spart(cj, s);
          }

          if (ci_active_stars) {
            scheduler_activate_recv(s, ci->mpi.recv,
                                    task_subtype_spart_density);
#ifdef EXTRA_STAR_LOOPS
            scheduler_activate_recv(s, ci->mpi.recv, task_subtype_spart_prep2);
#endif

            /* Is the foreign cell active and will need stuff from us? */
            scheduler_activate_send(s, cj->mpi.send, task_subtype_xv,
                                    ci_nodeID);
            scheduler_activate_send(s, cj->mpi.send, task_subtype_rho,
                                    ci_nodeID);
#ifdef EXTRA_STAR_LOOPS
            scheduler_activate_send(s, cj->mpi.send, task_subtype_part_prep1,
                                    ci_nodeID);
#endif

            /* Drift the cell which will be sent; note that not all sent
               particles will be drifted, only those that are needed. */
            cell_activate_drift_part(cj, s);
          }

        } else if (cj_nodeID != nodeID) {

          /* If the local cell is active, receive data from the foreign cell. */
          if (ci_active_stars) {
            scheduler_activate_recv(s, cj->mpi.recv, task_subtype_xv);
            scheduler_activate_recv(s, cj->mpi.recv, task_subtype_rho);
#ifdef EXTRA_STAR_LOOPS
            scheduler_activate_recv(s, cj->mpi.recv, task_subtype_part_prep1);
#endif

            /* If the local cell is active, more stuff will be needed. */
            scheduler_activate_send(s, ci->mpi.send, task_subtype_spart_density,
                                    cj_nodeID);
#ifdef EXTRA_STAR_LOOPS
            scheduler_activate_send(s, ci->mpi.send, task_subtype_spart_prep2,
                                    cj_nodeID);
#endif
            cell_activate_drift_spart(ci, s);
          }

          if (cj_active_stars) {
            scheduler_activate_recv(s, cj->mpi.recv,
                                    task_subtype_spart_density);
#ifdef EXTRA_STAR_LOOPS
            scheduler_activate_recv(s, cj->mpi.recv, task_subtype_spart_prep2);
#endif

            /* Is the foreign cell active and will need stuff from us? */
            scheduler_activate_send(s, ci->mpi.send, task_subtype_xv,
                                    cj_nodeID);
            scheduler_activate_send(s, ci->mpi.send, task_subtype_rho,
                                    cj_nodeID);
#ifdef EXTRA_STAR_LOOPS
            scheduler_activate_send(s, ci->mpi.send, task_subtype_part_prep1,
                                    cj_nodeID);
#endif

            /* Drift the cell which will be sent; note that not all sent
               particles will be drifted, only those that are needed. */
            cell_activate_drift_part(ci, s);
          }
        }
#endif
      }

      /* Only interested in sink_swallow tasks as of here. */
      else if (t->subtype == task_subtype_sink_swallow) {

        /* Too much particle movement? */
        if (cell_need_rebuild_for_sinks_pair(ci, cj)) *rebuild_space = 1;
        if (cell_need_rebuild_for_sinks_pair(cj, ci)) *rebuild_space = 1;

#ifdef WITH_MPI
        error("TODO");
#endif
      }

      /* Only interested in black hole density tasks as of here. */
      else if (t->subtype == task_subtype_bh_density) {

        /* Too much particle movement? */
        if (cell_need_rebuild_for_black_holes_pair(ci, cj)) *rebuild_space = 1;
        if (cell_need_rebuild_for_black_holes_pair(cj, ci)) *rebuild_space = 1;

        scheduler_activate(s, ci->hydro.super->black_holes.swallow_ghost_0);
        scheduler_activate(s, cj->hydro.super->black_holes.swallow_ghost_0);

#ifdef WITH_MPI
        /* Activate the send/recv tasks. */
        if (ci_nodeID != nodeID) {

          /* Receive the foreign parts to compute BH accretion rates and do the
           * swallowing */
          scheduler_activate_recv(s, ci->mpi.recv, task_subtype_rho);
          scheduler_activate_recv(s, ci->mpi.recv, task_subtype_part_swallow);
          scheduler_activate_recv(s, ci->mpi.recv, task_subtype_bpart_merger);

          /* Send the local BHs to tag the particles to swallow and to do
           * feedback */
          scheduler_activate_send(s, cj->mpi.send, task_subtype_bpart_rho,
                                  ci_nodeID);
          scheduler_activate_send(s, cj->mpi.send, task_subtype_bpart_feedback,
                                  ci_nodeID);

          /* Drift before you send */
          cell_activate_drift_bpart(cj, s);

          /* Receive the foreign BHs to tag particles to swallow and for
           * feedback */
          scheduler_activate_recv(s, ci->mpi.recv, task_subtype_bpart_rho);
          scheduler_activate_recv(s, ci->mpi.recv, task_subtype_bpart_feedback);

          /* Send the local part information */
          scheduler_activate_send(s, cj->mpi.send, task_subtype_rho, ci_nodeID);
          scheduler_activate_send(s, cj->mpi.send, task_subtype_part_swallow,
                                  ci_nodeID);
          scheduler_activate_send(s, cj->mpi.send, task_subtype_bpart_merger,
                                  ci_nodeID);

          /* Drift the cell which will be sent; note that not all sent
             particles will be drifted, only those that are needed. */
          cell_activate_drift_part(cj, s);

        } else if (cj_nodeID != nodeID) {

          /* Receive the foreign parts to compute BH accretion rates and do the
           * swallowing */
          scheduler_activate_recv(s, cj->mpi.recv, task_subtype_rho);
          scheduler_activate_recv(s, cj->mpi.recv, task_subtype_part_swallow);
          scheduler_activate_recv(s, cj->mpi.recv, task_subtype_bpart_merger);

          /* Send the local BHs to tag the particles to swallow and to do
           * feedback */
          scheduler_activate_send(s, ci->mpi.send, task_subtype_bpart_rho,
                                  cj_nodeID);
          scheduler_activate_send(s, ci->mpi.send, task_subtype_bpart_feedback,
                                  cj_nodeID);

          /* Drift before you send */
          cell_activate_drift_bpart(ci, s);

          /* Receive the foreign BHs to tag particles to swallow and for
           * feedback */
          scheduler_activate_recv(s, cj->mpi.recv, task_subtype_bpart_rho);
          scheduler_activate_recv(s, cj->mpi.recv, task_subtype_bpart_feedback);

          /* Send the local part information */
          scheduler_activate_send(s, ci->mpi.send, task_subtype_rho, cj_nodeID);
          scheduler_activate_send(s, ci->mpi.send, task_subtype_part_swallow,
                                  cj_nodeID);
          scheduler_activate_send(s, ci->mpi.send, task_subtype_bpart_merger,
                                  cj_nodeID);

          /* Drift the cell which will be sent; note that not all sent
             particles will be drifted, only those that are needed. */
          cell_activate_drift_part(ci, s);
        }
#endif
      }

      /* Only interested in gravity tasks as of here. */
      else if (t_subtype == task_subtype_grav) {

#ifdef WITH_MPI
        /* Activate the send/recv tasks. */
        if (ci_nodeID != nodeID) {

          /* If the local cell is active, receive data from the foreign cell. */
          if (cj_active_gravity)
            scheduler_activate_recv(s, ci->mpi.recv, task_subtype_gpart);

          /* Is the foreign cell active and will need stuff from us? */
          if (ci_active_gravity) {

            struct link *l = scheduler_activate_send(
                s, cj->mpi.send, task_subtype_gpart, ci_nodeID);

            /* Drift the cell which will be sent at the level at which it is
               sent, i.e. drift the cell specified in the send task (l->t)
               itself. */
            cell_activate_drift_gpart(l->t->ci, s);
          }

        } else if (cj_nodeID != nodeID) {

          /* If the local cell is active, receive data from the foreign cell. */
          if (ci_active_gravity)
            scheduler_activate_recv(s, cj->mpi.recv, task_subtype_gpart);

          /* Is the foreign cell active and will need stuff from us? */
          if (cj_active_gravity) {

            struct link *l = scheduler_activate_send(
                s, ci->mpi.send, task_subtype_gpart, cj_nodeID);

            /* Drift the cell which will be sent at the level at which it is
               sent, i.e. drift the cell specified in the send task (l->t)
               itself. */
            cell_activate_drift_gpart(l->t->ci, s);
          }
        }
#endif
      } /* Only interested in RT tasks as of here. */

      else if (t->subtype == task_subtype_rt_gradient) {

#ifdef WITH_MPI
        /* Activate the send/recv tasks. */
        if (ci_nodeID != nodeID) {

          /* If the local cell is active, receive data from the foreign cell. */
          if (cj_active_rt) {

            scheduler_activate_recv(s, ci->mpi.recv, task_subtype_rt_gradient);

            if (ci_active_rt) {
              /* We only need updates later on if the other cell is active too
               */
              scheduler_activate_recv(s, ci->mpi.recv,
                                      task_subtype_rt_transport);
            }
          } else if (ci_active_rt) {
#ifdef MPI_SYMMETRIC_FORCE_INTERACTION
            /* If the local cell is inactive and the remote cell is active, we
             * still need to receive stuff to be able to do the force
             * interaction on this node as well. */
            scheduler_activate_recv(s, ci->mpi.recv, task_subtype_rt_gradient);
            scheduler_activate_recv(s, ci->mpi.recv, task_subtype_rt_transport);
#endif
          }

          /* Is the foreign cell active and will need stuff from us? */
          if (ci_active_rt) {

            scheduler_activate_send(s, cj->mpi.send, task_subtype_rt_gradient,
                                    ci_nodeID);

            if (cj_active_rt) {
              scheduler_activate_send(s, cj->mpi.send,
                                      task_subtype_rt_transport, ci_nodeID);
            }
          } else if (cj_active_rt) {
#ifdef MPI_SYMMETRIC_FORCE_INTERACTION
            /* If the foreign cell is inactive, but the local cell is active,
             * we still need to send stuff to be able to do the force
             * interaction on both nodes */
            scheduler_activate_send(s, cj->mpi.send, task_subtype_rt_gradient,
                                    ci_nodeID);
            scheduler_activate_send(s, cj->mpi.send, task_subtype_rt_transport,
                                    ci_nodeID);
#endif
          }

        } else if (cj_nodeID != nodeID) {

          /* If the local cell is active, receive data from the foreign cell. */
          if (ci_active_rt) {

            scheduler_activate_recv(s, cj->mpi.recv, task_subtype_rt_gradient);

            if (cj_active_rt) {
              /* We only need updates later on if the other cell is active too
               */
              scheduler_activate_recv(s, cj->mpi.recv,
                                      task_subtype_rt_transport);
            }
          } else if (cj_active_rt) {
#ifdef MPI_SYMMETRIC_FORCE_INTERACTION
            /* If the local cell is inactive and the remote cell is active, we
             * still need to receive stuff to be able to do the force
             * interaction on this node as well. */
            scheduler_activate_recv(s, cj->mpi.recv, task_subtype_rt_gradient);
            scheduler_activate_recv(s, cj->mpi.recv, task_subtype_rt_transport);
#endif
          }

          /* Is the foreign cell active and will need stuff from us? */
          if (cj_active_rt) {

            scheduler_activate_send(s, ci->mpi.send, task_subtype_rt_gradient,
                                    cj_nodeID);

            if (ci_active_rt) {
              /* We only need updates later on if the other cell is active too
               */
              scheduler_activate_send(s, ci->mpi.send,
                                      task_subtype_rt_transport, cj_nodeID);
            }
          } else if (ci_active_rt) {
#ifdef MPI_SYMMETRIC_FORCE_INTERACTION
            /* If the foreign cell is inactive, but the local cell is active,
             * we still need to send stuff to be able to do the force
             * interaction on both nodes */
            scheduler_activate_send(s, ci->mpi.send, task_subtype_rt_gradient,
                                    cj_nodeID);
            scheduler_activate_send(s, ci->mpi.send, task_subtype_rt_transport,
                                    cj_nodeID);
#endif
          }
        }
#endif
      }
    }

    /* End force for hydro ? */
    else if (t_type == task_type_end_hydro_force) {

      if (cell_is_active_hydro(t->ci, e)) scheduler_activate(s, t);
    }

    /* End force for gravity ? */
    else if (t_type == task_type_end_grav_force) {

      if (cell_is_active_gravity(t->ci, e)) scheduler_activate(s, t);
    }

    /* Activate the weighting task for neutrinos */
    else if (t_type == task_type_neutrino_weight) {
      if (cell_is_active_gravity(t->ci, e)) {
        scheduler_activate(s, t);
      }
    }

    /* Kick ? */
    else if (t_type == task_type_kick1 || t_type == task_type_kick2) {

      if (cell_is_active_hydro(t->ci, e) || cell_is_active_gravity(t->ci, e) ||
          cell_is_active_stars(t->ci, e) || cell_is_active_sinks(t->ci, e) ||
          cell_is_active_black_holes(t->ci, e))
        scheduler_activate(s, t);
    }

    /* Hydro ghost tasks ? */
    else if (t_type == task_type_ghost || t_type == task_type_extra_ghost ||
             t_type == task_type_ghost_in || t_type == task_type_ghost_out) {
      if (cell_is_active_hydro(t->ci, e)) scheduler_activate(s, t);
    }

    /* csds tasks ? */
    else if (t->type == task_type_csds) {
      if (cell_is_active_hydro(t->ci, e) || cell_is_active_gravity(t->ci, e) ||
          cell_is_active_stars(t->ci, e))
        scheduler_activate(s, t);
    }

    /* Gravity stuff ? */
    else if (t_type == task_type_grav_down ||
             t_type == task_type_grav_long_range ||
             t_type == task_type_init_grav ||
             t_type == task_type_init_grav_out ||
             t_type == task_type_drift_gpart_out ||
             t_type == task_type_grav_down_in) {
      if (cell_is_active_gravity(t->ci, e)) scheduler_activate(s, t);
    }

    /* Multipole - Multipole interaction task */
    else if (t_type == task_type_grav_mm) {

      /* Local pointers. */
      const struct cell *ci = t->ci;
      const struct cell *cj = t->cj;
#ifdef WITH_MPI
      const int ci_nodeID = ci->nodeID;
      const int cj_nodeID = (cj != NULL) ? cj->nodeID : -1;
#else
      const int ci_nodeID = nodeID;
      const int cj_nodeID = nodeID;
#endif
      const int ci_active_gravity = cell_is_active_gravity_mm(ci, e);
      const int cj_active_gravity = cell_is_active_gravity_mm(cj, e);

      if ((ci_active_gravity && ci_nodeID == nodeID) ||
          (cj_active_gravity && cj_nodeID == nodeID))
        scheduler_activate(s, t);
    }

    /* Star ghost tasks ? */
    else if (t_type == task_type_stars_ghost ||
             t_type == task_type_stars_prep_ghost1 ||
             t_type == task_type_hydro_prep_ghost1 ||
             t_type == task_type_stars_prep_ghost2) {
      if (cell_need_activating_stars(t->ci, e, with_star_formation,
                                     with_star_formation_sink))
        scheduler_activate(s, t);
    }

    /* Feedback implicit tasks? */
    else if (t_type == task_type_stars_in || t_type == task_type_stars_out) {
      if (cell_need_activating_stars(t->ci, e, with_star_formation,
                                     with_star_formation_sink))
        scheduler_activate(s, t);
    }

    /* Sink implicit tasks? */
    else if (t_type == task_type_sink_in || t_type == task_type_sink_out ||
             t_type == task_type_sink_ghost1) {
      if (cell_is_active_sinks(t->ci, e) || cell_is_active_hydro(t->ci, e))
        scheduler_activate(s, t);
    }

    /* Black hole ghost tasks ? */
    else if (t_type == task_type_bh_density_ghost ||
             t_type == task_type_bh_swallow_ghost1 ||
             t_type == task_type_bh_swallow_ghost2 ||
             t_type == task_type_bh_swallow_ghost3) {
      if (cell_is_active_black_holes(t->ci, e)) scheduler_activate(s, t);
    }

    /* Black holes implicit tasks? */
    else if (t_type == task_type_bh_in || t_type == task_type_bh_out) {
      if (cell_is_active_black_holes(t->ci, e)) scheduler_activate(s, t);
    }

    /* Time-step or time-step collection? */
    else if (t_type == task_type_timestep || t_type == task_type_collect) {
      t->ci->hydro.updated = 0;
      t->ci->grav.updated = 0;
      t->ci->stars.updated = 0;
      t->ci->sinks.updated = 0;
      t->ci->black_holes.updated = 0;

      if (!cell_is_empty(t->ci)) {
        if (cell_is_active_hydro(t->ci, e) ||
            cell_is_active_gravity(t->ci, e) ||
            cell_is_active_stars(t->ci, e) || cell_is_active_sinks(t->ci, e) ||
            cell_is_active_black_holes(t->ci, e))
          scheduler_activate(s, t);
      }
    }

    else if ((t_type == task_type_send && t_subtype == task_subtype_tend) ||
             (t_type == task_type_recv && t_subtype == task_subtype_tend)) {
      if (!cell_is_empty(t->ci)) {
        scheduler_activate(s, t);
      }
    }

    /* Subgrid tasks: cooling */
    else if (t_type == task_type_cooling || t_type == task_type_cooling_in ||
             t_type == task_type_cooling_out) {
      if (cell_is_active_hydro(t->ci, e)) scheduler_activate(s, t);
    }

    /* Subgrid tasks: star formation */
    else if (t_type == task_type_star_formation) {
      if (cell_is_active_hydro(t->ci, e)) {
        cell_activate_star_formation_tasks(t->ci, s, with_feedback);
        cell_activate_super_spart_drifts(t->ci, s);
      }
    }

    /* Subgrid tasks: star formation from sinks */
    else if (t_type == task_type_star_formation_sink) {
      if (cell_is_active_hydro(t->ci, e) || cell_is_active_sinks(t->ci, e)) {
        cell_activate_star_formation_sink_tasks(t->ci, s, with_feedback);
        cell_activate_super_spart_drifts(t->ci, s);
      }
    }

    /* Radiative transfer implicit tasks */
    else if (t->type == task_type_rt_in) {
      if (cell_is_rt_active(t->ci, e) ||
          cell_need_activating_stars(t->ci, e, with_star_formation,
                                     with_star_formation_sink))
        scheduler_activate(s, t);
    }

    else if (t->type == task_type_rt_ghost1 || t->type == task_type_rt_ghost2 ||
             t->type == task_type_rt_transport_out ||
             t->type == task_type_rt_tchem ||
             t->type == task_type_rt_advance_cell_time ||
             t->type == task_type_rt_out) {
      if (cell_is_rt_active(t->ci, e)) scheduler_activate(s, t);
      /* Note that rt_collect_times never needs to be active on main steps,
       * which is always what follows engine_marktasks().*/
    }

    /* Subgrid tasks: sink formation */
    else if (t_type == task_type_sink_formation) {
      if (with_star_formation_sink && t->ci->hydro.count > 0 &&
          cell_is_active_hydro(t->ci, e)) {
        cell_activate_sink_formation_tasks(t->ci, s);
        cell_activate_super_sink_drifts(t->ci, s);
      }
    }
  }
}

/**
 * @brief Mark tasks to be un-skipped and set the sort flags accordingly.
 *
 * @return 1 if the space has to be rebuilt, 0 otherwise.
 */
int engine_marktasks(struct engine *e) {

  struct scheduler *s = &e->sched;
  const ticks tic = getticks();
  int rebuild_space = 0;

  /* Run through the tasks and mark as skip or not. */
  size_t extra_data[3] = {(size_t)e, (size_t)rebuild_space, (size_t)&e->sched};
  threadpool_map(&e->threadpool, engine_marktasks_mapper, s->tasks, s->nr_tasks,
                 sizeof(struct task), threadpool_auto_chunk_size, extra_data);
  rebuild_space = extra_data[1];

  if (e->verbose)
    message("took %.3f %s.", clocks_from_ticks(getticks() - tic),
            clocks_getunit());

  /* All is well... */
  return rebuild_space;
}<|MERGE_RESOLUTION|>--- conflicted
+++ resolved
@@ -360,12 +360,7 @@
                t_subtype == task_subtype_rt_gradient) {
         if (ci_active_rt) {
           scheduler_activate(s, t);
-<<<<<<< HEAD
           cell_activate_subcell_rt_tasks(ci, NULL, s, /*sub_cycle=*/0);
-=======
-          cell_activate_subcell_rt_tasks(ci, NULL, s);
-          cell_activate_drift_part(ci, s);
->>>>>>> b153f18f
         }
       }
 
@@ -833,32 +828,7 @@
 
           /* Store current values of dx_max and h_max. */
           else if (t_type == task_type_sub_pair) {
-<<<<<<< HEAD
             cell_activate_subcell_rt_tasks(ci, cj, s, /*sub_cycle=*/0);
-=======
-            cell_activate_subcell_rt_tasks(ci, cj, s);
-
-            /* Activate the drift tasks. */
-            if (ci_nodeID == nodeID) cell_activate_drift_spart(ci, s);
-            if (cj_nodeID == nodeID) cell_activate_drift_part(cj, s);
-
-            /* Activate the drift tasks. */
-            if (cj_nodeID == nodeID) cell_activate_drift_spart(cj, s);
-            if (ci_nodeID == nodeID) cell_activate_drift_part(ci, s);
-
-            /* Add rt_in dependencies for each cell that is part of
-             * a sub_pair task as to not miss any dependencies */
-            if (ci_nodeID == nodeID)
-              scheduler_activate(s, ci->hydro.super->hydro.rt_in);
-            if (cj_nodeID == nodeID)
-              scheduler_activate(s, cj->hydro.super->hydro.rt_in);
-
-            /* For the same reason, catch the dependencies with the RT ghost1 */
-            if (ci_nodeID == nodeID)
-              scheduler_activate(s, ci->hydro.super->hydro.rt_ghost1);
-            if (cj_nodeID == nodeID)
-              scheduler_activate(s, cj->hydro.super->hydro.rt_ghost1);
->>>>>>> b153f18f
           }
         }
       }
