/*******************************************************************************
 * This file is part of SWIFT.
 * Copyright (c) 2012 Pedro Gonnet (pedro.gonnet@durham.ac.uk)
 *                    Matthieu Schaller (schaller@strw.leidenuniv.nl)
 *               2015 Peter W. Draper (p.w.draper@durham.ac.uk)
 *                    Angus Lepper (angus.lepper@ed.ac.uk)
 *               2016 John A. Regan (john.a.regan@durham.ac.uk)
 *                    Tom Theuns (tom.theuns@durham.ac.uk)
 *
 * This program is free software: you can redistribute it and/or modify
 * it under the terms of the GNU Lesser General Public License as published
 * by the Free Software Foundation, either version 3 of the License, or
 * (at your option) any later version.
 *
 * This program is distributed in the hope that it will be useful,
 * but WITHOUT ANY WARRANTY; without even the implied warranty of
 * MERCHANTABILITY or FITNESS FOR A PARTICULAR PURPOSE.  See the
 * GNU General Public License for more details.
 *
 * You should have received a copy of the GNU Lesser General Public License
 * along with this program.  If not, see <http://www.gnu.org/licenses/>.
 *
 ******************************************************************************/

/* Config parameters. */
#include <config.h>

/* Some standard headers. */
#include <stdlib.h>
#include <unistd.h>

/* MPI headers. */
#ifdef WITH_MPI
#include <mpi.h>
#endif

/* Load the profiler header, if needed. */
#ifdef WITH_PROFILER
#include <gperftools/profiler.h>
#endif

/* This object's header. */
#include "engine.h"

/* Local headers. */
#include "active.h"
#include "atomic.h"
#include "cell.h"
#include "clocks.h"
#include "cycle.h"
#include "debug.h"
#include "error.h"
#include "feedback.h"
#include "proxy.h"
#include "timers.h"
#include "task.h"

/**
 * @brief Mark tasks to be un-skipped and set the sort flags accordingly.
 *        Threadpool mapper function.
 *
 * @param map_data pointer to the tasks
 * @param num_elements number of tasks
 * @param extra_data pointer to int that will define if a rebuild is needed.
 */
void engine_marktasks_mapper(void *map_data, int num_elements,
                             void *extra_data) {

  /* Unpack the arguments. */
  struct task *tasks = (struct task *)map_data;
  size_t *rebuild_space = &((size_t *)extra_data)[1];
  struct scheduler *s = (struct scheduler *)(((size_t *)extra_data)[2]);
  struct engine *e = (struct engine *)((size_t *)extra_data)[0];
  const int nodeID = e->nodeID;
  const int with_timestep_limiter = e->policy & engine_policy_timestep_limiter;
  const int with_timestep_sync = e->policy & engine_policy_timestep_sync;
  const int with_sinks = e->policy & engine_policy_sinks;
  const int with_stars = e->policy & engine_policy_stars;
  const int with_star_formation = (e->policy & engine_policy_star_formation);
  const int with_star_formation_sink = with_sinks && with_stars;
  const int with_feedback = e->policy & engine_policy_feedback;
<<<<<<< HEAD
=======
  const int with_rt = e->policy & engine_policy_rt;
  const int with_sidm = e->policy & engine_policy_sidm;
>>>>>>> cb1e82d8

  for (int ind = 0; ind < num_elements; ind++) {

    /* Get basic task information */
    struct task *t = &tasks[ind];
    const enum task_types t_type = t->type;
    const enum task_subtypes t_subtype = t->subtype;

    /* Single-cell task? */
    if (t_type == task_type_self || t_type == task_type_sub_self) {

      /* Local pointer. */
      struct cell *ci = t->ci;

#ifdef SWIFT_DEBUG_CHECKS
      if (ci->nodeID != nodeID) error("Non-local self task found");
#endif

      const int ci_active_hydro = cell_is_active_hydro(ci, e);
      const int ci_active_gravity = cell_is_active_gravity(ci, e);
      const int ci_active_black_holes = cell_is_active_black_holes(ci, e);
      const int ci_active_sinks =
          cell_is_active_sinks(ci, e) || ci_active_hydro;
      const int ci_active_stars = cell_need_activating_stars(
          ci, e, with_star_formation, with_star_formation_sink);
<<<<<<< HEAD
      const int ci_active_rt = cell_is_rt_active(ci, e);
=======
      const int ci_active_rt = with_rt && rt_should_do_unskip_cell(ci, e);
      const int ci_active_dark_matter = with_sidm && cell_is_active_dark_matter(ci, e);
>>>>>>> cb1e82d8

      /* Activate the hydro drift */
      if (t_type == task_type_self && t_subtype == task_subtype_density) {
        if (ci_active_hydro) {
          scheduler_activate(s, t);
          cell_activate_drift_part(ci, s);
          if (with_timestep_limiter) cell_activate_limiter(ci, s);
        }
      }

      /* Store current values of dx_max and h_max. */
      else if (t_type == task_type_sub_self && t_subtype == task_subtype_density) {
        if (ci_active_hydro) {
          scheduler_activate(s, t);
          cell_activate_subcell_hydro_tasks(ci, NULL, s, with_timestep_limiter);
          if (with_timestep_limiter) cell_activate_limiter(ci, s);
        }
      }

      else if (t_type == task_type_self && t_subtype == task_subtype_force) {
        if (ci_active_hydro) scheduler_activate(s, t);
      }

      else if (t_type == task_type_sub_self && t_subtype == task_subtype_force) {
        if (ci_active_hydro) scheduler_activate(s, t);
      }

      else if (t->type == task_type_self && t->subtype == task_subtype_limiter) {
        if (ci_active_hydro) scheduler_activate(s, t);
      }

      else if (t->type == task_type_sub_self && t->subtype == task_subtype_limiter) {
        if (ci_active_hydro) scheduler_activate(s, t);
      }

      else if (t_type == task_type_self && t_subtype == task_subtype_gradient) {
        if (ci_active_hydro) scheduler_activate(s, t);
      }

      else if (t_type == task_type_sub_self && t_subtype == task_subtype_gradient) {
        if (ci_active_hydro) scheduler_activate(s, t);
      }

      /* Activate the star density */
      else if (t_type == task_type_self && t_subtype == task_subtype_stars_density) {
        if (ci_active_stars) {
          scheduler_activate(s, t);
          cell_activate_drift_part(ci, s);
          cell_activate_drift_spart(ci, s);
          if (with_timestep_sync) cell_activate_sync_part(ci, s);
        }
      }

      /* Store current values of dx_max and h_max. */
      else if (t_type == task_type_sub_self &&
               t_subtype == task_subtype_stars_density) {
        if (ci_active_stars) {
          scheduler_activate(s, t);
          cell_activate_subcell_stars_tasks(ci, NULL, s, with_star_formation,
                                            with_star_formation_sink,
                                            with_timestep_sync);
        }
      }

      else if (t_type == task_type_self &&
               t_subtype == task_subtype_stars_prep1) {
        if (ci_active_stars) {
          scheduler_activate(s, t);
        }
      }

      else if (t_type == task_type_sub_self &&
               t_subtype == task_subtype_stars_prep1) {
        if (ci_active_stars) scheduler_activate(s, t);
      }

      else if (t_type == task_type_self &&
               t_subtype == task_subtype_stars_prep2) {
        if (ci_active_stars) {
          scheduler_activate(s, t);
        }
      }

      else if (t_type == task_type_sub_self &&
               t_subtype == task_subtype_stars_prep2) {
        if (ci_active_stars) scheduler_activate(s, t);
      }

      else if (t_type == task_type_self &&
               t_subtype == task_subtype_stars_feedback) {
        if (ci_active_stars) {
          scheduler_activate(s, t);
        }
      }

      else if (t_type == task_type_sub_self &&
               t_subtype == task_subtype_stars_feedback) {
        if (ci_active_stars) scheduler_activate(s, t);
      }

      /* Activate the sink formation */
      else if (t_type == task_type_self &&
               t_subtype == task_subtype_sink_swallow) {
        if (ci_active_sinks) {
          scheduler_activate(s, t);
          cell_activate_drift_part(ci, s);
          cell_activate_drift_sink(ci, s);
          cell_activate_sink_formation_tasks(ci->top, s);
          if (with_timestep_sync) cell_activate_sync_part(ci, s);
        }
      }

      /* Store current values of dx_max and h_max. */
      else if (t_type == task_type_sub_self &&
               t_subtype == task_subtype_sink_swallow) {
        if (ci_active_sinks) {
          scheduler_activate(s, t);
          cell_activate_subcell_sinks_tasks(ci, NULL, s, with_timestep_sync);
        }
      }

      /* Activate the sink merger */
      else if (t_type == task_type_self &&
               t_subtype == task_subtype_sink_do_sink_swallow) {
        if (ci_active_sinks) {
          scheduler_activate(s, t);
        }
      }

      else if (t_type == task_type_sub_self &&
               t_subtype == task_subtype_sink_do_sink_swallow) {
        if (ci_active_sinks) {
          scheduler_activate(s, t);
        }
      }

      /* Activate the sink accretion */
      else if (t_type == task_type_self &&
               t_subtype == task_subtype_sink_do_gas_swallow) {
        if (ci_active_sinks) {
          scheduler_activate(s, t);
        }
      }

      else if (t_type == task_type_sub_self &&
               t_subtype == task_subtype_sink_do_gas_swallow) {
        if (ci_active_sinks) {
          scheduler_activate(s, t);
        }
      }

      /* Activate the black hole density */
      else if (t_type == task_type_self &&
               t_subtype == task_subtype_bh_density) {
        if (ci_active_black_holes) {
          scheduler_activate(s, t);
          cell_activate_drift_part(ci, s);
          cell_activate_drift_bpart(ci, s);
          if (with_timestep_sync) cell_activate_sync_part(ci, s);
        }
      }

      /* Store current values of dx_max and h_max. */
      else if (t_type == task_type_sub_self &&
               t_subtype == task_subtype_bh_density) {
        if (ci_active_black_holes) {
          scheduler_activate(s, t);
          cell_activate_subcell_black_holes_tasks(ci, NULL, s, with_timestep_sync);
        }
      }

      else if (t_type == task_type_self &&
               t_subtype == task_subtype_bh_swallow) {
        if (ci_active_black_holes) {
          scheduler_activate(s, t);
        }
      }

      else if (t_type == task_type_sub_self &&
               t_subtype == task_subtype_bh_swallow) {
        if (ci_active_black_holes) scheduler_activate(s, t);
      }

      else if (t_type == task_type_self &&
               t_subtype == task_subtype_do_gas_swallow) {
        if (ci_active_black_holes) {
          scheduler_activate(s, t);
        }
      }

      else if (t_type == task_type_sub_self &&
               t_subtype == task_subtype_do_gas_swallow) {
        if (ci_active_black_holes) scheduler_activate(s, t);
      }

      else if (t_type == task_type_self &&
               t_subtype == task_subtype_do_bh_swallow) {
        if (ci_active_black_holes) {
          scheduler_activate(s, t);
        }
      }

      else if (t_type == task_type_sub_self &&
               t_subtype == task_subtype_do_bh_swallow) {
        if (ci_active_black_holes) scheduler_activate(s, t);
      }

      else if (t_type == task_type_self &&
               t_subtype == task_subtype_bh_feedback) {
        if (ci_active_black_holes) {
          scheduler_activate(s, t);
        }
      }

      else if (t_type == task_type_sub_self &&
               t_subtype == task_subtype_bh_feedback) {
        if (ci_active_black_holes) scheduler_activate(s, t);
      }
        
      /* Activate the DM drift */
      else if (t_type == task_type_self && t_subtype == task_subtype_dark_matter_density) {
            if (ci_active_dark_matter) {
                scheduler_activate(s, t);
                cell_activate_drift_dmpart(ci, s);
                cell_activate_sync_dmpart(ci, s);
            }
      }
        
      /* Store current values of dx_max and h_max. */
      else if (t_type == task_type_sub_self && t_subtype == task_subtype_dark_matter_density) {
            if (ci_active_dark_matter) {
                scheduler_activate(s, t);
                cell_activate_subcell_dark_matter_tasks(ci, NULL, s);
            }
      }
        
      else if (t_type == task_type_self && t_subtype == task_subtype_sidm) {
            if (ci_active_dark_matter) scheduler_activate(s, t);
      }
        
      else if (t_type == task_type_sub_self && t_subtype == task_subtype_sidm) {
            if (ci_active_dark_matter) scheduler_activate(s, t);
      }
        
      /* Activate the gravity drift */
      else if (t_type == task_type_self && t_subtype == task_subtype_grav) {
        if (ci_active_gravity) {
          scheduler_activate(s, t);
          cell_activate_subcell_grav_tasks(t->ci, NULL, s);
        }
      }

      /* Activate the gravity drift */
      else if (t_type == task_type_self && t_subtype == task_subtype_external_grav) {
        if (ci_active_gravity) {
          scheduler_activate(s, t);
          cell_activate_drift_gpart(t->ci, s);
        }
      }

      /* Activate RT tasks */
      else if (t_type == task_type_self &&
               t_subtype == task_subtype_rt_gradient) {
        if (ci_active_rt) scheduler_activate(s, t);
      }

      else if (t_type == task_type_sub_self &&
               t_subtype == task_subtype_rt_gradient) {
        if (ci_active_rt) {
          scheduler_activate(s, t);
          cell_activate_subcell_rt_tasks(ci, NULL, s, /*sub_cycle=*/0);
        }
      }

      else if (t_subtype == task_subtype_rt_transport) {
        if (ci_active_rt) scheduler_activate(s, t);
      }

#ifdef SWIFT_DEBUG_CHECKS
      else {
        message("Task (type=%s/%s )", taskID_names[t->type], subtaskID_names[t->subtype]);
        error("Invalid task type / sub-type encountered");
      }
#endif
    }

    /* Pair? */
    else if (t_type == task_type_pair || t_type == task_type_sub_pair) {

        /* Local pointers. */
        struct cell *ci = t->ci;
        struct cell *cj = t->cj;
#ifdef WITH_MPI
        const int ci_nodeID = ci->nodeID;
        const int cj_nodeID = cj->nodeID;
#else
        const int ci_nodeID = nodeID;
        const int cj_nodeID = nodeID;
#endif
        const int ci_active_hydro = cell_is_active_hydro(ci, e);
        const int cj_active_hydro = cell_is_active_hydro(cj, e);

        const int ci_active_gravity = cell_is_active_gravity(ci, e);
        const int cj_active_gravity = cell_is_active_gravity(cj, e);

        const int ci_active_black_holes = cell_is_active_black_holes(ci, e);
        const int cj_active_black_holes = cell_is_active_black_holes(cj, e);

      const int ci_active_sinks =
          cell_is_active_sinks(ci, e) || ci_active_hydro;
      const int cj_active_sinks =
          cell_is_active_sinks(cj, e) || cj_active_hydro;

      const int ci_active_stars = cell_need_activating_stars(
          ci, e, with_star_formation, with_star_formation_sink);
      const int cj_active_stars = cell_need_activating_stars(
          cj, e, with_star_formation, with_star_formation_sink);

      const int ci_active_rt = cell_is_rt_active(ci, e);
      const int cj_active_rt = cell_is_rt_active(cj, e);

      const int ci_active_dark_matter = with_sidm && cell_is_active_dark_matter(ci, e);
      const int cj_active_dark_matter = with_sidm && cell_is_active_dark_matter(cj, e);

      /* Only activate tasks that involve a local active cell. */
      if ((t_subtype == task_subtype_density ||
             t_subtype == task_subtype_gradient ||
             t_subtype == task_subtype_limiter ||
             t_subtype == task_subtype_force) &&
            ((ci_active_hydro && ci_nodeID == nodeID) ||
             (cj_active_hydro && cj_nodeID == nodeID))) {

            scheduler_activate(s, t);

            /* Set the correct sorting flags */
            if (t_type == task_type_pair && t_subtype == task_subtype_density) {

                /* Store some values. */
                atomic_or(&ci->hydro.requires_sorts, 1 << t->flags);
                atomic_or(&cj->hydro.requires_sorts, 1 << t->flags);
                ci->hydro.dx_max_sort_old = ci->hydro.dx_max_sort;
                cj->hydro.dx_max_sort_old = cj->hydro.dx_max_sort;

                /* Activate the hydro drift tasks. */
                if (ci_nodeID == nodeID) cell_activate_drift_part(ci, s);
                if (cj_nodeID == nodeID) cell_activate_drift_part(cj, s);

                /* And the limiter */
                if (ci_nodeID == nodeID && with_timestep_limiter)
                    cell_activate_limiter(ci, s);
                if (cj_nodeID == nodeID && with_timestep_limiter)
                    cell_activate_limiter(cj, s);

                /* Check the sorts and activate them if needed. */
                cell_activate_hydro_sorts(ci, t->flags, s);
                cell_activate_hydro_sorts(cj, t->flags, s);

            }

                /* Store current values of dx_max and h_max. */
            else if (t_type == task_type_sub_pair &&
                     t_subtype == task_subtype_density) {
                cell_activate_subcell_hydro_tasks(t->ci, t->cj, s,
                                                  with_timestep_limiter);
            }
        }

            /* Stars density */
        else if ((t_subtype == task_subtype_stars_density) &&
                 (ci_active_stars || cj_active_stars) &&
                 (ci_nodeID == nodeID || cj_nodeID == nodeID)) {

            scheduler_activate(s, t);

            /* Set the correct sorting flags */
            if (t_type == task_type_pair) {

                /* Add stars_in dependencies for each cell that is part of
                 * a pair task as to not miss any dependencies */
                if (ci_nodeID == nodeID)
                  scheduler_activate(s, ci->hydro.super->stars.stars_in);
                if (cj_nodeID == nodeID)
                  scheduler_activate(s, cj->hydro.super->stars.stars_in);

                /* Do ci */
                if (ci_active_stars) {

                          /* stars for ci */
                          atomic_or(&ci->stars.requires_sorts, 1 << t->flags);
                          ci->stars.dx_max_sort_old = ci->stars.dx_max_sort;

                          /* hydro for cj */
                          atomic_or(&cj->hydro.requires_sorts, 1 << t->flags);
                          cj->hydro.dx_max_sort_old = cj->hydro.dx_max_sort;

                          /* Activate the drift tasks. */
                          if (ci_nodeID == nodeID) cell_activate_drift_spart(ci, s);
                          if (cj_nodeID == nodeID) cell_activate_drift_part(cj, s);
                          if (cj_nodeID == nodeID && with_timestep_sync)
                              cell_activate_sync_part(cj, s);

                          /* Check the sorts and activate them if needed. */
                          cell_activate_hydro_sorts(cj, t->flags, s);
                          cell_activate_stars_sorts(ci, t->flags, s);
                      }

                /* Do cj */
                if (cj_active_stars) {

                    /* hydro for ci */
                    atomic_or(&ci->hydro.requires_sorts, 1 << t->flags);
                    ci->hydro.dx_max_sort_old = ci->hydro.dx_max_sort;

                    /* stars for cj */
                    atomic_or(&cj->stars.requires_sorts, 1 << t->flags);
                    cj->stars.dx_max_sort_old = cj->stars.dx_max_sort;

                    /* Activate the drift tasks. */
                    if (ci_nodeID == nodeID) cell_activate_drift_part(ci, s);
                    if (cj_nodeID == nodeID) cell_activate_drift_spart(cj, s);
                    if (ci_nodeID == nodeID && with_timestep_sync)
                        cell_activate_sync_part(ci, s);

                    /* Check the sorts and activate them if needed. */
                    cell_activate_hydro_sorts(ci, t->flags, s);
                    cell_activate_stars_sorts(cj, t->flags, s);
                }
            }

<<<<<<< HEAD
        /* Store current values of dx_max and h_max. */
        else if (t_type == task_type_sub_pair &&
                 t_subtype == task_subtype_stars_density) {

          /* Add stars_in dependencies for each cell that is part of
           * a pair/sub_pair task as to not miss any dependencies */
          if (ci_nodeID == nodeID)
            scheduler_activate(s, ci->hydro.super->stars.stars_in);
          if (cj_nodeID == nodeID)
            scheduler_activate(s, cj->hydro.super->stars.stars_in);

          cell_activate_subcell_stars_tasks(ci, cj, s, with_star_formation,
                                            with_star_formation_sink,
                                            with_timestep_sync);
=======
                /* Store current values of dx_max and h_max. */
            else if (t_type == task_type_sub_pair &&
                     t_subtype == task_subtype_stars_density) {
                cell_activate_subcell_stars_tasks(ci, cj, s, with_star_formation,
                                                  with_star_formation_sink,
                                                  with_timestep_sync);
            }
>>>>>>> cb1e82d8
        }

            /* Stars prep1 */
        else if (t_subtype == task_subtype_stars_prep1) {

            /* We only want to activate the task if the cell is active and is
               going to update some gas on the *local* node */
            if ((ci_nodeID == nodeID && cj_nodeID == nodeID) &&
                (ci_active_stars || cj_active_stars)) {

                scheduler_activate(s, t);

                /* If there are active sparts in ci, activate hydro ghost in cj */
                if (ci_active_stars)
                    scheduler_activate(s, cj->hydro.super->hydro.prep1_ghost);
                /* If there are active sparts in cj, activate hydro ghost in ci */
                if (cj_active_stars)
                    scheduler_activate(s, ci->hydro.super->hydro.prep1_ghost);

            } else if ((ci_nodeID == nodeID && cj_nodeID != nodeID) &&
                       (cj_active_stars)) {

                scheduler_activate(s, t);
                /* If there are active sparts in cj, activate hydro ghost in ci */
                scheduler_activate(s, ci->hydro.super->hydro.prep1_ghost);

            } else if ((ci_nodeID != nodeID && cj_nodeID == nodeID) &&
                       (ci_active_stars)) {

                scheduler_activate(s, t);
                /* If there are active sparts in ci, activate hydro ghost in cj */
                scheduler_activate(s, cj->hydro.super->hydro.prep1_ghost);
            }
        }

            /* Stars prep2 */
        else if (t_subtype == task_subtype_stars_prep2) {

            /* We only want to activate the task if the cell is active and is
               going to update some sparts on the *local* node */
            if ((ci_nodeID == nodeID && cj_nodeID == nodeID) &&
                (ci_active_stars || cj_active_stars)) {

                scheduler_activate(s, t);

            } else if ((ci_nodeID == nodeID && cj_nodeID != nodeID) &&
                       (ci_active_stars)) {

                scheduler_activate(s, t);

            } else if ((ci_nodeID != nodeID && cj_nodeID == nodeID) &&
                       (cj_active_stars)) {

                scheduler_activate(s, t);
            }
        }

            /* Stars feedback */
        else if (t_subtype == task_subtype_stars_feedback) {

            /* We only want to activate the task if the cell is active and is
               going to update some gas on the *local* node */
            if ((ci_nodeID == nodeID && cj_nodeID == nodeID) &&
                (ci_active_stars || cj_active_stars)) {

                scheduler_activate(s, t);

            } else if ((ci_nodeID == nodeID && cj_nodeID != nodeID) &&
                       (cj_active_stars)) {

                scheduler_activate(s, t);

            } else if ((ci_nodeID != nodeID && cj_nodeID == nodeID) &&
                       (ci_active_stars)) {

                scheduler_activate(s, t);
            }

        if (t->type == task_type_pair || t->type == task_type_sub_pair) {
          /* Add stars_out dependencies for each cell that is part of
           * a pair/sub_pair task as to not miss any dependencies */
          if (ci_nodeID == nodeID)
            scheduler_activate(s, ci->hydro.super->stars.stars_out);
          if (cj_nodeID == nodeID)
            scheduler_activate(s, cj->hydro.super->stars.stars_out);
        }
      }

      /* Black_Holes density */
      else if ((t_subtype == task_subtype_bh_density ||
                t_subtype == task_subtype_bh_swallow ||
                t_subtype == task_subtype_do_gas_swallow ||
                t_subtype == task_subtype_do_bh_swallow ||
                t_subtype == task_subtype_bh_feedback) &&
               (ci_active_black_holes || cj_active_black_holes) &&
               (ci_nodeID == nodeID || cj_nodeID == nodeID)) {

          scheduler_activate(s, t);

          /* Set the correct drifting flags */
          if (t_type == task_type_pair && t_subtype == task_subtype_bh_density) {
              if (ci_nodeID == nodeID) cell_activate_drift_bpart(ci, s);
              if (ci_nodeID == nodeID) cell_activate_drift_part(ci, s);

              if (cj_nodeID == nodeID) cell_activate_drift_part(cj, s);
              if (cj_nodeID == nodeID) cell_activate_drift_bpart(cj, s);

              /* Activate bh_in for each cell that is part of
               * a pair task as to not miss any dependencies */
              if (ci_nodeID == nodeID)
                scheduler_activate(s, ci->hydro.super->black_holes.black_holes_in);
              if (cj_nodeID == nodeID)
                scheduler_activate(s, cj->hydro.super->black_holes.black_holes_in);
          }

<<<<<<< HEAD
        if ((t_type == task_type_pair || t_type == task_type_sub_pair) &&
            t_subtype == task_subtype_bh_feedback) {
          /* Add bh_out dependencies for each cell that is part of
           * a pair/sub_pair task as to not miss any dependencies */
          if (ci_nodeID == nodeID)
            scheduler_activate(s, ci->hydro.super->black_holes.black_holes_out);
          if (cj_nodeID == nodeID)
            scheduler_activate(s, cj->hydro.super->black_holes.black_holes_out);
        }

        /* Store current values of dx_max and h_max. */
        else if (t_type == task_type_sub_pair &&
                 t_subtype == task_subtype_bh_density) {
          cell_activate_subcell_black_holes_tasks(ci, cj, s,
                                                  with_timestep_sync);
          /* Activate bh_in for each cell that is part of
           * a sub_pair task as to not miss any dependencies */
          if (ci_nodeID == nodeID)
            scheduler_activate(s, ci->hydro.super->black_holes.black_holes_in);
          if (cj_nodeID == nodeID)
            scheduler_activate(s, cj->hydro.super->black_holes.black_holes_in);
        }
=======
          if (t_type == task_type_pair && t_subtype == task_subtype_bh_feedback) {
            /* Add bh_out dependencies for each cell that is part of
             * a pair task as to not miss any dependencies */
            if (ci_nodeID == nodeID)
              scheduler_activate(s, ci->hydro.super->black_holes.black_holes_out);
            if (cj_nodeID == nodeID)
              scheduler_activate(s, cj->hydro.super->black_holes.black_holes_out);
          }

          /* Store current values of dx_max and h_max. */
          else if (t_type == task_type_sub_pair &&
                   t_subtype == task_subtype_bh_density) {
            cell_activate_subcell_black_holes_tasks(ci, cj, s,
                                                    with_timestep_sync);
          }
>>>>>>> cb1e82d8
      }

      /* Gravity */
      else if ((t_subtype == task_subtype_grav) &&
      ((ci_active_gravity && ci_nodeID == nodeID) ||
      (cj_active_gravity && cj_nodeID == nodeID))) {

        scheduler_activate(s, t);

        if (t_type == task_type_pair && t_subtype == task_subtype_grav) {
          /* Activate the gravity drift */
          cell_activate_subcell_grav_tasks(t->ci, t->cj, s);
        }

#ifdef SWIFT_DEBUG_CHECKS
        else if (t_type == task_type_sub_pair &&
        t_subtype == task_subtype_grav) {
          error("Invalid task sub-type encountered");
        }
#endif
      }


      /* Only activate tasks that involve a local active cell. */
      else if ((t_subtype == task_subtype_dark_matter_density ||
                t_subtype == task_subtype_sidm) &&
               ((ci_active_dark_matter && ci_nodeID == nodeID) ||
                (cj_active_dark_matter && cj_nodeID == nodeID))) {

          scheduler_activate(s, t);

          /* Set the correct sorting flags */
          if (t_type == task_type_pair && t_subtype == task_subtype_dark_matter_density) {

              /* Activate the DM drift tasks and the sync. */
              if (ci_nodeID == nodeID) cell_activate_drift_dmpart(ci, s);
              if (ci_nodeID == nodeID) cell_activate_sync_dmpart(ci, s);

              if (cj_nodeID == nodeID) cell_activate_drift_dmpart(cj, s);
              if (cj_nodeID == nodeID) cell_activate_sync_dmpart(cj, s);
          }

              /* Store current values of dx_max and h_max. */
          else if (t_type == task_type_sub_pair &&
                   t_subtype == task_subtype_dark_matter_density) {
              cell_activate_subcell_dark_matter_tasks(t->ci, t->cj, s);
          }
      }

      /* Sink formation */
      else if ((t_subtype == task_subtype_sink_swallow ||
                t_subtype == task_subtype_sink_do_sink_swallow ||
                t_subtype == task_subtype_sink_do_gas_swallow) &&
               (ci_active_sinks || cj_active_sinks) &&
               (ci_nodeID == nodeID || cj_nodeID == nodeID)) {

        scheduler_activate(s, t);

        /* Set the correct sorting flags */
        if (t_type == task_type_pair &&
<<<<<<< HEAD
            t_subtype == task_subtype_sink_swallow) {
=======
        t_subtype == task_subtype_sink_compute_formation) {
>>>>>>> cb1e82d8

          /* Activate the sink drift for the sink merger */
          if (ci_nodeID == nodeID) {
            cell_activate_drift_sink(ci, s);
            cell_activate_sink_formation_tasks(ci->top, s);
            /* Activate all sink_in tasks for each cell involved
             * in pair type tasks */
            scheduler_activate(s, ci->hydro.super->sinks.sink_in);
          }

          if (cj_nodeID == nodeID) {
            cell_activate_drift_sink(cj, s);
            if (ci->top != cj->top) {
              cell_activate_sink_formation_tasks(cj->top, s);
            }
            /* Activate all sink_in tasks for each cell involved
             * in pair type tasks */
            scheduler_activate(s, cj->hydro.super->sinks.sink_in);
          }

          /* Do ci */
          if (ci_active_sinks) {

            /* hydro for cj */
            atomic_or(&cj->hydro.requires_sorts, 1 << t->flags);
            cj->hydro.dx_max_sort_old = cj->hydro.dx_max_sort;

            /* Activate the drift tasks. */
            if (cj_nodeID == nodeID) cell_activate_drift_part(cj, s);
            if (cj_nodeID == nodeID && with_timestep_sync)
              cell_activate_sync_part(cj, s);

            /* Check the sorts and activate them if needed. */
            cell_activate_hydro_sorts(cj, t->flags, s);
          }

          /* Do cj */
          if (cj_active_sinks) {

            /* hydro for ci */
            atomic_or(&ci->hydro.requires_sorts, 1 << t->flags);
            ci->hydro.dx_max_sort_old = ci->hydro.dx_max_sort;

            /* Activate the drift tasks. */
            /* Activate the sink drift for the merger */
            if (ci_nodeID == nodeID) cell_activate_drift_part(ci, s);
            if (ci_nodeID == nodeID && with_timestep_sync)
              cell_activate_sync_part(ci, s);

            /* Check the sorts and activate them if needed. */
            cell_activate_hydro_sorts(ci, t->flags, s);
          }
        }

        else if (t_type == task_type_sub_pair &&
<<<<<<< HEAD
                 t_subtype == task_subtype_sink_swallow) {
          /* Activate all sink_in tasks for each cell involved
           * in sub_pair type tasks */
          if (ci_nodeID == nodeID)
            scheduler_activate(s, ci->hydro.super->sinks.sink_in);
          if (cj_nodeID == nodeID)
            scheduler_activate(s, cj->hydro.super->sinks.sink_in);

          /* Store current values of dx_max and h_max. */
          cell_activate_subcell_sinks_tasks(ci, cj, s, with_timestep_sync);
        }

        else if ((t_type == task_type_pair || t_type == task_type_sub_pair) &&
                 t_subtype == task_subtype_sink_do_gas_swallow) {
=======
        t_subtype == task_subtype_sink_compute_formation) {
          cell_activate_subcell_sinks_tasks(ci, cj, s, with_timestep_sync);
        }

        else if (t_type == task_type_pair &&
        t_subtype == task_subtype_sink_accretion) {
>>>>>>> cb1e82d8
          /* Activate sinks_out for each cell that is part of
           * a pair/sub_pair task as to not miss any dependencies */
          if (ci_nodeID == nodeID)
            scheduler_activate(s, ci->hydro.super->sinks.sink_out);
          if (cj_nodeID == nodeID)
            scheduler_activate(s, cj->hydro.super->sinks.sink_out);
        }
      }

<<<<<<< HEAD
      /* RT gradient and transport tasks */
      else if (t_subtype == task_subtype_rt_gradient) {

        /* We only want to activate the task if the cell is active and is
           going to update some gas on the *local* node */

        if ((ci_nodeID == nodeID && ci_active_rt) ||
            (cj_nodeID == nodeID && cj_active_rt)) {
=======

      /* RT injection tasks */
      else if (t_subtype == task_subtype_rt_inject) {

            /* We only want to activate the task if the cell is active and is
              going to update some gas on the *local* node */
            if ((ci_nodeID == nodeID && cj_nodeID == nodeID) &&
                (ci_active_rt || cj_active_rt)) {
>>>>>>> cb1e82d8

                scheduler_activate(s, t);

                /* Set the correct sorting flags */
                if (t_type == task_type_pair) {

<<<<<<< HEAD
            /* Store some values. */
            atomic_or(&ci->hydro.requires_sorts, 1 << t->flags);
            atomic_or(&cj->hydro.requires_sorts, 1 << t->flags);
            ci->hydro.dx_max_sort_old = ci->hydro.dx_max_sort;
            cj->hydro.dx_max_sort_old = cj->hydro.dx_max_sort;

            /* Check the sorts and activate them if needed. */
            cell_activate_rt_sorts(ci, t->flags, s);
            cell_activate_rt_sorts(cj, t->flags, s);
          }

          /* Store current values of dx_max and h_max. */
          else if (t_type == task_type_sub_pair) {
            cell_activate_subcell_rt_tasks(ci, cj, s, /*sub_cycle=*/0);
          }
=======
                  /* Add rt_in dependencies for each cell that is part of
                   * a pair task as to not miss any dependencies */
                  if (ci_nodeID == nodeID)
                    scheduler_activate(s, ci->hydro.super->hydro.rt_in);
                  if (cj_nodeID == nodeID)
                    scheduler_activate(s, cj->hydro.super->hydro.rt_in);

                  /* For the same reason, catch the dependencies with the RT ghost1 */
                  if (ci_nodeID == nodeID)
                    scheduler_activate(s, ci->hydro.super->hydro.rt_ghost1);
                  if (cj_nodeID == nodeID)
                    scheduler_activate(s, cj->hydro.super->hydro.rt_ghost1);


                  /* Do ci */
                  if (ci_active_rt) {

                      /* hydro for ci */
                      atomic_or(&ci->stars.requires_sorts, 1 << t->flags);
                      ci->stars.dx_max_sort_old = ci->stars.dx_max_sort;

                        /* hydro for cj */
                        atomic_or(&cj->hydro.requires_sorts, 1 << t->flags);
                        cj->hydro.dx_max_sort_old = cj->hydro.dx_max_sort;

                        /* Activate the drift tasks. */
                        if (ci_nodeID == nodeID) cell_activate_drift_spart(ci, s);
                        if (cj_nodeID == nodeID) cell_activate_drift_part(cj, s);

                        /* Check the sorts and activate them if needed. */
                        cell_activate_hydro_sorts(cj, t->flags, s);
                        cell_activate_stars_sorts(ci, t->flags, s);
                  }

                  /* Do cj */
                  if (cj_active_rt) {

                        /* hydro for ci */
                        atomic_or(&ci->hydro.requires_sorts, 1 << t->flags);
                        ci->hydro.dx_max_sort_old = ci->hydro.dx_max_sort;

                        /* stars for cj */
                        atomic_or(&cj->stars.requires_sorts, 1 << t->flags);
                        cj->stars.dx_max_sort_old = cj->stars.dx_max_sort;

                        /* Activate the drift tasks. */
                        if (ci_nodeID == nodeID) cell_activate_drift_part(ci, s);
                        if (cj_nodeID == nodeID) cell_activate_drift_spart(cj, s);

                        /* Check the sorts and activate them if needed. */
                        cell_activate_hydro_sorts(ci, t->flags, s);
                        cell_activate_stars_sorts(cj, t->flags, s);
                  }
                }

                    /* Store current values of dx_max and h_max. */
                else if (t_type == task_type_sub_pair) {
                    cell_activate_subcell_rt_tasks(ci, cj, s);
                }
            }
>>>>>>> cb1e82d8
        }


      else if (t_subtype == task_subtype_rt_transport) {
        /* We only want to activate the task if the cell is active and is
           going to update some gas on the *local* node */

        if ((ci_nodeID == nodeID && ci_active_rt) ||
            (cj_nodeID == nodeID && cj_active_rt)) {

          /* The gradient and transport task subtypes mirror the hydro tasks.
           * Therefore all the (subcell) sorts and drifts should already have
           * been activated properly in the hydro part of the activation. */
          scheduler_activate(s, t);

          if (t_type == task_type_pair || t_type == task_type_sub_pair) {
            /* Activate transport_out for each cell that is part of
             * a pair/sub_pair task as to not miss any dependencies */
            if (ci_nodeID == nodeID)
              scheduler_activate(s, ci->hydro.super->rt.rt_transport_out);
            if (cj_nodeID == nodeID)
              scheduler_activate(s, cj->hydro.super->rt.rt_transport_out);
          }
        }
      }

<<<<<<< HEAD
      /* Pair tasks between inactive local cells and active remote cells. */
      if ((ci_nodeID != nodeID && cj_nodeID == nodeID && ci_active_hydro &&
           !cj_active_hydro) ||
          (ci_nodeID == nodeID && cj_nodeID != nodeID && !ci_active_hydro &&
           cj_active_hydro)) {

#if defined(WITH_MPI) && defined(MPI_SYMMETRIC_FORCE_INTERACTION)
        if (t_subtype == task_subtype_force) {

          scheduler_activate(s, t);

          /* Set the correct sorting flags */
          if (t_type == task_type_pair) {
            /* Store some values. */
            atomic_or(&ci->hydro.requires_sorts, 1 << t->flags);
            atomic_or(&cj->hydro.requires_sorts, 1 << t->flags);
            ci->hydro.dx_max_sort_old = ci->hydro.dx_max_sort;
            cj->hydro.dx_max_sort_old = cj->hydro.dx_max_sort;

            /* Activate the hydro drift tasks. */
            if (ci_nodeID == nodeID) cell_activate_drift_part(ci, s);
            if (cj_nodeID == nodeID) cell_activate_drift_part(cj, s);

            /* And the limiter */
            if (ci_nodeID == nodeID && with_timestep_limiter)
              cell_activate_limiter(ci, s);
            if (cj_nodeID == nodeID && with_timestep_limiter)
              cell_activate_limiter(cj, s);

            /* Check the sorts and activate them if needed. */
            cell_activate_hydro_sorts(ci, t->flags, s);
            cell_activate_hydro_sorts(cj, t->flags, s);

          }

          /* Store current values of dx_max and h_max. */
          else if (t_type == task_type_sub_pair) {
            cell_activate_subcell_hydro_tasks(t->ci, t->cj, s,
                                              with_timestep_limiter);
          }
        }
      }

      /* Pair tasks between inactive local cells and active remote cells. */
      if ((ci_nodeID != nodeID && cj_nodeID == nodeID && ci_active_rt &&
           !cj_active_rt) ||
          (ci_nodeID == nodeID && cj_nodeID != nodeID && !ci_active_rt &&
           cj_active_rt)) {

        if (t_subtype == task_subtype_rt_transport) {

          scheduler_activate(s, t);

          /* Set the correct sorting flags */
          if (t_type == task_type_pair) {

            /* Store some values. */
            atomic_or(&ci->hydro.requires_sorts, 1 << t->flags);
            atomic_or(&cj->hydro.requires_sorts, 1 << t->flags);
            ci->hydro.dx_max_sort_old = ci->hydro.dx_max_sort;
            cj->hydro.dx_max_sort_old = cj->hydro.dx_max_sort;

            /* Check the sorts and activate them if needed. */
            cell_activate_rt_sorts(ci, t->flags, s);
            cell_activate_rt_sorts(cj, t->flags, s);
          }

          /* Store current values of dx_max and h_max. */
          else if (t_type == task_type_sub_pair) {
            cell_activate_subcell_rt_tasks(ci, cj, s, /*sub_cycle=*/0);
          }
        }
#endif
      }
=======
      else if (t_subtype == task_subtype_rt_transport) {
          /* We only want to activate the task if the cell is active and is
             going to update some gas on the *local* node */
          if ((ci_nodeID == nodeID && cj_nodeID == nodeID) &&
              (ci_active_hydro || cj_active_hydro)) {
            /* The gradient and transport task subtypes mirror the hydro tasks.
             * Therefore all the (subcell) sorts and drifts should already have
             * been activated properly in the hydro part of the activation. */
            scheduler_activate(s, t);

            if (t->type == task_type_pair) {
              /* Activate transport_out for each cell that is part of
               * a pair task as to not miss any dependencies */
              if (ci_nodeID == nodeID)
                scheduler_activate(s, ci->hydro.super->hydro.rt_transport_out);
              if (cj_nodeID == nodeID)
                scheduler_activate(s, cj->hydro.super->hydro.rt_transport_out);
            }
        }
  }
>>>>>>> cb1e82d8

  /* Only interested in density tasks as of here. */
        if (t_subtype == task_subtype_density) {

            /* Too much particle movement? */
            if (cell_need_rebuild_for_hydro_pair(ci, cj)) *rebuild_space = 1;

#ifdef WITH_MPI
            /* Activate the send/recv tasks. */
            if (ci_nodeID != nodeID) {

              /* If the local cell is active, receive data from the foreign cell. */
              if (cj_active_hydro) {
                scheduler_activate_recv(s, ci->mpi.recv, task_subtype_xv);
                if (ci_active_hydro) {
                  scheduler_activate_recv(s, ci->mpi.recv, task_subtype_rho);
#ifdef EXTRA_HYDRO_LOOP
                  scheduler_activate_recv(s, ci->mpi.recv, task_subtype_gradient);
#endif
<<<<<<< HEAD
            }
          }
          /* If the local cell is inactive and the remote cell is active, we
           * still need to receive stuff to be able to do the force interaction
           * on this node as well. */
          else if (ci_active_hydro) {
#ifdef MPI_SYMMETRIC_FORCE_INTERACTION
            /* NOTE: (yuyttenh, 09/2022) Since the particle communications send
             * over whole particles currently, just activating the gradient
             * send/recieve should be enough for now. The remote active
             * particles are only needed for the sorts and the flux exchange on
             * the node of the inactive cell, so sending over the xv and
             * gradient suffices. If at any point the commutications change, we
             * should probably also send over the rho separately. */
            scheduler_activate_recv(s, ci->mpi.recv, task_subtype_xv);
#ifndef EXTRA_HYDRO_LOOP
            scheduler_activate_recv(s, ci->mpi.recv, task_subtype_rho);
#else
            scheduler_activate_recv(s, ci->mpi.recv, task_subtype_gradient);
#endif
#endif
          }
=======
                }
              }
>>>>>>> cb1e82d8

          /* If the foreign cell is active, we want its particles for the
           * limiter */
          if (ci_active_hydro && with_timestep_limiter) {
            scheduler_activate_recv(s, ci->mpi.recv, task_subtype_limiter);
            scheduler_activate_unpack(s, ci->mpi.unpack, task_subtype_limiter);
          }

<<<<<<< HEAD
          /* Is the foreign cell active and will need stuff from us? */
          if (ci_active_hydro) {
            struct link *l = scheduler_activate_send(
                s, cj->mpi.send, task_subtype_xv, ci_nodeID);
=======
              /* If the foreign cell is active, we want its ti_end values. */
              if (ci_active_hydro)
                scheduler_activate_recv(s, ci->mpi.recv, task_subtype_tend_part);

              /* Is the foreign cell active and will need stuff from us? */
              if (ci_active_hydro) {
                struct link *l = scheduler_activate_send(
                    s, cj->mpi.send, task_subtype_xv, ci_nodeID);
>>>>>>> cb1e82d8

                /* Drift the cell which will be sent at the level at which it is
                   sent, i.e. drift the cell specified in the send task (l->t)
                   itself. */
                cell_activate_drift_part(l->t->ci, s);

                /* If the local cell is also active, more stuff will be needed. */
                if (cj_active_hydro) {
                  scheduler_activate_send(s, cj->mpi.send, task_subtype_rho,
                                          ci_nodeID);

#ifdef EXTRA_HYDRO_LOOP
                  scheduler_activate_send(s, cj->mpi.send, task_subtype_gradient,
                                          ci_nodeID);
#endif
            }
          }
          /* If the foreign cell is inactive, but the local cell is active,
           * we still need to send stuff to be able to do the force interaction
           * on both nodes */
          else if (cj_active_hydro) {
#ifdef MPI_SYMMETRIC_FORCE_INTERACTION
            /* See NOTE on line 867 */
            struct link *l = scheduler_activate_send(
                s, cj->mpi.send, task_subtype_xv, ci_nodeID);
            /* Drift the cell which will be sent at the level at which it is
             * sent, i.e. drift the cell specified in the send task (l->t)
             * itself. */
            cell_activate_drift_part(l->t->ci, s);
#ifndef EXTRA_HYDRO_LOOP
            scheduler_activate_send(s, cj->mpi.send, task_subtype_rho,
                                    ci_nodeID);
#else
            scheduler_activate_send(s, cj->mpi.send, task_subtype_gradient,
                                    ci_nodeID);
#endif
#endif
          }

          /* If the local cell is active, send its particles for the limiting.
           */
          if (cj_active_hydro && with_timestep_limiter) {
            scheduler_activate_send(s, cj->mpi.send, task_subtype_limiter,
                                    ci_nodeID);
            scheduler_activate_pack(s, cj->mpi.pack, task_subtype_limiter,
                                    ci_nodeID);
          }

          /* Propagating new star counts? */
          if (with_star_formation_sink) error("TODO");
          if (with_star_formation && with_feedback) {
            if (ci_active_hydro && ci->hydro.count > 0) {
              scheduler_activate_recv(s, ci->mpi.recv, task_subtype_sf_counts);
            }
            if (cj_active_hydro && cj->hydro.count > 0) {
              scheduler_activate_send(s, cj->mpi.send, task_subtype_sf_counts,
                                      ci_nodeID);
            }
          }

        } else if (cj_nodeID != nodeID) {

          /* If the local cell is active, receive data from the foreign cell. */
          if (ci_active_hydro) {

            scheduler_activate_recv(s, cj->mpi.recv, task_subtype_xv);
            if (cj_active_hydro) {
              scheduler_activate_recv(s, cj->mpi.recv, task_subtype_rho);
#ifdef EXTRA_HYDRO_LOOP
                  scheduler_activate_recv(s, cj->mpi.recv, task_subtype_gradient);
#endif
<<<<<<< HEAD
            }
          }
          /* If the local cell is inactive and the remote cell is active, we
           * still need to receive stuff to be able to do the force interaction
           * on this node as well. */
          else if (cj_active_hydro) {
#ifdef MPI_SYMMETRIC_FORCE_INTERACTION
            /* See NOTE on line 867. */
            scheduler_activate_recv(s, cj->mpi.recv, task_subtype_xv);
#ifndef EXTRA_HYDRO_LOOP
            scheduler_activate_recv(s, cj->mpi.recv, task_subtype_rho);
#else
            scheduler_activate_recv(s, cj->mpi.recv, task_subtype_gradient);
#endif
#endif
          }
=======
                }
              }
>>>>>>> cb1e82d8

          /* If the foreign cell is active, we want its particles for the
           * limiter */
          if (cj_active_hydro && with_timestep_limiter) {
            scheduler_activate_recv(s, cj->mpi.recv, task_subtype_limiter);
            scheduler_activate_unpack(s, cj->mpi.unpack, task_subtype_limiter);
          }

<<<<<<< HEAD
          /* Is the foreign cell active and will need stuff from us? */
          if (cj_active_hydro) {
=======
              /* If the foreign cell is active, we want its ti_end values. */
              if (cj_active_hydro)
                scheduler_activate_recv(s, cj->mpi.recv, task_subtype_tend_part);

              /* Is the foreign cell active and will need stuff from us? */
              if (cj_active_hydro) {
>>>>>>> cb1e82d8

                struct link *l = scheduler_activate_send(
                    s, ci->mpi.send, task_subtype_xv, cj_nodeID);

                /* Drift the cell which will be sent at the level at which it is
                   sent, i.e. drift the cell specified in the send task (l->t)
                   itself. */
                cell_activate_drift_part(l->t->ci, s);

                /* If the local cell is also active, more stuff will be needed. */
                if (ci_active_hydro) {

                  scheduler_activate_send(s, ci->mpi.send, task_subtype_rho,
                                          cj_nodeID);

#ifdef EXTRA_HYDRO_LOOP
                  scheduler_activate_send(s, ci->mpi.send, task_subtype_gradient,
                                          cj_nodeID);
#endif
<<<<<<< HEAD
            }
          }
          /* If the foreign cell is inactive, but the local cell is active,
           * we still need to send stuff to be able to do the force interaction
           * on both nodes */
          else if (ci_active_hydro) {
#ifdef MPI_SYMMETRIC_FORCE_INTERACTION
            /* See NOTE on line 867. */
            struct link *l = scheduler_activate_send(
                s, ci->mpi.send, task_subtype_xv, cj_nodeID);
            /* Drift the cell which will be sent at the level at which it is
             * sent, i.e. drift the cell specified in the send task (l->t)
             * itself. */
            cell_activate_drift_part(l->t->ci, s);
#ifndef EXTRA_HYDRO_LOOP
            scheduler_activate_send(s, ci->mpi.send, task_subtype_rho,
                                    cj_nodeID);
#else
            scheduler_activate_send(s, ci->mpi.send, task_subtype_gradient,
                                    cj_nodeID);
#endif
#endif
          }
=======
                }
              }
>>>>>>> cb1e82d8

          /* If the local cell is active, send its particles for the limiting.
           */
          if (ci_active_hydro && with_timestep_limiter) {
            scheduler_activate_send(s, ci->mpi.send, task_subtype_limiter,
                                    cj_nodeID);
            scheduler_activate_pack(s, ci->mpi.pack, task_subtype_limiter,
                                    cj_nodeID);
          }

          /* Propagating new star counts? */
          if (with_star_formation_sink) error("TODO");
          if (with_star_formation && with_feedback) {
            if (cj_active_hydro && cj->hydro.count > 0) {
              scheduler_activate_recv(s, cj->mpi.recv, task_subtype_sf_counts);
            }
            if (ci_active_hydro && ci->hydro.count > 0) {
              scheduler_activate_send(s, ci->mpi.send, task_subtype_sf_counts,
                                      cj_nodeID);
            }
          }
        }
#endif
    }

            /* Only interested in stars_density tasks as of here. */
        else if (t->subtype == task_subtype_stars_density) {

            /* Too much particle movement? */
            if (cell_need_rebuild_for_stars_pair(ci, cj)) *rebuild_space = 1;
            if (cell_need_rebuild_for_stars_pair(cj, ci)) *rebuild_space = 1;

#ifdef WITH_MPI
            /* Activate the send/recv tasks. */
            if (ci_nodeID != nodeID) {

              if (cj_active_stars) {
                scheduler_activate_recv(s, ci->mpi.recv, task_subtype_xv);
                scheduler_activate_recv(s, ci->mpi.recv, task_subtype_rho);
#ifdef EXTRA_STAR_LOOPS
                scheduler_activate_recv(s, ci->mpi.recv, task_subtype_part_prep1);
#endif

                /* If the local cell is active, more stuff will be needed. */
                scheduler_activate_send(s, cj->mpi.send, task_subtype_spart_density,
                                        ci_nodeID);
#ifdef EXTRA_STAR_LOOPS
                scheduler_activate_send(s, cj->mpi.send, task_subtype_spart_prep2,
                                        ci_nodeID);
#endif
<<<<<<< HEAD
            cell_activate_drift_spart(cj, s);
          }
=======
                cell_activate_drift_spart(cj, s);

                /* If the local cell is active, send its ti_end values. */
                scheduler_activate_send(s, cj->mpi.send, task_subtype_tend_spart,
                                        ci_nodeID);
              }
>>>>>>> cb1e82d8

              if (ci_active_stars) {
                scheduler_activate_recv(s, ci->mpi.recv,
                                        task_subtype_spart_density);
#ifdef EXTRA_STAR_LOOPS
                scheduler_activate_recv(s, ci->mpi.recv, task_subtype_spart_prep2);
#endif

<<<<<<< HEAD
            /* Is the foreign cell active and will need stuff from us? */
            scheduler_activate_send(s, cj->mpi.send, task_subtype_xv,
                                    ci_nodeID);
            scheduler_activate_send(s, cj->mpi.send, task_subtype_rho,
                                    ci_nodeID);
=======
                /* If the foreign cell is active, we want its ti_end values. */
                scheduler_activate_recv(s, ci->mpi.recv, task_subtype_tend_spart);

                /* Is the foreign cell active and will need stuff from us? */
                scheduler_activate_send(s, cj->mpi.send, task_subtype_xv,
                                        ci_nodeID);
                scheduler_activate_send(s, cj->mpi.send, task_subtype_rho,
                                        ci_nodeID);
>>>>>>> cb1e82d8
#ifdef EXTRA_STAR_LOOPS
                scheduler_activate_send(s, cj->mpi.send, task_subtype_part_prep1,
                                        ci_nodeID);
#endif

                /* Drift the cell which will be sent; note that not all sent
                   particles will be drifted, only those that are needed. */
                cell_activate_drift_part(cj, s);
              }

            } else if (cj_nodeID != nodeID) {

              /* If the local cell is active, receive data from the foreign cell. */
              if (ci_active_stars) {
                scheduler_activate_recv(s, cj->mpi.recv, task_subtype_xv);
                scheduler_activate_recv(s, cj->mpi.recv, task_subtype_rho);
#ifdef EXTRA_STAR_LOOPS
                scheduler_activate_recv(s, cj->mpi.recv, task_subtype_part_prep1);
#endif

                /* If the local cell is active, more stuff will be needed. */
                scheduler_activate_send(s, ci->mpi.send, task_subtype_spart_density,
                                        cj_nodeID);
#ifdef EXTRA_STAR_LOOPS
                scheduler_activate_send(s, ci->mpi.send, task_subtype_spart_prep2,
                                        cj_nodeID);
#endif
<<<<<<< HEAD
            cell_activate_drift_spart(ci, s);
          }
=======
                cell_activate_drift_spart(ci, s);

                /* If the local cell is active, send its ti_end values. */
                scheduler_activate_send(s, ci->mpi.send, task_subtype_tend_spart,
                                        cj_nodeID);
              }
>>>>>>> cb1e82d8

              if (cj_active_stars) {
                scheduler_activate_recv(s, cj->mpi.recv,
                                        task_subtype_spart_density);
#ifdef EXTRA_STAR_LOOPS
                scheduler_activate_recv(s, cj->mpi.recv, task_subtype_spart_prep2);
#endif

<<<<<<< HEAD
            /* Is the foreign cell active and will need stuff from us? */
            scheduler_activate_send(s, ci->mpi.send, task_subtype_xv,
                                    cj_nodeID);
            scheduler_activate_send(s, ci->mpi.send, task_subtype_rho,
                                    cj_nodeID);
=======
                /* If the foreign cell is active, we want its ti_end values. */
                scheduler_activate_recv(s, cj->mpi.recv, task_subtype_tend_spart);

                /* Is the foreign cell active and will need stuff from us? */
                scheduler_activate_send(s, ci->mpi.send, task_subtype_xv,
                                        cj_nodeID);
                scheduler_activate_send(s, ci->mpi.send, task_subtype_rho,
                                        cj_nodeID);
>>>>>>> cb1e82d8
#ifdef EXTRA_STAR_LOOPS
                scheduler_activate_send(s, ci->mpi.send, task_subtype_part_prep1,
                                        cj_nodeID);
#endif

                /* Drift the cell which will be sent; note that not all sent
                   particles will be drifted, only those that are needed. */
                cell_activate_drift_part(ci, s);
              }
            }
#endif
        }

<<<<<<< HEAD
      /* Only interested in sink_swallow tasks as of here. */
      else if (t->subtype == task_subtype_sink_swallow) {
=======
            /* Only interested in sink_compute_formation tasks as of here. */
        else if (t->subtype == task_subtype_sink_compute_formation) {
>>>>>>> cb1e82d8

            /* Too much particle movement? */
            if (cell_need_rebuild_for_sinks_pair(ci, cj)) *rebuild_space = 1;
            if (cell_need_rebuild_for_sinks_pair(cj, ci)) *rebuild_space = 1;

#ifdef WITH_MPI
            error("TODO");
#endif
        }

            /* Only interested in black hole density tasks as of here. */
        else if (t->subtype == task_subtype_bh_density) {

            /* Too much particle movement? */
            if (cell_need_rebuild_for_black_holes_pair(ci, cj)) *rebuild_space = 1;
            if (cell_need_rebuild_for_black_holes_pair(cj, ci)) *rebuild_space = 1;

            scheduler_activate(s, ci->hydro.super->black_holes.swallow_ghost_0);
            scheduler_activate(s, cj->hydro.super->black_holes.swallow_ghost_0);

#ifdef WITH_MPI
<<<<<<< HEAD
        /* Activate the send/recv tasks. */
        if (ci_nodeID != nodeID) {

          /* Receive the foreign parts to compute BH accretion rates and do the
           * swallowing */
          scheduler_activate_recv(s, ci->mpi.recv, task_subtype_rho);
          scheduler_activate_recv(s, ci->mpi.recv, task_subtype_part_swallow);
          scheduler_activate_recv(s, ci->mpi.recv, task_subtype_bpart_merger);

          /* Send the local BHs to tag the particles to swallow and to do
           * feedback */
          scheduler_activate_send(s, cj->mpi.send, task_subtype_bpart_rho,
                                  ci_nodeID);
          scheduler_activate_send(s, cj->mpi.send, task_subtype_bpart_feedback,
                                  ci_nodeID);

          /* Drift before you send */
          cell_activate_drift_bpart(cj, s);

          /* Receive the foreign BHs to tag particles to swallow and for
           * feedback */
          scheduler_activate_recv(s, ci->mpi.recv, task_subtype_bpart_rho);
          scheduler_activate_recv(s, ci->mpi.recv, task_subtype_bpart_feedback);

          /* Send the local part information */
          scheduler_activate_send(s, cj->mpi.send, task_subtype_rho, ci_nodeID);
          scheduler_activate_send(s, cj->mpi.send, task_subtype_part_swallow,
                                  ci_nodeID);
          scheduler_activate_send(s, cj->mpi.send, task_subtype_bpart_merger,
                                  ci_nodeID);

          /* Drift the cell which will be sent; note that not all sent
             particles will be drifted, only those that are needed. */
          cell_activate_drift_part(cj, s);
=======
            /* Activate the send/recv tasks. */
            if (ci_nodeID != nodeID) {
>>>>>>> cb1e82d8

              /* Receive the foreign parts to compute BH accretion rates and do the
               * swallowing */
              scheduler_activate_recv(s, ci->mpi.recv, task_subtype_rho);
              scheduler_activate_recv(s, ci->mpi.recv, task_subtype_part_swallow);
              scheduler_activate_recv(s, ci->mpi.recv, task_subtype_bpart_merger);

              /* Send the local BHs to tag the particles to swallow and to do
               * feedback */
              scheduler_activate_send(s, cj->mpi.send, task_subtype_bpart_rho,
                                      ci_nodeID);
              scheduler_activate_send(s, cj->mpi.send, task_subtype_bpart_feedback,
                                      ci_nodeID);

              /* Drift before you send */
              cell_activate_drift_bpart(cj, s);

              /* Send the new BH time-steps */
              scheduler_activate_send(s, cj->mpi.send, task_subtype_tend_bpart,
                                      ci_nodeID);

<<<<<<< HEAD
          /* Receive the foreign BHs to tag particles to swallow and for
           * feedback */
          scheduler_activate_recv(s, cj->mpi.recv, task_subtype_bpart_rho);
          scheduler_activate_recv(s, cj->mpi.recv, task_subtype_bpart_feedback);

          /* Send the local part information */
          scheduler_activate_send(s, ci->mpi.send, task_subtype_rho, cj_nodeID);
          scheduler_activate_send(s, ci->mpi.send, task_subtype_part_swallow,
                                  cj_nodeID);
          scheduler_activate_send(s, ci->mpi.send, task_subtype_bpart_merger,
                                  cj_nodeID);
=======
              /* Receive the foreign BHs to tag particles to swallow and for
               * feedback */
              scheduler_activate_recv(s, ci->mpi.recv, task_subtype_bpart_rho);
              scheduler_activate_recv(s, ci->mpi.recv, task_subtype_bpart_feedback);

              /* Receive the foreign BH time-steps */
              scheduler_activate_recv(s, ci->mpi.recv, task_subtype_tend_bpart);

              /* Send the local part information */
              scheduler_activate_send(s, cj->mpi.send, task_subtype_rho, ci_nodeID);
              scheduler_activate_send(s, cj->mpi.send, task_subtype_part_swallow,
                                      ci_nodeID);
              scheduler_activate_send(s, cj->mpi.send, task_subtype_bpart_merger,
                                      ci_nodeID);

              /* Drift the cell which will be sent; note that not all sent
                 particles will be drifted, only those that are needed. */
              cell_activate_drift_part(cj, s);
>>>>>>> cb1e82d8

            } else if (cj_nodeID != nodeID) {

              /* Receive the foreign parts to compute BH accretion rates and do the
               * swallowing */
              scheduler_activate_recv(s, cj->mpi.recv, task_subtype_rho);
              scheduler_activate_recv(s, cj->mpi.recv, task_subtype_part_swallow);
              scheduler_activate_recv(s, cj->mpi.recv, task_subtype_bpart_merger);

              /* Send the local BHs to tag the particles to swallow and to do
               * feedback */
              scheduler_activate_send(s, ci->mpi.send, task_subtype_bpart_rho,
                                      cj_nodeID);
              scheduler_activate_send(s, ci->mpi.send, task_subtype_bpart_feedback,
                                      cj_nodeID);

              /* Drift before you send */
              cell_activate_drift_bpart(ci, s);

              /* Send the new BH time-steps */
              scheduler_activate_send(s, ci->mpi.send, task_subtype_tend_bpart,
                                      cj_nodeID);

              /* Receive the foreign BHs to tag particles to swallow and for
               * feedback */
              scheduler_activate_recv(s, cj->mpi.recv, task_subtype_bpart_rho);
              scheduler_activate_recv(s, cj->mpi.recv, task_subtype_bpart_feedback);

              /* Receive the foreign BH time-steps */
              scheduler_activate_recv(s, cj->mpi.recv, task_subtype_tend_bpart);

              /* Send the local part information */
              scheduler_activate_send(s, ci->mpi.send, task_subtype_rho, cj_nodeID);
              scheduler_activate_send(s, ci->mpi.send, task_subtype_part_swallow,
                                      cj_nodeID);
              scheduler_activate_send(s, ci->mpi.send, task_subtype_bpart_merger,
                                      cj_nodeID);

              /* Drift the cell which will be sent; note that not all sent
                 particles will be drifted, only those that are needed. */
              cell_activate_drift_part(ci, s);
            }
#endif
        }

            /* Only interested in gravity tasks as of here. */
        else if (t_subtype == task_subtype_grav) {

#ifdef WITH_MPI
            /* Activate the send/recv tasks. */
          if (ci_nodeID != nodeID) {

            /* If the local cell is active, receive data from the foreign cell. */
            if (cj_active_gravity)
              scheduler_activate_recv(s, ci->mpi.recv, task_subtype_gpart);

<<<<<<< HEAD
          /* Is the foreign cell active and will need stuff from us? */
          if (ci_active_gravity) {
=======
            /* If the foreign cell is active, we want its ti_end values. */
            if (ci_active_gravity)
              scheduler_activate_recv(s, ci->mpi.recv, task_subtype_tend_gpart);

            /* Is the foreign cell active and will need stuff from us? */
            if (ci_active_gravity) {
>>>>>>> cb1e82d8

              struct link *l = scheduler_activate_send(
                  s, cj->mpi.send, task_subtype_gpart, ci_nodeID);

              /* Drift the cell which will be sent at the level at which it is
                 sent, i.e. drift the cell specified in the send task (l->t)
                 itself. */
              cell_activate_drift_gpart(l->t->ci, s);
            }

<<<<<<< HEAD
        } else if (cj_nodeID != nodeID) {
=======
            /* If the local cell is active, send its ti_end values. */
            if (cj_active_gravity)
              scheduler_activate_send(s, cj->mpi.send, task_subtype_tend_gpart,
                                      ci_nodeID);

          } else if (cj_nodeID != nodeID) {
>>>>>>> cb1e82d8

            /* If the local cell is active, receive data from the foreign cell. */
            if (ci_active_gravity)
              scheduler_activate_recv(s, cj->mpi.recv, task_subtype_gpart);

<<<<<<< HEAD
          /* Is the foreign cell active and will need stuff from us? */
          if (cj_active_gravity) {
=======
            /* If the foreign cell is active, we want its ti_end values. */
            if (cj_active_gravity)
              scheduler_activate_recv(s, cj->mpi.recv, task_subtype_tend_gpart);

            /* Is the foreign cell active and will need stuff from us? */
            if (cj_active_gravity) {
>>>>>>> cb1e82d8

              struct link *l = scheduler_activate_send(
                  s, ci->mpi.send, task_subtype_gpart, cj_nodeID);

<<<<<<< HEAD
            /* Drift the cell which will be sent at the level at which it is
               sent, i.e. drift the cell specified in the send task (l->t)
               itself. */
            cell_activate_drift_gpart(l->t->ci, s);
          }
        }
#endif
      } /* Only interested in RT tasks as of here. */

      else if (t->subtype == task_subtype_rt_gradient) {

#ifdef WITH_MPI
        /* Activate the send/recv tasks. */
        if (ci_nodeID != nodeID) {

          /* If the local cell is active, receive data from the foreign cell. */
          if (cj_active_rt) {

            scheduler_activate_recv(s, ci->mpi.recv, task_subtype_rt_gradient);

            if (ci_active_rt) {
              /* We only need updates later on if the other cell is active too
               */
              scheduler_activate_recv(s, ci->mpi.recv,
                                      task_subtype_rt_transport);
            }
          } else if (ci_active_rt) {
#ifdef MPI_SYMMETRIC_FORCE_INTERACTION
            /* If the local cell is inactive and the remote cell is active, we
             * still need to receive stuff to be able to do the force
             * interaction on this node as well. */
            scheduler_activate_recv(s, ci->mpi.recv, task_subtype_rt_gradient);
            scheduler_activate_recv(s, ci->mpi.recv, task_subtype_rt_transport);
#endif
          }

          /* Is the foreign cell active and will need stuff from us? */
          if (ci_active_rt) {

            scheduler_activate_send(s, cj->mpi.send, task_subtype_rt_gradient,
                                    ci_nodeID);

            if (cj_active_rt) {
              scheduler_activate_send(s, cj->mpi.send,
                                      task_subtype_rt_transport, ci_nodeID);
            }
          } else if (cj_active_rt) {
#ifdef MPI_SYMMETRIC_FORCE_INTERACTION
            /* If the foreign cell is inactive, but the local cell is active,
             * we still need to send stuff to be able to do the force
             * interaction on both nodes */
            scheduler_activate_send(s, cj->mpi.send, task_subtype_rt_gradient,
                                    ci_nodeID);
            scheduler_activate_send(s, cj->mpi.send, task_subtype_rt_transport,
                                    ci_nodeID);
#endif
          }

        } else if (cj_nodeID != nodeID) {

          /* If the local cell is active, receive data from the foreign cell. */
          if (ci_active_rt) {

            scheduler_activate_recv(s, cj->mpi.recv, task_subtype_rt_gradient);

            if (cj_active_rt) {
              /* We only need updates later on if the other cell is active too
               */
              scheduler_activate_recv(s, cj->mpi.recv,
                                      task_subtype_rt_transport);
            }
          } else if (cj_active_rt) {
#ifdef MPI_SYMMETRIC_FORCE_INTERACTION
            /* If the local cell is inactive and the remote cell is active, we
             * still need to receive stuff to be able to do the force
             * interaction on this node as well. */
            scheduler_activate_recv(s, cj->mpi.recv, task_subtype_rt_gradient);
            scheduler_activate_recv(s, cj->mpi.recv, task_subtype_rt_transport);
#endif
          }

          /* Is the foreign cell active and will need stuff from us? */
          if (cj_active_rt) {

            scheduler_activate_send(s, ci->mpi.send, task_subtype_rt_gradient,
                                    cj_nodeID);

            if (ci_active_rt) {
              /* We only need updates later on if the other cell is active too
               */
              scheduler_activate_send(s, ci->mpi.send,
                                      task_subtype_rt_transport, cj_nodeID);
            }
          } else if (ci_active_rt) {
#ifdef MPI_SYMMETRIC_FORCE_INTERACTION
            /* If the foreign cell is inactive, but the local cell is active,
             * we still need to send stuff to be able to do the force
             * interaction on both nodes */
            scheduler_activate_send(s, ci->mpi.send, task_subtype_rt_gradient,
                                    cj_nodeID);
            scheduler_activate_send(s, ci->mpi.send, task_subtype_rt_transport,
                                    cj_nodeID);
#endif
          }
        }
#endif
      }
=======
              /* Drift the cell which will be sent at the level at which it is
                 sent, i.e. drift the cell specified in the send task (l->t)
                 itself. */
              cell_activate_drift_gpart(l->t->ci, s);
            }

            /* If the local cell is active, send its ti_end values. */
            if (ci_active_gravity)
              scheduler_activate_send(s, ci->mpi.send, task_subtype_tend_gpart,
                                      cj_nodeID);
          }
#endif
        } /* Only interested in RT tasks as of here. */
#ifdef WITH_MPI
            else if (t_subtype == task_subtype_rt_inject ||
                     t_subtype == task_subtype_rt_gradient ||
                     t_subtype == task_subtype_rt_transport) {
              error("RT doesn't work with MPI yet.");
            }
#endif


            /* Only interested in dark matter density tasks as of here. */
        else if (t->subtype == task_subtype_dark_matter_density) {

            /* Too much particle movement? */
            if (cell_need_rebuild_for_dark_matter_pair(ci, cj)) *rebuild_space = 1;
            if (cell_need_rebuild_for_dark_matter_pair(cj, ci)) *rebuild_space = 1;

#ifdef WITH_MPI
            /* Activate the send/recv tasks. */
            if (ci_nodeID != nodeID) {

                /*if (cj_active_dark_matter) {*/
                scheduler_activate_recv(s, ci->mpi.recv, task_subtype_dmpart_xv);
                scheduler_activate_recv(s, ci->mpi.recv, task_subtype_dmpart_rho);

                /* We also want its ti_end values. */
                scheduler_activate_recv(s, ci->mpi.recv, task_subtype_tend_dmpart);

                /* If the local cell is active, send stuff. */
                scheduler_activate_send(s, cj->mpi.send, task_subtype_dmpart_xv, ci_nodeID);
                scheduler_activate_send(s, cj->mpi.send, task_subtype_dmpart_rho, ci_nodeID);

                /* Drift before you send */
                cell_activate_drift_dmpart(cj, s);

                scheduler_activate_send(s, cj->mpi.send, task_subtype_tend_dmpart, ci_nodeID);

            } else if (cj_nodeID != nodeID) {

                /* If the local cell is active, receive data from the foreign cell. */
                /*if (ci_active_dark_matter) {*/
                scheduler_activate_recv(s, cj->mpi.recv, task_subtype_dmpart_xv);
                scheduler_activate_recv(s, cj->mpi.recv, task_subtype_dmpart_rho);

                /* We also want the ti_end values from foreign cell. */
                scheduler_activate_recv(s, cj->mpi.recv, task_subtype_tend_dmpart);

                /* If the local cell is active, send stuff. */
                scheduler_activate_send(s, ci->mpi.send, task_subtype_dmpart_xv, cj_nodeID);
                scheduler_activate_send(s, ci->mpi.send, task_subtype_dmpart_rho, cj_nodeID);

                cell_activate_drift_dmpart(ci, s);
                scheduler_activate_send(s, ci->mpi.send, task_subtype_tend_dmpart, cj_nodeID);

            }
#endif
        }
>>>>>>> cb1e82d8
    }

    /* End force for hydro ? */
    else if (t_type == task_type_end_hydro_force) {

      if (cell_is_active_hydro(t->ci, e)) scheduler_activate(s, t);
    }

    /* End force for gravity ? */
    else if (t_type == task_type_end_grav_force) {

      if (cell_is_active_gravity(t->ci, e)) scheduler_activate(s, t);
    }

    /* Activate the weighting task for neutrinos */
    else if (t_type == task_type_neutrino_weight) {
      if (cell_is_active_gravity(t->ci, e)) {
        scheduler_activate(s, t);
      }
    }

    /* Kick ? */
    else if (t_type == task_type_kick1 || t_type == task_type_kick2) {

      if (cell_is_active_hydro(t->ci, e) || cell_is_active_gravity(t->ci, e) ||
          cell_is_active_stars(t->ci, e) || cell_is_active_sinks(t->ci, e) ||
          cell_is_active_dark_matter(t->ci, e) || cell_is_active_black_holes(t->ci, e))
        scheduler_activate(s, t);
    }

    /* SIDM Kick ? */
    else if (t_type == task_type_sidm_kick) {
        if (cell_is_active_dark_matter(t->ci, e)) scheduler_activate(s, t);
    }

    /* Hydro ghost tasks ? */
    else if (t_type == task_type_ghost || t_type == task_type_extra_ghost ||
             t_type == task_type_ghost_in || t_type == task_type_ghost_out) {
      if (cell_is_active_hydro(t->ci, e)) scheduler_activate(s, t);
    }

    /* csds tasks ? */
    else if (t->type == task_type_csds) {
      if (cell_is_active_hydro(t->ci, e) || cell_is_active_gravity(t->ci, e) ||
          cell_is_active_stars(t->ci, e))
        scheduler_activate(s, t);
    }

    /* Gravity stuff ? */
    else if (t_type == task_type_grav_down ||
             t_type == task_type_grav_long_range ||
             t_type == task_type_init_grav ||
             t_type == task_type_init_grav_out ||
             t_type == task_type_drift_gpart_out ||
             t_type == task_type_grav_down_in) {
      if (cell_is_active_gravity(t->ci, e)) scheduler_activate(s, t);
    }
      
      /* Dark matter stuff ? */
    else if (t_type == task_type_dark_matter_ghost) {
        if (cell_is_active_dark_matter(t->ci, e)) scheduler_activate(s, t);
    }

    /* Multipole - Multipole interaction task */
    else if (t_type == task_type_grav_mm) {

      /* Local pointers. */
      const struct cell *ci = t->ci;
      const struct cell *cj = t->cj;
#ifdef WITH_MPI
      const int ci_nodeID = ci->nodeID;
      const int cj_nodeID = (cj != NULL) ? cj->nodeID : -1;
#else
      const int ci_nodeID = nodeID;
      const int cj_nodeID = nodeID;
#endif
      const int ci_active_gravity = cell_is_active_gravity_mm(ci, e);
      const int cj_active_gravity = cell_is_active_gravity_mm(cj, e);

      if ((ci_active_gravity && ci_nodeID == nodeID) ||
          (cj_active_gravity && cj_nodeID == nodeID))
        scheduler_activate(s, t);
    }

    /* Star ghost tasks ? */
    else if (t_type == task_type_stars_ghost ||
             t_type == task_type_stars_prep_ghost1 ||
             t_type == task_type_hydro_prep_ghost1 ||
             t_type == task_type_stars_prep_ghost2) {
      if (cell_need_activating_stars(t->ci, e, with_star_formation,
                                     with_star_formation_sink))
        scheduler_activate(s, t);
    }

    /* Feedback implicit tasks? */
    else if (t_type == task_type_stars_in || t_type == task_type_stars_out) {
      if (cell_need_activating_stars(t->ci, e, with_star_formation,
                                     with_star_formation_sink))
        scheduler_activate(s, t);
    }

    /* Sink implicit tasks? */
    else if (t_type == task_type_sink_in || t_type == task_type_sink_out ||
             t_type == task_type_sink_ghost1) {
      if (cell_is_active_sinks(t->ci, e) || cell_is_active_hydro(t->ci, e))
        scheduler_activate(s, t);
    }

    /* Black hole ghost tasks ? */
    else if (t_type == task_type_bh_density_ghost ||
             t_type == task_type_bh_swallow_ghost1 ||
             t_type == task_type_bh_swallow_ghost2 ||
             t_type == task_type_bh_swallow_ghost3) {
      if (cell_is_active_black_holes(t->ci, e)) scheduler_activate(s, t);
    }

    /* Black holes implicit tasks? */
    else if (t_type == task_type_bh_in || t_type == task_type_bh_out) {
      if (cell_is_active_black_holes(t->ci, e)) scheduler_activate(s, t);
    }

    /* Time-step collection? */
    else if (t_type == task_type_timestep) {
      t->ci->hydro.updated = 0;
      t->ci->grav.updated = 0;
      t->ci->stars.updated = 0;
      t->ci->sinks.updated = 0;
      t->ci->black_holes.updated = 0;
<<<<<<< HEAD

      if (!cell_is_empty(t->ci)) {
        if (cell_is_active_hydro(t->ci, e) ||
            cell_is_active_gravity(t->ci, e) ||
            cell_is_active_stars(t->ci, e) || cell_is_active_sinks(t->ci, e) ||
            cell_is_active_black_holes(t->ci, e))
          scheduler_activate(s, t);
      }
    }

    /* Time-step collection? */
    else if (t_type == task_type_collect) {
      t->ci->hydro.updated = 0;
      t->ci->grav.updated = 0;
      t->ci->stars.updated = 0;
      t->ci->sinks.updated = 0;
      t->ci->black_holes.updated = 0;
      t->ci->rt.updated = 0; /* this is different from time-step */

      if (!cell_is_empty(t->ci)) {
        if (cell_is_active_hydro(t->ci, e) ||
            cell_is_active_gravity(t->ci, e) ||
            cell_is_active_stars(t->ci, e) || cell_is_active_sinks(t->ci, e) ||
            cell_is_active_black_holes(t->ci, e) || cell_is_rt_active(t->ci, e))
          /* this is different from time-step ----^*/
          scheduler_activate(s, t);
      }
    }

    else if ((t_type == task_type_send && t_subtype == task_subtype_tend) ||
             (t_type == task_type_recv && t_subtype == task_subtype_tend)) {
      if (!cell_is_empty(t->ci)) {
=======
      t->ci->dark_matter.updated = 0;
      if (cell_is_active_hydro(t->ci, e) || cell_is_active_gravity(t->ci, e) ||
          cell_is_active_stars(t->ci, e) || cell_is_active_sinks(t->ci, e) ||
          cell_is_active_black_holes(t->ci, e) ||
          cell_is_active_dark_matter(t->ci, e))
>>>>>>> cb1e82d8
        scheduler_activate(s, t);
      }
    }

    /* Subgrid tasks: cooling */
    else if (t_type == task_type_cooling || t_type == task_type_cooling_in ||
             t_type == task_type_cooling_out) {
      if (cell_is_active_hydro(t->ci, e)) scheduler_activate(s, t);
    }

    /* Subgrid tasks: star formation */
    else if (t_type == task_type_star_formation) {
      if (cell_is_active_hydro(t->ci, e)) {
        cell_activate_star_formation_tasks(t->ci, s, with_feedback);
        cell_activate_super_spart_drifts(t->ci, s);
      }
    }

    /* Subgrid tasks: star formation from sinks */
    else if (t_type == task_type_star_formation_sink) {
      if (cell_is_active_hydro(t->ci, e) || cell_is_active_sinks(t->ci, e)) {
        cell_activate_star_formation_sink_tasks(t->ci, s, with_feedback);
        cell_activate_super_spart_drifts(t->ci, s);
      }
    }

    /* Radiative transfer implicit tasks */
    else if (t->type == task_type_rt_in) {
      if (cell_is_rt_active(t->ci, e) ||
          cell_need_activating_stars(t->ci, e, with_star_formation,
                                     with_star_formation_sink))
        scheduler_activate(s, t);
    }

    else if (t->type == task_type_rt_ghost1 || t->type == task_type_rt_ghost2 ||
             t->type == task_type_rt_transport_out ||
             t->type == task_type_rt_tchem ||
             t->type == task_type_rt_advance_cell_time ||
             t->type == task_type_rt_out) {
      if (cell_is_rt_active(t->ci, e)) scheduler_activate(s, t);
      /* Note that rt_collect_times never needs to be active on main steps,
       * which is always what follows engine_marktasks().*/
    }

    /* Subgrid tasks: sink formation */
    else if (t_type == task_type_sink_formation) {
      if (with_star_formation_sink && t->ci->hydro.count > 0 &&
          cell_is_active_hydro(t->ci, e)) {
        cell_activate_sink_formation_tasks(t->ci, s);
        cell_activate_super_sink_drifts(t->ci, s);
      }
    }
  }
}

/**
 * @brief Mark tasks to be un-skipped and set the sort flags accordingly.
 *
 * @return 1 if the space has to be rebuilt, 0 otherwise.
 */
int engine_marktasks(struct engine *e) {

  struct scheduler *s = &e->sched;
  const ticks tic = getticks();
  int rebuild_space = 0;

  /* Run through the tasks and mark as skip or not. */
  size_t extra_data[3] = {(size_t)e, (size_t)rebuild_space, (size_t)&e->sched};
  threadpool_map(&e->threadpool, engine_marktasks_mapper, s->tasks, s->nr_tasks,
                 sizeof(struct task), threadpool_auto_chunk_size, extra_data);
  rebuild_space = extra_data[1];

  if (e->verbose)
    message("took %.3f %s.", clocks_from_ticks(getticks() - tic),
            clocks_getunit());

  /* All is well... */
  return rebuild_space;
}<|MERGE_RESOLUTION|>--- conflicted
+++ resolved
@@ -53,7 +53,6 @@
 #include "feedback.h"
 #include "proxy.h"
 #include "timers.h"
-#include "task.h"
 
 /**
  * @brief Mark tasks to be un-skipped and set the sort flags accordingly.
@@ -65,7 +64,6 @@
  */
 void engine_marktasks_mapper(void *map_data, int num_elements,
                              void *extra_data) {
-
   /* Unpack the arguments. */
   struct task *tasks = (struct task *)map_data;
   size_t *rebuild_space = &((size_t *)extra_data)[1];
@@ -79,11 +77,7 @@
   const int with_star_formation = (e->policy & engine_policy_star_formation);
   const int with_star_formation_sink = with_sinks && with_stars;
   const int with_feedback = e->policy & engine_policy_feedback;
-<<<<<<< HEAD
-=======
-  const int with_rt = e->policy & engine_policy_rt;
   const int with_sidm = e->policy & engine_policy_sidm;
->>>>>>> cb1e82d8
 
   for (int ind = 0; ind < num_elements; ind++) {
 
@@ -109,12 +103,8 @@
           cell_is_active_sinks(ci, e) || ci_active_hydro;
       const int ci_active_stars = cell_need_activating_stars(
           ci, e, with_star_formation, with_star_formation_sink);
-<<<<<<< HEAD
       const int ci_active_rt = cell_is_rt_active(ci, e);
-=======
-      const int ci_active_rt = with_rt && rt_should_do_unskip_cell(ci, e);
-      const int ci_active_dark_matter = with_sidm && cell_is_active_dark_matter(ci, e);
->>>>>>> cb1e82d8
+      const int ci_active_dark_matter = cell_is_active_dark_matter(ci, e);
 
       /* Activate the hydro drift */
       if (t_type == task_type_self && t_subtype == task_subtype_density) {
@@ -423,24 +413,24 @@
         const int ci_active_black_holes = cell_is_active_black_holes(ci, e);
         const int cj_active_black_holes = cell_is_active_black_holes(cj, e);
 
-      const int ci_active_sinks =
-          cell_is_active_sinks(ci, e) || ci_active_hydro;
-      const int cj_active_sinks =
-          cell_is_active_sinks(cj, e) || cj_active_hydro;
-
-      const int ci_active_stars = cell_need_activating_stars(
-          ci, e, with_star_formation, with_star_formation_sink);
-      const int cj_active_stars = cell_need_activating_stars(
-          cj, e, with_star_formation, with_star_formation_sink);
-
-      const int ci_active_rt = cell_is_rt_active(ci, e);
-      const int cj_active_rt = cell_is_rt_active(cj, e);
-
-      const int ci_active_dark_matter = with_sidm && cell_is_active_dark_matter(ci, e);
-      const int cj_active_dark_matter = with_sidm && cell_is_active_dark_matter(cj, e);
-
-      /* Only activate tasks that involve a local active cell. */
-      if ((t_subtype == task_subtype_density ||
+        const int ci_active_sinks =
+                cell_is_active_sinks(ci, e) || ci_active_hydro;
+        const int cj_active_sinks =
+                cell_is_active_sinks(cj, e) || cj_active_hydro;
+
+        const int ci_active_stars = cell_need_activating_stars(
+                ci, e, with_star_formation, with_star_formation_sink);
+        const int cj_active_stars = cell_need_activating_stars(
+                cj, e, with_star_formation, with_star_formation_sink);
+
+        const int ci_active_rt = cell_is_rt_active(ci, e);
+        const int cj_active_rt = cell_is_rt_active(cj, e);
+
+        const int ci_active_dark_matter = with_sidm && cell_is_active_dark_matter(ci, e);
+        const int cj_active_dark_matter = with_sidm && cell_is_active_dark_matter(cj, e);
+
+        /* Only activate tasks that involve a local active cell. */
+        if ((t_subtype == task_subtype_density ||
              t_subtype == task_subtype_gradient ||
              t_subtype == task_subtype_limiter ||
              t_subtype == task_subtype_force) &&
@@ -495,31 +485,31 @@
                 /* Add stars_in dependencies for each cell that is part of
                  * a pair task as to not miss any dependencies */
                 if (ci_nodeID == nodeID)
-                  scheduler_activate(s, ci->hydro.super->stars.stars_in);
+                    scheduler_activate(s, ci->hydro.super->stars.stars_in);
                 if (cj_nodeID == nodeID)
-                  scheduler_activate(s, cj->hydro.super->stars.stars_in);
+                    scheduler_activate(s, cj->hydro.super->stars.stars_in);
 
                 /* Do ci */
                 if (ci_active_stars) {
 
-                          /* stars for ci */
-                          atomic_or(&ci->stars.requires_sorts, 1 << t->flags);
-                          ci->stars.dx_max_sort_old = ci->stars.dx_max_sort;
-
-                          /* hydro for cj */
-                          atomic_or(&cj->hydro.requires_sorts, 1 << t->flags);
-                          cj->hydro.dx_max_sort_old = cj->hydro.dx_max_sort;
-
-                          /* Activate the drift tasks. */
-                          if (ci_nodeID == nodeID) cell_activate_drift_spart(ci, s);
-                          if (cj_nodeID == nodeID) cell_activate_drift_part(cj, s);
-                          if (cj_nodeID == nodeID && with_timestep_sync)
-                              cell_activate_sync_part(cj, s);
-
-                          /* Check the sorts and activate them if needed. */
-                          cell_activate_hydro_sorts(cj, t->flags, s);
-                          cell_activate_stars_sorts(ci, t->flags, s);
-                      }
+                    /* stars for ci */
+                    atomic_or(&ci->stars.requires_sorts, 1 << t->flags);
+                    ci->stars.dx_max_sort_old = ci->stars.dx_max_sort;
+
+                    /* hydro for cj */
+                    atomic_or(&cj->hydro.requires_sorts, 1 << t->flags);
+                    cj->hydro.dx_max_sort_old = cj->hydro.dx_max_sort;
+
+                    /* Activate the drift tasks. */
+                    if (ci_nodeID == nodeID) cell_activate_drift_spart(ci, s);
+                    if (cj_nodeID == nodeID) cell_activate_drift_part(cj, s);
+                    if (cj_nodeID == nodeID && with_timestep_sync)
+                        cell_activate_sync_part(cj, s);
+
+                    /* Check the sorts and activate them if needed. */
+                    cell_activate_hydro_sorts(cj, t->flags, s);
+                    cell_activate_stars_sorts(ci, t->flags, s);
+                }
 
                 /* Do cj */
                 if (cj_active_stars) {
@@ -544,33 +534,24 @@
                 }
             }
 
-<<<<<<< HEAD
         /* Store current values of dx_max and h_max. */
         else if (t_type == task_type_sub_pair &&
                  t_subtype == task_subtype_stars_density) {
 
-          /* Add stars_in dependencies for each cell that is part of
-           * a pair/sub_pair task as to not miss any dependencies */
-          if (ci_nodeID == nodeID)
-            scheduler_activate(s, ci->hydro.super->stars.stars_in);
-          if (cj_nodeID == nodeID)
-            scheduler_activate(s, cj->hydro.super->stars.stars_in);
-
-          cell_activate_subcell_stars_tasks(ci, cj, s, with_star_formation,
-                                            with_star_formation_sink,
-                                            with_timestep_sync);
-=======
-                /* Store current values of dx_max and h_max. */
-            else if (t_type == task_type_sub_pair &&
-                     t_subtype == task_subtype_stars_density) {
+                /* Add stars_in dependencies for each cell that is part of
+                 * a pair/sub_pair task as to not miss any dependencies */
+                if (ci_nodeID == nodeID)
+                    scheduler_activate(s, ci->hydro.super->stars.stars_in);
+                if (cj_nodeID == nodeID)
+                    scheduler_activate(s, cj->hydro.super->stars.stars_in);
+
                 cell_activate_subcell_stars_tasks(ci, cj, s, with_star_formation,
                                                   with_star_formation_sink,
                                                   with_timestep_sync);
             }
->>>>>>> cb1e82d8
-        }
-
-            /* Stars prep1 */
+        }
+
+        /* Stars prep1 */
         else if (t_subtype == task_subtype_stars_prep1) {
 
             /* We only want to activate the task if the cell is active and is
@@ -683,7 +664,6 @@
                 scheduler_activate(s, cj->hydro.super->black_holes.black_holes_in);
           }
 
-<<<<<<< HEAD
         if ((t_type == task_type_pair || t_type == task_type_sub_pair) &&
             t_subtype == task_subtype_bh_feedback) {
           /* Add bh_out dependencies for each cell that is part of
@@ -706,23 +686,6 @@
           if (cj_nodeID == nodeID)
             scheduler_activate(s, cj->hydro.super->black_holes.black_holes_in);
         }
-=======
-          if (t_type == task_type_pair && t_subtype == task_subtype_bh_feedback) {
-            /* Add bh_out dependencies for each cell that is part of
-             * a pair task as to not miss any dependencies */
-            if (ci_nodeID == nodeID)
-              scheduler_activate(s, ci->hydro.super->black_holes.black_holes_out);
-            if (cj_nodeID == nodeID)
-              scheduler_activate(s, cj->hydro.super->black_holes.black_holes_out);
-          }
-
-          /* Store current values of dx_max and h_max. */
-          else if (t_type == task_type_sub_pair &&
-                   t_subtype == task_subtype_bh_density) {
-            cell_activate_subcell_black_holes_tasks(ci, cj, s,
-                                                    with_timestep_sync);
-          }
->>>>>>> cb1e82d8
       }
 
       /* Gravity */
@@ -744,7 +707,6 @@
         }
 #endif
       }
-
 
       /* Only activate tasks that involve a local active cell. */
       else if ((t_subtype == task_subtype_dark_matter_density ||
@@ -783,11 +745,7 @@
 
         /* Set the correct sorting flags */
         if (t_type == task_type_pair &&
-<<<<<<< HEAD
             t_subtype == task_subtype_sink_swallow) {
-=======
-        t_subtype == task_subtype_sink_compute_formation) {
->>>>>>> cb1e82d8
 
           /* Activate the sink drift for the sink merger */
           if (ci_nodeID == nodeID) {
@@ -843,7 +801,6 @@
         }
 
         else if (t_type == task_type_sub_pair &&
-<<<<<<< HEAD
                  t_subtype == task_subtype_sink_swallow) {
           /* Activate all sink_in tasks for each cell involved
            * in sub_pair type tasks */
@@ -858,14 +815,6 @@
 
         else if ((t_type == task_type_pair || t_type == task_type_sub_pair) &&
                  t_subtype == task_subtype_sink_do_gas_swallow) {
-=======
-        t_subtype == task_subtype_sink_compute_formation) {
-          cell_activate_subcell_sinks_tasks(ci, cj, s, with_timestep_sync);
-        }
-
-        else if (t_type == task_type_pair &&
-        t_subtype == task_subtype_sink_accretion) {
->>>>>>> cb1e82d8
           /* Activate sinks_out for each cell that is part of
            * a pair/sub_pair task as to not miss any dependencies */
           if (ci_nodeID == nodeID)
@@ -875,7 +824,6 @@
         }
       }
 
-<<<<<<< HEAD
       /* RT gradient and transport tasks */
       else if (t_subtype == task_subtype_rt_gradient) {
 
@@ -884,23 +832,12 @@
 
         if ((ci_nodeID == nodeID && ci_active_rt) ||
             (cj_nodeID == nodeID && cj_active_rt)) {
-=======
-
-      /* RT injection tasks */
-      else if (t_subtype == task_subtype_rt_inject) {
-
-            /* We only want to activate the task if the cell is active and is
-              going to update some gas on the *local* node */
-            if ((ci_nodeID == nodeID && cj_nodeID == nodeID) &&
-                (ci_active_rt || cj_active_rt)) {
->>>>>>> cb1e82d8
 
                 scheduler_activate(s, t);
 
                 /* Set the correct sorting flags */
                 if (t_type == task_type_pair) {
 
-<<<<<<< HEAD
             /* Store some values. */
             atomic_or(&ci->hydro.requires_sorts, 1 << t->flags);
             atomic_or(&cj->hydro.requires_sorts, 1 << t->flags);
@@ -916,70 +853,8 @@
           else if (t_type == task_type_sub_pair) {
             cell_activate_subcell_rt_tasks(ci, cj, s, /*sub_cycle=*/0);
           }
-=======
-                  /* Add rt_in dependencies for each cell that is part of
-                   * a pair task as to not miss any dependencies */
-                  if (ci_nodeID == nodeID)
-                    scheduler_activate(s, ci->hydro.super->hydro.rt_in);
-                  if (cj_nodeID == nodeID)
-                    scheduler_activate(s, cj->hydro.super->hydro.rt_in);
-
-                  /* For the same reason, catch the dependencies with the RT ghost1 */
-                  if (ci_nodeID == nodeID)
-                    scheduler_activate(s, ci->hydro.super->hydro.rt_ghost1);
-                  if (cj_nodeID == nodeID)
-                    scheduler_activate(s, cj->hydro.super->hydro.rt_ghost1);
-
-
-                  /* Do ci */
-                  if (ci_active_rt) {
-
-                      /* hydro for ci */
-                      atomic_or(&ci->stars.requires_sorts, 1 << t->flags);
-                      ci->stars.dx_max_sort_old = ci->stars.dx_max_sort;
-
-                        /* hydro for cj */
-                        atomic_or(&cj->hydro.requires_sorts, 1 << t->flags);
-                        cj->hydro.dx_max_sort_old = cj->hydro.dx_max_sort;
-
-                        /* Activate the drift tasks. */
-                        if (ci_nodeID == nodeID) cell_activate_drift_spart(ci, s);
-                        if (cj_nodeID == nodeID) cell_activate_drift_part(cj, s);
-
-                        /* Check the sorts and activate them if needed. */
-                        cell_activate_hydro_sorts(cj, t->flags, s);
-                        cell_activate_stars_sorts(ci, t->flags, s);
-                  }
-
-                  /* Do cj */
-                  if (cj_active_rt) {
-
-                        /* hydro for ci */
-                        atomic_or(&ci->hydro.requires_sorts, 1 << t->flags);
-                        ci->hydro.dx_max_sort_old = ci->hydro.dx_max_sort;
-
-                        /* stars for cj */
-                        atomic_or(&cj->stars.requires_sorts, 1 << t->flags);
-                        cj->stars.dx_max_sort_old = cj->stars.dx_max_sort;
-
-                        /* Activate the drift tasks. */
-                        if (ci_nodeID == nodeID) cell_activate_drift_part(ci, s);
-                        if (cj_nodeID == nodeID) cell_activate_drift_spart(cj, s);
-
-                        /* Check the sorts and activate them if needed. */
-                        cell_activate_hydro_sorts(ci, t->flags, s);
-                        cell_activate_stars_sorts(cj, t->flags, s);
-                  }
-                }
-
-                    /* Store current values of dx_max and h_max. */
-                else if (t_type == task_type_sub_pair) {
-                    cell_activate_subcell_rt_tasks(ci, cj, s);
-                }
-            }
->>>>>>> cb1e82d8
-        }
-
+        }
+      }
 
       else if (t_subtype == task_subtype_rt_transport) {
         /* We only want to activate the task if the cell is active and is
@@ -1002,9 +877,8 @@
               scheduler_activate(s, cj->hydro.super->rt.rt_transport_out);
           }
         }
-      }
-
-<<<<<<< HEAD
+  }
+
       /* Pair tasks between inactive local cells and active remote cells. */
       if ((ci_nodeID != nodeID && cj_nodeID == nodeID && ci_active_hydro &&
            !cj_active_hydro) ||
@@ -1079,31 +953,9 @@
         }
 #endif
       }
-=======
-      else if (t_subtype == task_subtype_rt_transport) {
-          /* We only want to activate the task if the cell is active and is
-             going to update some gas on the *local* node */
-          if ((ci_nodeID == nodeID && cj_nodeID == nodeID) &&
-              (ci_active_hydro || cj_active_hydro)) {
-            /* The gradient and transport task subtypes mirror the hydro tasks.
-             * Therefore all the (subcell) sorts and drifts should already have
-             * been activated properly in the hydro part of the activation. */
-            scheduler_activate(s, t);
-
-            if (t->type == task_type_pair) {
-              /* Activate transport_out for each cell that is part of
-               * a pair task as to not miss any dependencies */
-              if (ci_nodeID == nodeID)
-                scheduler_activate(s, ci->hydro.super->hydro.rt_transport_out);
-              if (cj_nodeID == nodeID)
-                scheduler_activate(s, cj->hydro.super->hydro.rt_transport_out);
-            }
-        }
-  }
->>>>>>> cb1e82d8
-
-  /* Only interested in density tasks as of here. */
-        if (t_subtype == task_subtype_density) {
+
+      /* Only interested in density tasks as of here. */
+      if (t_subtype == task_subtype_density) {
 
             /* Too much particle movement? */
             if (cell_need_rebuild_for_hydro_pair(ci, cj)) *rebuild_space = 1;
@@ -1120,7 +972,6 @@
 #ifdef EXTRA_HYDRO_LOOP
                   scheduler_activate_recv(s, ci->mpi.recv, task_subtype_gradient);
 #endif
-<<<<<<< HEAD
             }
           }
           /* If the local cell is inactive and the remote cell is active, we
@@ -1143,10 +994,6 @@
 #endif
 #endif
           }
-=======
-                }
-              }
->>>>>>> cb1e82d8
 
           /* If the foreign cell is active, we want its particles for the
            * limiter */
@@ -1155,21 +1002,10 @@
             scheduler_activate_unpack(s, ci->mpi.unpack, task_subtype_limiter);
           }
 
-<<<<<<< HEAD
           /* Is the foreign cell active and will need stuff from us? */
           if (ci_active_hydro) {
             struct link *l = scheduler_activate_send(
                 s, cj->mpi.send, task_subtype_xv, ci_nodeID);
-=======
-              /* If the foreign cell is active, we want its ti_end values. */
-              if (ci_active_hydro)
-                scheduler_activate_recv(s, ci->mpi.recv, task_subtype_tend_part);
-
-              /* Is the foreign cell active and will need stuff from us? */
-              if (ci_active_hydro) {
-                struct link *l = scheduler_activate_send(
-                    s, cj->mpi.send, task_subtype_xv, ci_nodeID);
->>>>>>> cb1e82d8
 
                 /* Drift the cell which will be sent at the level at which it is
                    sent, i.e. drift the cell specified in the send task (l->t)
@@ -1241,7 +1077,6 @@
 #ifdef EXTRA_HYDRO_LOOP
                   scheduler_activate_recv(s, cj->mpi.recv, task_subtype_gradient);
 #endif
-<<<<<<< HEAD
             }
           }
           /* If the local cell is inactive and the remote cell is active, we
@@ -1258,10 +1093,6 @@
 #endif
 #endif
           }
-=======
-                }
-              }
->>>>>>> cb1e82d8
 
           /* If the foreign cell is active, we want its particles for the
            * limiter */
@@ -1270,17 +1101,8 @@
             scheduler_activate_unpack(s, cj->mpi.unpack, task_subtype_limiter);
           }
 
-<<<<<<< HEAD
           /* Is the foreign cell active and will need stuff from us? */
           if (cj_active_hydro) {
-=======
-              /* If the foreign cell is active, we want its ti_end values. */
-              if (cj_active_hydro)
-                scheduler_activate_recv(s, cj->mpi.recv, task_subtype_tend_part);
-
-              /* Is the foreign cell active and will need stuff from us? */
-              if (cj_active_hydro) {
->>>>>>> cb1e82d8
 
                 struct link *l = scheduler_activate_send(
                     s, ci->mpi.send, task_subtype_xv, cj_nodeID);
@@ -1300,7 +1122,6 @@
                   scheduler_activate_send(s, ci->mpi.send, task_subtype_gradient,
                                           cj_nodeID);
 #endif
-<<<<<<< HEAD
             }
           }
           /* If the foreign cell is inactive, but the local cell is active,
@@ -1324,10 +1145,6 @@
 #endif
 #endif
           }
-=======
-                }
-              }
->>>>>>> cb1e82d8
 
           /* If the local cell is active, send its particles for the limiting.
            */
@@ -1378,17 +1195,8 @@
                 scheduler_activate_send(s, cj->mpi.send, task_subtype_spart_prep2,
                                         ci_nodeID);
 #endif
-<<<<<<< HEAD
             cell_activate_drift_spart(cj, s);
           }
-=======
-                cell_activate_drift_spart(cj, s);
-
-                /* If the local cell is active, send its ti_end values. */
-                scheduler_activate_send(s, cj->mpi.send, task_subtype_tend_spart,
-                                        ci_nodeID);
-              }
->>>>>>> cb1e82d8
 
               if (ci_active_stars) {
                 scheduler_activate_recv(s, ci->mpi.recv,
@@ -1397,22 +1205,11 @@
                 scheduler_activate_recv(s, ci->mpi.recv, task_subtype_spart_prep2);
 #endif
 
-<<<<<<< HEAD
-            /* Is the foreign cell active and will need stuff from us? */
-            scheduler_activate_send(s, cj->mpi.send, task_subtype_xv,
-                                    ci_nodeID);
-            scheduler_activate_send(s, cj->mpi.send, task_subtype_rho,
-                                    ci_nodeID);
-=======
-                /* If the foreign cell is active, we want its ti_end values. */
-                scheduler_activate_recv(s, ci->mpi.recv, task_subtype_tend_spart);
-
                 /* Is the foreign cell active and will need stuff from us? */
                 scheduler_activate_send(s, cj->mpi.send, task_subtype_xv,
                                         ci_nodeID);
                 scheduler_activate_send(s, cj->mpi.send, task_subtype_rho,
                                         ci_nodeID);
->>>>>>> cb1e82d8
 #ifdef EXTRA_STAR_LOOPS
                 scheduler_activate_send(s, cj->mpi.send, task_subtype_part_prep1,
                                         ci_nodeID);
@@ -1440,17 +1237,8 @@
                 scheduler_activate_send(s, ci->mpi.send, task_subtype_spart_prep2,
                                         cj_nodeID);
 #endif
-<<<<<<< HEAD
-            cell_activate_drift_spart(ci, s);
-          }
-=======
                 cell_activate_drift_spart(ci, s);
-
-                /* If the local cell is active, send its ti_end values. */
-                scheduler_activate_send(s, ci->mpi.send, task_subtype_tend_spart,
-                                        cj_nodeID);
               }
->>>>>>> cb1e82d8
 
               if (cj_active_stars) {
                 scheduler_activate_recv(s, cj->mpi.recv,
@@ -1459,22 +1247,11 @@
                 scheduler_activate_recv(s, cj->mpi.recv, task_subtype_spart_prep2);
 #endif
 
-<<<<<<< HEAD
-            /* Is the foreign cell active and will need stuff from us? */
-            scheduler_activate_send(s, ci->mpi.send, task_subtype_xv,
-                                    cj_nodeID);
-            scheduler_activate_send(s, ci->mpi.send, task_subtype_rho,
-                                    cj_nodeID);
-=======
-                /* If the foreign cell is active, we want its ti_end values. */
-                scheduler_activate_recv(s, cj->mpi.recv, task_subtype_tend_spart);
-
                 /* Is the foreign cell active and will need stuff from us? */
                 scheduler_activate_send(s, ci->mpi.send, task_subtype_xv,
                                         cj_nodeID);
                 scheduler_activate_send(s, ci->mpi.send, task_subtype_rho,
                                         cj_nodeID);
->>>>>>> cb1e82d8
 #ifdef EXTRA_STAR_LOOPS
                 scheduler_activate_send(s, ci->mpi.send, task_subtype_part_prep1,
                                         cj_nodeID);
@@ -1488,35 +1265,77 @@
 #endif
         }
 
-<<<<<<< HEAD
+        /* Only interested in dark matter density tasks as of here. */
+        else if (t->subtype == task_subtype_dark_matter_density) {
+
+            /* Too much particle movement? */
+            if (cell_need_rebuild_for_dark_matter_pair(ci, cj)) *rebuild_space = 1;
+            if (cell_need_rebuild_for_dark_matter_pair(cj, ci)) *rebuild_space = 1;
+
+#ifdef WITH_MPI
+            /* Activate the send/recv tasks. */
+            if (ci_nodeID != nodeID) {
+
+                /*if (cj_active_dark_matter) {*/
+                scheduler_activate_recv(s, ci->mpi.recv, task_subtype_dmpart_xv);
+                scheduler_activate_recv(s, ci->mpi.recv, task_subtype_dmpart_rho);
+
+                /* We also want its ti_end values. */
+                scheduler_activate_recv(s, ci->mpi.recv, task_subtype_tend_dmpart);
+
+                /* If the local cell is active, send stuff. */
+                scheduler_activate_send(s, cj->mpi.send, task_subtype_dmpart_xv, ci_nodeID);
+                scheduler_activate_send(s, cj->mpi.send, task_subtype_dmpart_rho, ci_nodeID);
+
+                /* Drift before you send */
+                cell_activate_drift_dmpart(cj, s);
+
+                scheduler_activate_send(s, cj->mpi.send, task_subtype_tend_dmpart, ci_nodeID);
+
+            } else if (cj_nodeID != nodeID) {
+
+                /* If the local cell is active, receive data from the foreign cell. */
+                /*if (ci_active_dark_matter) {*/
+                scheduler_activate_recv(s, cj->mpi.recv, task_subtype_dmpart_xv);
+                scheduler_activate_recv(s, cj->mpi.recv, task_subtype_dmpart_rho);
+
+                /* We also want the ti_end values from foreign cell. */
+                scheduler_activate_recv(s, cj->mpi.recv, task_subtype_tend_dmpart);
+
+                /* If the local cell is active, send stuff. */
+                scheduler_activate_send(s, ci->mpi.send, task_subtype_dmpart_xv, cj_nodeID);
+                scheduler_activate_send(s, ci->mpi.send, task_subtype_dmpart_rho, cj_nodeID);
+
+                cell_activate_drift_dmpart(ci, s);
+                scheduler_activate_send(s, ci->mpi.send, task_subtype_tend_dmpart, cj_nodeID);
+
+            }
+#endif
+        }
+
       /* Only interested in sink_swallow tasks as of here. */
       else if (t->subtype == task_subtype_sink_swallow) {
-=======
-            /* Only interested in sink_compute_formation tasks as of here. */
-        else if (t->subtype == task_subtype_sink_compute_formation) {
->>>>>>> cb1e82d8
-
-            /* Too much particle movement? */
-            if (cell_need_rebuild_for_sinks_pair(ci, cj)) *rebuild_space = 1;
-            if (cell_need_rebuild_for_sinks_pair(cj, ci)) *rebuild_space = 1;
+
+        /* Too much particle movement? */
+        if (cell_need_rebuild_for_sinks_pair(ci, cj)) *rebuild_space = 1;
+        if (cell_need_rebuild_for_sinks_pair(cj, ci)) *rebuild_space = 1;
 
 #ifdef WITH_MPI
-            error("TODO");
-#endif
-        }
-
-            /* Only interested in black hole density tasks as of here. */
-        else if (t->subtype == task_subtype_bh_density) {
-
-            /* Too much particle movement? */
-            if (cell_need_rebuild_for_black_holes_pair(ci, cj)) *rebuild_space = 1;
-            if (cell_need_rebuild_for_black_holes_pair(cj, ci)) *rebuild_space = 1;
-
-            scheduler_activate(s, ci->hydro.super->black_holes.swallow_ghost_0);
-            scheduler_activate(s, cj->hydro.super->black_holes.swallow_ghost_0);
+        error("TODO");
+#endif
+      }
+
+      /* Only interested in black hole density tasks as of here. */
+      else if (t->subtype == task_subtype_bh_density) {
+
+        /* Too much particle movement? */
+        if (cell_need_rebuild_for_black_holes_pair(ci, cj)) *rebuild_space = 1;
+        if (cell_need_rebuild_for_black_holes_pair(cj, ci)) *rebuild_space = 1;
+
+        scheduler_activate(s, ci->hydro.super->black_holes.swallow_ghost_0);
+        scheduler_activate(s, cj->hydro.super->black_holes.swallow_ghost_0);
 
 #ifdef WITH_MPI
-<<<<<<< HEAD
         /* Activate the send/recv tasks. */
         if (ci_nodeID != nodeID) {
 
@@ -1551,32 +1370,25 @@
           /* Drift the cell which will be sent; note that not all sent
              particles will be drifted, only those that are needed. */
           cell_activate_drift_part(cj, s);
-=======
-            /* Activate the send/recv tasks. */
-            if (ci_nodeID != nodeID) {
->>>>>>> cb1e82d8
-
-              /* Receive the foreign parts to compute BH accretion rates and do the
-               * swallowing */
-              scheduler_activate_recv(s, ci->mpi.recv, task_subtype_rho);
-              scheduler_activate_recv(s, ci->mpi.recv, task_subtype_part_swallow);
-              scheduler_activate_recv(s, ci->mpi.recv, task_subtype_bpart_merger);
-
-              /* Send the local BHs to tag the particles to swallow and to do
-               * feedback */
-              scheduler_activate_send(s, cj->mpi.send, task_subtype_bpart_rho,
-                                      ci_nodeID);
-              scheduler_activate_send(s, cj->mpi.send, task_subtype_bpart_feedback,
-                                      ci_nodeID);
-
-              /* Drift before you send */
-              cell_activate_drift_bpart(cj, s);
-
-              /* Send the new BH time-steps */
-              scheduler_activate_send(s, cj->mpi.send, task_subtype_tend_bpart,
-                                      ci_nodeID);
-
-<<<<<<< HEAD
+
+        } else if (cj_nodeID != nodeID) {
+
+          /* Receive the foreign parts to compute BH accretion rates and do the
+           * swallowing */
+          scheduler_activate_recv(s, cj->mpi.recv, task_subtype_rho);
+          scheduler_activate_recv(s, cj->mpi.recv, task_subtype_part_swallow);
+          scheduler_activate_recv(s, cj->mpi.recv, task_subtype_bpart_merger);
+
+          /* Send the local BHs to tag the particles to swallow and to do
+           * feedback */
+          scheduler_activate_send(s, ci->mpi.send, task_subtype_bpart_rho,
+                                  cj_nodeID);
+          scheduler_activate_send(s, ci->mpi.send, task_subtype_bpart_feedback,
+                                  cj_nodeID);
+
+          /* Drift before you send */
+          cell_activate_drift_bpart(ci, s);
+
           /* Receive the foreign BHs to tag particles to swallow and for
            * feedback */
           scheduler_activate_recv(s, cj->mpi.recv, task_subtype_bpart_rho);
@@ -1588,134 +1400,49 @@
                                   cj_nodeID);
           scheduler_activate_send(s, ci->mpi.send, task_subtype_bpart_merger,
                                   cj_nodeID);
-=======
-              /* Receive the foreign BHs to tag particles to swallow and for
-               * feedback */
-              scheduler_activate_recv(s, ci->mpi.recv, task_subtype_bpart_rho);
-              scheduler_activate_recv(s, ci->mpi.recv, task_subtype_bpart_feedback);
-
-              /* Receive the foreign BH time-steps */
-              scheduler_activate_recv(s, ci->mpi.recv, task_subtype_tend_bpart);
-
-              /* Send the local part information */
-              scheduler_activate_send(s, cj->mpi.send, task_subtype_rho, ci_nodeID);
-              scheduler_activate_send(s, cj->mpi.send, task_subtype_part_swallow,
-                                      ci_nodeID);
-              scheduler_activate_send(s, cj->mpi.send, task_subtype_bpart_merger,
-                                      ci_nodeID);
-
-              /* Drift the cell which will be sent; note that not all sent
-                 particles will be drifted, only those that are needed. */
-              cell_activate_drift_part(cj, s);
->>>>>>> cb1e82d8
-
-            } else if (cj_nodeID != nodeID) {
-
-              /* Receive the foreign parts to compute BH accretion rates and do the
-               * swallowing */
-              scheduler_activate_recv(s, cj->mpi.recv, task_subtype_rho);
-              scheduler_activate_recv(s, cj->mpi.recv, task_subtype_part_swallow);
-              scheduler_activate_recv(s, cj->mpi.recv, task_subtype_bpart_merger);
-
-              /* Send the local BHs to tag the particles to swallow and to do
-               * feedback */
-              scheduler_activate_send(s, ci->mpi.send, task_subtype_bpart_rho,
-                                      cj_nodeID);
-              scheduler_activate_send(s, ci->mpi.send, task_subtype_bpart_feedback,
-                                      cj_nodeID);
-
-              /* Drift before you send */
-              cell_activate_drift_bpart(ci, s);
-
-              /* Send the new BH time-steps */
-              scheduler_activate_send(s, ci->mpi.send, task_subtype_tend_bpart,
-                                      cj_nodeID);
-
-              /* Receive the foreign BHs to tag particles to swallow and for
-               * feedback */
-              scheduler_activate_recv(s, cj->mpi.recv, task_subtype_bpart_rho);
-              scheduler_activate_recv(s, cj->mpi.recv, task_subtype_bpart_feedback);
-
-              /* Receive the foreign BH time-steps */
-              scheduler_activate_recv(s, cj->mpi.recv, task_subtype_tend_bpart);
-
-              /* Send the local part information */
-              scheduler_activate_send(s, ci->mpi.send, task_subtype_rho, cj_nodeID);
-              scheduler_activate_send(s, ci->mpi.send, task_subtype_part_swallow,
-                                      cj_nodeID);
-              scheduler_activate_send(s, ci->mpi.send, task_subtype_bpart_merger,
-                                      cj_nodeID);
-
-              /* Drift the cell which will be sent; note that not all sent
-                 particles will be drifted, only those that are needed. */
-              cell_activate_drift_part(ci, s);
-            }
-#endif
-        }
-
-            /* Only interested in gravity tasks as of here. */
-        else if (t_subtype == task_subtype_grav) {
+
+          /* Drift the cell which will be sent; note that not all sent
+             particles will be drifted, only those that are needed. */
+          cell_activate_drift_part(ci, s);
+        }
+#endif
+      }
+
+      /* Only interested in gravity tasks as of here. */
+      else if (t_subtype == task_subtype_grav) {
 
 #ifdef WITH_MPI
-            /* Activate the send/recv tasks. */
-          if (ci_nodeID != nodeID) {
-
-            /* If the local cell is active, receive data from the foreign cell. */
-            if (cj_active_gravity)
-              scheduler_activate_recv(s, ci->mpi.recv, task_subtype_gpart);
-
-<<<<<<< HEAD
+        /* Activate the send/recv tasks. */
+        if (ci_nodeID != nodeID) {
+
+          /* If the local cell is active, receive data from the foreign cell. */
+          if (cj_active_gravity)
+            scheduler_activate_recv(s, ci->mpi.recv, task_subtype_gpart);
+
           /* Is the foreign cell active and will need stuff from us? */
           if (ci_active_gravity) {
-=======
-            /* If the foreign cell is active, we want its ti_end values. */
-            if (ci_active_gravity)
-              scheduler_activate_recv(s, ci->mpi.recv, task_subtype_tend_gpart);
-
-            /* Is the foreign cell active and will need stuff from us? */
-            if (ci_active_gravity) {
->>>>>>> cb1e82d8
-
-              struct link *l = scheduler_activate_send(
-                  s, cj->mpi.send, task_subtype_gpart, ci_nodeID);
-
-              /* Drift the cell which will be sent at the level at which it is
-                 sent, i.e. drift the cell specified in the send task (l->t)
-                 itself. */
-              cell_activate_drift_gpart(l->t->ci, s);
-            }
-
-<<<<<<< HEAD
+
+            struct link *l = scheduler_activate_send(
+                s, cj->mpi.send, task_subtype_gpart, ci_nodeID);
+
+            /* Drift the cell which will be sent at the level at which it is
+               sent, i.e. drift the cell specified in the send task (l->t)
+               itself. */
+            cell_activate_drift_gpart(l->t->ci, s);
+          }
+
         } else if (cj_nodeID != nodeID) {
-=======
-            /* If the local cell is active, send its ti_end values. */
-            if (cj_active_gravity)
-              scheduler_activate_send(s, cj->mpi.send, task_subtype_tend_gpart,
-                                      ci_nodeID);
-
-          } else if (cj_nodeID != nodeID) {
->>>>>>> cb1e82d8
-
-            /* If the local cell is active, receive data from the foreign cell. */
-            if (ci_active_gravity)
-              scheduler_activate_recv(s, cj->mpi.recv, task_subtype_gpart);
-
-<<<<<<< HEAD
+
+          /* If the local cell is active, receive data from the foreign cell. */
+          if (ci_active_gravity)
+            scheduler_activate_recv(s, cj->mpi.recv, task_subtype_gpart);
+
           /* Is the foreign cell active and will need stuff from us? */
           if (cj_active_gravity) {
-=======
-            /* If the foreign cell is active, we want its ti_end values. */
-            if (cj_active_gravity)
-              scheduler_activate_recv(s, cj->mpi.recv, task_subtype_tend_gpart);
-
-            /* Is the foreign cell active and will need stuff from us? */
-            if (cj_active_gravity) {
->>>>>>> cb1e82d8
-
-              struct link *l = scheduler_activate_send(
-                  s, ci->mpi.send, task_subtype_gpart, cj_nodeID);
-
-<<<<<<< HEAD
+
+            struct link *l = scheduler_activate_send(
+                s, ci->mpi.send, task_subtype_gpart, cj_nodeID);
+
             /* Drift the cell which will be sent at the level at which it is
                sent, i.e. drift the cell specified in the send task (l->t)
                itself. */
@@ -1823,77 +1550,6 @@
         }
 #endif
       }
-=======
-              /* Drift the cell which will be sent at the level at which it is
-                 sent, i.e. drift the cell specified in the send task (l->t)
-                 itself. */
-              cell_activate_drift_gpart(l->t->ci, s);
-            }
-
-            /* If the local cell is active, send its ti_end values. */
-            if (ci_active_gravity)
-              scheduler_activate_send(s, ci->mpi.send, task_subtype_tend_gpart,
-                                      cj_nodeID);
-          }
-#endif
-        } /* Only interested in RT tasks as of here. */
-#ifdef WITH_MPI
-            else if (t_subtype == task_subtype_rt_inject ||
-                     t_subtype == task_subtype_rt_gradient ||
-                     t_subtype == task_subtype_rt_transport) {
-              error("RT doesn't work with MPI yet.");
-            }
-#endif
-
-
-            /* Only interested in dark matter density tasks as of here. */
-        else if (t->subtype == task_subtype_dark_matter_density) {
-
-            /* Too much particle movement? */
-            if (cell_need_rebuild_for_dark_matter_pair(ci, cj)) *rebuild_space = 1;
-            if (cell_need_rebuild_for_dark_matter_pair(cj, ci)) *rebuild_space = 1;
-
-#ifdef WITH_MPI
-            /* Activate the send/recv tasks. */
-            if (ci_nodeID != nodeID) {
-
-                /*if (cj_active_dark_matter) {*/
-                scheduler_activate_recv(s, ci->mpi.recv, task_subtype_dmpart_xv);
-                scheduler_activate_recv(s, ci->mpi.recv, task_subtype_dmpart_rho);
-
-                /* We also want its ti_end values. */
-                scheduler_activate_recv(s, ci->mpi.recv, task_subtype_tend_dmpart);
-
-                /* If the local cell is active, send stuff. */
-                scheduler_activate_send(s, cj->mpi.send, task_subtype_dmpart_xv, ci_nodeID);
-                scheduler_activate_send(s, cj->mpi.send, task_subtype_dmpart_rho, ci_nodeID);
-
-                /* Drift before you send */
-                cell_activate_drift_dmpart(cj, s);
-
-                scheduler_activate_send(s, cj->mpi.send, task_subtype_tend_dmpart, ci_nodeID);
-
-            } else if (cj_nodeID != nodeID) {
-
-                /* If the local cell is active, receive data from the foreign cell. */
-                /*if (ci_active_dark_matter) {*/
-                scheduler_activate_recv(s, cj->mpi.recv, task_subtype_dmpart_xv);
-                scheduler_activate_recv(s, cj->mpi.recv, task_subtype_dmpart_rho);
-
-                /* We also want the ti_end values from foreign cell. */
-                scheduler_activate_recv(s, cj->mpi.recv, task_subtype_tend_dmpart);
-
-                /* If the local cell is active, send stuff. */
-                scheduler_activate_send(s, ci->mpi.send, task_subtype_dmpart_xv, cj_nodeID);
-                scheduler_activate_send(s, ci->mpi.send, task_subtype_dmpart_rho, cj_nodeID);
-
-                cell_activate_drift_dmpart(ci, s);
-                scheduler_activate_send(s, ci->mpi.send, task_subtype_tend_dmpart, cj_nodeID);
-
-            }
-#endif
-        }
->>>>>>> cb1e82d8
     }
 
     /* End force for hydro ? */
@@ -2022,13 +1678,12 @@
       t->ci->stars.updated = 0;
       t->ci->sinks.updated = 0;
       t->ci->black_holes.updated = 0;
-<<<<<<< HEAD
 
       if (!cell_is_empty(t->ci)) {
         if (cell_is_active_hydro(t->ci, e) ||
             cell_is_active_gravity(t->ci, e) ||
             cell_is_active_stars(t->ci, e) || cell_is_active_sinks(t->ci, e) ||
-            cell_is_active_black_holes(t->ci, e))
+            cell_is_active_black_holes(t->ci, e) || cell_is_active_dark_matter(t->ci, e))
           scheduler_activate(s, t);
       }
     }
@@ -2040,13 +1695,15 @@
       t->ci->stars.updated = 0;
       t->ci->sinks.updated = 0;
       t->ci->black_holes.updated = 0;
+      t->ci->dark_matter.updated = 0;
       t->ci->rt.updated = 0; /* this is different from time-step */
 
       if (!cell_is_empty(t->ci)) {
         if (cell_is_active_hydro(t->ci, e) ||
             cell_is_active_gravity(t->ci, e) ||
             cell_is_active_stars(t->ci, e) || cell_is_active_sinks(t->ci, e) ||
-            cell_is_active_black_holes(t->ci, e) || cell_is_rt_active(t->ci, e))
+            cell_is_active_black_holes(t->ci, e) || cell_is_rt_active(t->ci, e) ||
+            cell_is_active_dark_matter(t->ci, e))
           /* this is different from time-step ----^*/
           scheduler_activate(s, t);
       }
@@ -2055,13 +1712,6 @@
     else if ((t_type == task_type_send && t_subtype == task_subtype_tend) ||
              (t_type == task_type_recv && t_subtype == task_subtype_tend)) {
       if (!cell_is_empty(t->ci)) {
-=======
-      t->ci->dark_matter.updated = 0;
-      if (cell_is_active_hydro(t->ci, e) || cell_is_active_gravity(t->ci, e) ||
-          cell_is_active_stars(t->ci, e) || cell_is_active_sinks(t->ci, e) ||
-          cell_is_active_black_holes(t->ci, e) ||
-          cell_is_active_dark_matter(t->ci, e))
->>>>>>> cb1e82d8
         scheduler_activate(s, t);
       }
     }
