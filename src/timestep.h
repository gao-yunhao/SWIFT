/*******************************************************************************
 * This file is part of SWIFT.
 * Copyright (c) 2016 Matthieu Schaller (schaller@strw.leidenuniv.nl)
 *
 * This program is free software: you can redistribute it and/or modify
 * it under the terms of the GNU Lesser General Public License as published
 * by the Free Software Foundation, either version 3 of the License, or
 * (at your option) any later version.
 *
 * This program is distributed in the hope that it will be useful,
 * but WITHOUT ANY WARRANTY; without even the implied warranty of
 * MERCHANTABILITY or FITNESS FOR A PARTICULAR PURPOSE.  See the
 * GNU General Public License for more details.
 *
 * You should have received a copy of the GNU Lesser General Public License
 * along with this program.  If not, see <http://www.gnu.org/licenses/>.
 *
 ******************************************************************************/
#ifndef SWIFT_TIMESTEP_H
#define SWIFT_TIMESTEP_H

/* Config parameters. */
#include <config.h>

/* Local headers. */
#include "cooling.h"
#include "debug.h"
#include "forcing.h"
#include "potential.h"
#include "rt.h"
#include "timeline.h"

/**
 * @brief Compute a valid integer time-step form a given time-step
 *
 * We consider the minimal time-bin of any neighbours and prevent particles
 * to differ from it by a fixed constant `time_bin_neighbour_max_delta_bin`.
 *
 * If min_ngb_bin is set to `num_time_bins`, then no limit from the neighbours
 * is imposed.
 *
 * @param new_dt The time-step to convert.
 * @param old_bin The old time bin.
 * @param min_ngb_bin Minimal time-bin of any neighbour of this particle.
 * @param ti_current The current time on the integer time-line.
 * @param time_base_inv The inverse of the system's minimal time-step.
 */
__attribute__((always_inline, const)) INLINE static integertime_t
make_integer_timestep(const float new_dt, const timebin_t old_bin,
                      const timebin_t min_ngb_bin,
                      const integertime_t ti_current,
                      const double time_base_inv) {

  /* Convert to integer time */
  integertime_t new_dti = (integertime_t)(new_dt * time_base_inv);

  /* Are we allowed to use this bin given the neighbours? */
  timebin_t new_bin = get_time_bin(new_dti);
  new_bin = min(new_bin, min_ngb_bin + time_bin_neighbour_max_delta_bin);
  new_dti = get_integer_timestep(new_bin);

  /* Current time-step */
  const integertime_t current_dti = get_integer_timestep(old_bin);
  const integertime_t ti_end = get_integer_time_end(ti_current, old_bin);

  /* Limit timestep increase */
  if (old_bin > 0) new_dti = min(new_dti, 2 * current_dti);

  /* Put this timestep on the time line */
  integertime_t dti_timeline = max_nr_timesteps;
  while (new_dti < dti_timeline) dti_timeline /= ((integertime_t)2);
  new_dti = dti_timeline;

  /* Make sure we are allowed to increase the timestep size */
  if (new_dti > current_dti) {
    if ((max_nr_timesteps - ti_end) % new_dti > 0) new_dti = current_dti;
  }

#ifdef SWIFT_DEBUG_CHECKS
  if (new_dti == 0) error("Computed an integer time-step of size 0");
#endif

  return new_dti;
}

/**
 * @brief Compute the new (integer) time-step of a given #gpart
 *
 * @param gp The #gpart.
 * @param e The #engine (used to get some constants).
 */
__attribute__((always_inline)) INLINE static integertime_t get_gpart_timestep(
    const struct gpart *restrict gp, const struct engine *restrict e) {

#ifdef SWIFT_DEBUG_CHECKS
  if (gp->time_bin == time_bin_not_created) {
    error("Trying to compute time step for an extra particle.");
  }
#endif

  float new_dt_self = FLT_MAX, new_dt_ext = FLT_MAX;

  if (e->policy & engine_policy_external_gravity)
    new_dt_ext = external_gravity_timestep(e->time, e->external_potential,
                                           e->physical_constants, gp);

  const float a_hydro[3] = {0.f, 0.f, 0.f};
  if (e->policy & engine_policy_self_gravity)
    new_dt_self = gravity_compute_timestep_self(
        gp, a_hydro, e->gravity_properties, e->cosmology);

  /* Take the minimum of all */
  float new_dt = min(new_dt_self, new_dt_ext);

  /* Apply the maximal displacement constraint (FLT_MAX  if non-cosmological)*/
  new_dt = min(new_dt, e->dt_max_RMS_displacement);

  /* Apply cosmology correction (This is 1 if non-cosmological) */
  new_dt *= e->cosmology->time_step_factor;

  /* Limit timestep within the allowed range */
  new_dt = min(new_dt, e->dt_max);
  if (new_dt < e->dt_min)
    error("gpart (id=%lld) wants a time-step (%e) below dt_min (%e)",
          gp->id_or_neg_offset, new_dt, e->dt_min);

  /* Convert to integer time */
  const integertime_t new_dti = make_integer_timestep(
      new_dt, gp->time_bin, num_time_bins, e->ti_current, e->time_base_inv);

  return new_dti;
}

/**
 * @brief Compute the new (integer) time-step of a given #part
 *
 * @param p The #part.
 * @param xp The #xpart partner of p.
 * @param e The #engine (used to get some constants).
 */
__attribute__((always_inline)) INLINE static integertime_t get_part_timestep(
    const struct part *restrict p, const struct xpart *restrict xp,
    const struct engine *restrict e) {

  /* Compute the next timestep (hydro condition) */
  const float new_dt_hydro =
      hydro_compute_timestep(p, xp, e->hydro_properties, e->cosmology);

  /* Compute the next timestep (MHD condition) */
  const float new_dt_mhd =
      mhd_compute_timestep(p, xp, e->hydro_properties, e->cosmology);

  /* Compute the next timestep (cooling condition) */
  float new_dt_cooling = FLT_MAX;
  if (e->policy & engine_policy_cooling)
    new_dt_cooling =
        cooling_timestep(e->cooling_func, e->physical_constants, e->cosmology,
                         e->internal_units, e->hydro_properties, p, xp);

  /* Compute the next timestep (gravity condition) */
  float new_dt_grav = FLT_MAX, new_dt_self_grav = FLT_MAX,
        new_dt_ext_grav = FLT_MAX;
  if (p->gpart != NULL) {

    if (e->policy & engine_policy_external_gravity)
      new_dt_ext_grav = external_gravity_timestep(
          e->time, e->external_potential, e->physical_constants, p->gpart);

    if (e->policy & engine_policy_self_gravity)
      new_dt_self_grav = gravity_compute_timestep_self(
          p->gpart, p->a_hydro, e->gravity_properties, e->cosmology);

    new_dt_grav = min(new_dt_self_grav, new_dt_ext_grav);
  }

  /* Compute the next timestep (forcing terms condition) */
  const float new_dt_forcing = forcing_terms_timestep(
      e->time, e->forcing_terms, e->physical_constants, p, xp);

  /* Compute the next timestep (chemistry condition, e.g. diffusion) */
  const float new_dt_chemistry =
      chemistry_timestep(e->physical_constants, e->cosmology, e->internal_units,
                         e->hydro_properties, e->chemistry, p);

  /* Get the RT timestep */
  float new_dt_radiation = FLT_MAX;
  if (e->policy & engine_policy_rt) {
    new_dt_radiation = rt_compute_timestep(
        p, xp, e->rt_props, e->cosmology, e->hydro_properties,
        e->physical_constants, e->internal_units);
    if (e->max_nr_rt_subcycles > 0 && new_dt_radiation != FLT_MAX) {
      /* if max_nr_rt_subcycles == 0, we don't subcycle. */
      /* ToDo: this is a temporary solution to enforce the exact
       * number of RT subcycles. We multiply the new_dt_rad here by
       * the number of subcycles, and don't when getting the
       * actual RT time step. */
      new_dt_radiation *= e->max_nr_rt_subcycles;
    }
  }

  /* Take the minimum of all */
  float new_dt = min3(new_dt_hydro, new_dt_cooling, new_dt_grav);
<<<<<<< HEAD
  new_dt = min4(new_dt, new_dt_mhd, new_dt_chemistry, new_dt_radiation);
=======
  new_dt = min4(new_dt, new_dt_mhd, new_dt_chemistry, new_dt_forcing);
>>>>>>> b168f7a1

  /* Limit change in smoothing length */
  const float dt_h_change =
      (p->force.h_dt != 0.0f)
          ? fabsf(e->hydro_properties->log_max_h_change * p->h / p->force.h_dt)
          : FLT_MAX;

  new_dt = min(new_dt, dt_h_change);

  /* Apply the maximal displacement constraint (FLT_MAX if non-cosmological)*/
  new_dt = min(new_dt, e->dt_max_RMS_displacement);

  /* Apply cosmology correction (This is 1 if non-cosmological) */
  new_dt *= e->cosmology->time_step_factor;

  /* Limit timestep within the allowed range */
  new_dt = min(new_dt, e->dt_max);

  if (new_dt < e->dt_min)
    error("part (id=%lld) wants a time-step (%e) below dt_min (%e)", p->id,
          new_dt, e->dt_min);

  /* Convert to integer time */
  const integertime_t new_dti = make_integer_timestep(
      new_dt, p->time_bin, p->limiter_data.min_ngb_time_bin, e->ti_current,
      e->time_base_inv);

<<<<<<< HEAD
=======
  if (e->policy & engine_policy_rt) {
    if (new_dti_rt <= new_dti) {
      /* enforce dt_hydro <= nsubcycles * dt_rt. The rare case where
       * new_dti_rt > new_dti will be handled in the parent function
       * that calls this one. */
      integertime_t max_subcycles = max(e->max_nr_rt_subcycles, 1);
      if (max_nr_timesteps / max_subcycles < new_dti_rt) {
        /* multiplication new_dti_rt * max_subcycles would overflow. This can
         * happen in rare cases, especially if the total physical time the
         * simulation should cover is small. So limit max_subcycles to a
         * reasonable value.
         * First find an integer guess for the maximal permissible number
         * of sub-cycles. Then find highest power-of-two below that guess.
         * Divide the guess by a factor of 2 to simplify the subsequent while
         * loop. The max() is there to prevent bad things happening. */
        const integertime_t max_subcycles_guess =
            max(1LL, max_nr_timesteps / (new_dti_rt * 2LL));
        max_subcycles = 1LL;
        while (max_subcycles_guess > max_subcycles) max_subcycles *= 2LL;
      }
      new_dti = min(new_dti, new_dti_rt * max_subcycles);
    }
  }

>>>>>>> b168f7a1
  return new_dti;
}

/**
 * @brief Compute the new (integer) time-step of a given #part
 *
 * @param p The #part.
 * @param xp The #xpart partner of p.
 * @param e The #engine (used to get some constants).
 */
__attribute__((always_inline)) INLINE static integertime_t get_part_rt_timestep(
    const struct part *restrict p, const struct xpart *restrict xp,
    const struct engine *restrict e) {

  integertime_t new_dti;
  /* TODO: for now, we abuse max_nr_rt_subcycles to fix the
   * number of sub-cycles for each step. */
  if (e->max_nr_rt_subcycles > 0) {
    new_dti = get_part_timestep(p, xp, e) / e->max_nr_rt_subcycles;
  } else {
    new_dti = get_part_timestep(p, xp, e);
  }
  return new_dti;
}

/**
 * @brief Compute the new (integer) time-step of a given #spart
 *
 * @param sp The #spart.
 * @param e The #engine (used to get some constants).
 */
__attribute__((always_inline)) INLINE static integertime_t get_spart_timestep(
    const struct spart *restrict sp, const struct engine *restrict e) {

  /* Stellar time-step */
  float new_dt_stars = stars_compute_timestep(
      sp, e->stars_properties, (e->policy & engine_policy_cosmology),
      e->cosmology, e->time);

  /* Gravity time-step */
  float new_dt_self = FLT_MAX, new_dt_ext = FLT_MAX;

  if (e->policy & engine_policy_external_gravity)
    new_dt_ext = external_gravity_timestep(e->time, e->external_potential,
                                           e->physical_constants, sp->gpart);

  const float a_hydro[3] = {0.f, 0.f, 0.f};
  if (e->policy & engine_policy_self_gravity)
    new_dt_self = gravity_compute_timestep_self(
        sp->gpart, a_hydro, e->gravity_properties, e->cosmology);

  float new_dt_rt = FLT_MAX;
  if (e->policy & engine_policy_rt)
    new_dt_rt = rt_compute_spart_timestep(sp, e->rt_props, e->cosmology);

  /* Take the minimum of all */
  float new_dt = min4(new_dt_stars, new_dt_self, new_dt_ext, new_dt_rt);

  /* Apply the maximal displacement constraint (FLT_MAX  if non-cosmological)*/
  new_dt = min(new_dt, e->dt_max_RMS_displacement);

  /* Apply cosmology correction (This is 1 if non-cosmological) */
  new_dt *= e->cosmology->time_step_factor;

  /* Limit timestep within the allowed range */
  new_dt = min(new_dt, e->dt_max);
  if (new_dt < e->dt_min) {
    error("spart (id=%lld) wants a time-step (%e) below dt_min (%e)", sp->id,
          new_dt, e->dt_min);
  }

  /* Convert to integer time */
  const integertime_t new_dti = make_integer_timestep(
      new_dt, sp->time_bin, num_time_bins, e->ti_current, e->time_base_inv);

  return new_dti;
}

/**
 * @brief Compute the new (integer) time-step of a given #bpart
 *
 * @param bp The #bpart.
 * @param e The #engine (used to get some constants).
 */
__attribute__((always_inline)) INLINE static integertime_t get_bpart_timestep(
    const struct bpart *restrict bp, const struct engine *restrict e) {

  /* Black hole internal time-step */
  float new_dt_black_holes = black_holes_compute_timestep(
      bp, e->black_holes_properties, e->physical_constants, e->cosmology);

  /* Gravity time-step */
  float new_dt_self = FLT_MAX, new_dt_ext = FLT_MAX;

  if (e->policy & engine_policy_external_gravity)
    new_dt_ext = external_gravity_timestep(e->time, e->external_potential,
                                           e->physical_constants, bp->gpart);

  const float a_hydro[3] = {0.f, 0.f, 0.f};
  if (e->policy & engine_policy_self_gravity)
    new_dt_self = gravity_compute_timestep_self(
        bp->gpart, a_hydro, e->gravity_properties, e->cosmology);

  /* Take the minimum of all */
  float new_dt = min3(new_dt_black_holes, new_dt_self, new_dt_ext);

  /* Apply the maximal dibslacement constraint (FLT_MAX  if non-cosmological)*/
  new_dt = min(new_dt, e->dt_max_RMS_displacement);

  /* Apply cosmology correction (This is 1 if non-cosmological) */
  new_dt *= e->cosmology->time_step_factor;

  /* Limit timestep within the allowed range */
  new_dt = min(new_dt, e->dt_max);
  if (new_dt < e->dt_min) {
    error("bpart (id=%lld) wants a time-step (%e) below dt_min (%e)", bp->id,
          new_dt, e->dt_min);
  }

  /* Convert to integer time */
  const integertime_t new_dti = make_integer_timestep(
      new_dt, bp->time_bin, num_time_bins, e->ti_current, e->time_base_inv);

  return new_dti;
}

/**
 * @brief Compute the new (integer) time-step of a given #sink.
 *
 * @param sink The #sink.
 * @param e The #engine (used to get some constants).
 */
__attribute__((always_inline)) INLINE static integertime_t get_sink_timestep(
    const struct sink *restrict sink, const struct engine *restrict e) {

  /* Sink time-step */
  float new_dt_sink = sink_compute_timestep(sink);

  /* Gravity time-step */
  float new_dt_self = FLT_MAX, new_dt_ext = FLT_MAX;

  if (e->policy & engine_policy_external_gravity)
    new_dt_ext = external_gravity_timestep(e->time, e->external_potential,
                                           e->physical_constants, sink->gpart);

  const float a_hydro[3] = {0.f, 0.f, 0.f};
  if (e->policy & engine_policy_self_gravity)
    new_dt_self = gravity_compute_timestep_self(
        sink->gpart, a_hydro, e->gravity_properties, e->cosmology);

  /* Take the minimum of all */
  float new_dt = min3(new_dt_sink, new_dt_self, new_dt_ext);

  /* Apply the maximal dibslacement constraint (FLT_MAX  if non-cosmological)*/
  new_dt = min(new_dt, e->dt_max_RMS_displacement);

  /* Apply cosmology correction (This is 1 if non-cosmological) */
  new_dt *= e->cosmology->time_step_factor;

  /* Limit timestep within the allowed range */
  new_dt = min(new_dt, e->dt_max);
  if (new_dt < e->dt_min) {
    error("sink (id=%lld) wants a time-step (%e) below dt_min (%e)", sink->id,
          new_dt, e->dt_min);
  }

  /* Convert to integer time */
  const integertime_t new_dti = make_integer_timestep(
      new_dt, sink->time_bin, num_time_bins, e->ti_current, e->time_base_inv);

  return new_dti;
}

#endif /* SWIFT_TIMESTEP_H */<|MERGE_RESOLUTION|>--- conflicted
+++ resolved
@@ -200,11 +200,7 @@
 
   /* Take the minimum of all */
   float new_dt = min3(new_dt_hydro, new_dt_cooling, new_dt_grav);
-<<<<<<< HEAD
-  new_dt = min4(new_dt, new_dt_mhd, new_dt_chemistry, new_dt_radiation);
-=======
-  new_dt = min4(new_dt, new_dt_mhd, new_dt_chemistry, new_dt_forcing);
->>>>>>> b168f7a1
+  new_dt = min5(new_dt, new_dt_mhd, new_dt_chemistry, new_dt_radiation, new_dt_forcing);
 
   /* Limit change in smoothing length */
   const float dt_h_change =
@@ -232,8 +228,6 @@
       new_dt, p->time_bin, p->limiter_data.min_ngb_time_bin, e->ti_current,
       e->time_base_inv);
 
-<<<<<<< HEAD
-=======
   if (e->policy & engine_policy_rt) {
     if (new_dti_rt <= new_dti) {
       /* enforce dt_hydro <= nsubcycles * dt_rt. The rare case where
@@ -258,7 +252,6 @@
     }
   }
 
->>>>>>> b168f7a1
   return new_dti;
 }
 
