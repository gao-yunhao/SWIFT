--- conflicted
+++ resolved
@@ -42,15 +42,8 @@
     const struct part *p, const struct xpart *xp) {
 
   const float rho = p->rho;
-<<<<<<< HEAD
   return (p->v[0] * p->mhd_data.B_over_rho[0] + p->v[1] * p->mhd_data.B_over_rho[1] +
           p->v[2] * p->mhd_data.B_over_rho[2]) * rho;
-=======
-  return (p->v[0] * p->mhd_data.B_over_rho[0] +
-          p->v[1] * p->mhd_data.B_over_rho[1] +
-          p->v[2] * p->mhd_data.B_over_rho[2]) /
-         rho;
->>>>>>> ec6e0b2e
 }
 
 __attribute__((always_inline)) INLINE static float mhd_get_divB_error(
@@ -60,11 +53,7 @@
   const float b2 = p->mhd_data.B_over_rho[0] * p->mhd_data.B_over_rho[0] +
                    p->mhd_data.B_over_rho[1] * p->mhd_data.B_over_rho[1] +
                    p->mhd_data.B_over_rho[2] * p->mhd_data.B_over_rho[2];
-<<<<<<< HEAD
   return fabs(p->mhd_data.divB * p->h / sqrt(b2 * rho * rho + 1.e-18));
-=======
-  return fabs(p->mhd_data.divB * p->h / sqrt(b2 / rho / rho + 1.e-18));
->>>>>>> ec6e0b2e
 }
 
 /**
@@ -135,7 +124,6 @@
   const float v_A2j = B2j / (rhoj * mu_0);
   const float c2effi = c2i + v_A2i;
   const float c2effj = c2j + v_A2j;
-<<<<<<< HEAD
   
   const float termi = max(0.0f, c2effi * c2effi - 4.0f * c2i * (Bri * r_inv) * (Bri * r_inv) / (mu_0 * rhoi));
   const float termj = max(0.0f, c2effj * c2effj - 4.0f * c2j * (Brj * r_inv) * (Brj * r_inv) / (mu_0 * rhoj));
@@ -150,18 +138,6 @@
   const float v_sigj = sqrtf(v_sig2j);
   //pj->mhd_data.v_fm = v_sigj;
 
-=======
-
-  const float termi =
-      max(0.0f, c2effi * c2effi -
-                    4.0f * c2i * (Bri * r_inv) * (Bri * r_inv) / (mu_0 * rhoi));
-  const float termj =
-      max(0.0f, c2effj * c2effj -
-                    4.0f * c2j * (Brj * r_inv) * (Brj * r_inv) / (mu_0 * rhoj));
-
-  const float v_sig2i = 0.5f * (c2effi + sqrtf(termi));
-  const float v_sig2j = 0.5f * (c2effj + sqrtf(termj));
->>>>>>> ec6e0b2e
   const float v_sig =
       v_sigi + v_sigj - const_viscosity_beta * mu_ij;
 
@@ -277,7 +253,6 @@
  */
 __attribute__((always_inline)) INLINE static void mhd_reset_acceleration(
     struct part *p) {
-<<<<<<< HEAD
     
    p->mhd_data.B_over_rho_dt[0] = 0.0f;
    p->mhd_data.B_over_rho_dt[1] = 0.0f;
@@ -288,17 +263,6 @@
    p->mhd_data.psi_over_ch_dt = 0.0f;
     
     }
-=======
-
-  p->mhd_data.B_over_rho_dt[0] = 0.0f;
-  p->mhd_data.B_over_rho_dt[1] = 0.0f;
-  p->mhd_data.B_over_rho_dt[2] = 0.0f;
-
-  p->mhd_data.B_mon = 0.0f;
-
-  p->mhd_data.psi_dt = 0.0f;
-}
->>>>>>> ec6e0b2e
 
 /**
  * @brief Sets the values to be predicted in the drifts to their values at a
@@ -310,7 +274,6 @@
  */
 __attribute__((always_inline)) INLINE static void mhd_reset_predicted_values(
     struct part *p, const struct xpart *xp, const struct cosmology *cosmo) {
-<<<<<<< HEAD
     
     /* Re-set the predicted magnetic flux densities */
  	p->mhd_data.B_over_rho[0] = xp->mhd_data.B_over_rho_full[0];
@@ -318,14 +281,6 @@
         p->mhd_data.B_over_rho[2] = xp->mhd_data.B_over_rho_full[2];
     
     }
-=======
-
-  /* Re-set the predicted magnetic flux densities */
-  p->mhd_data.B_over_rho[0] = xp->mhd_data.B_over_rho_full[0];
-  p->mhd_data.B_over_rho[1] = xp->mhd_data.B_over_rho_full[1];
-  p->mhd_data.B_over_rho[2] = xp->mhd_data.B_over_rho_full[2];
-}
->>>>>>> ec6e0b2e
 
 /**
  * @brief Predict additional particle fields forward in time when drifting
@@ -346,7 +301,6 @@
     const float dt_therm, const struct cosmology *cosmo,
     const struct hydro_props *hydro_props,
     const struct entropy_floor_properties *floor_props) {
-<<<<<<< HEAD
    
     /* Predict the magnetic flux density */
 	p->mhd_data.B_over_rho[0] += p->mhd_data.B_over_rho_dt[0] * dt_therm;
@@ -354,14 +308,6 @@
 	p->mhd_data.B_over_rho[2] += p->mhd_data.B_over_rho_dt[2] * dt_therm;
     
     }
-=======
-
-  /* Predict the magnetic flux density */
-  p->mhd_data.B_over_rho[0] += p->mhd_data.B_over_rho_dt[0] * dt_therm;
-  p->mhd_data.B_over_rho[1] += p->mhd_data.B_over_rho_dt[1] * dt_therm;
-  p->mhd_data.B_over_rho[2] += p->mhd_data.B_over_rho_dt[2] * dt_therm;
-}
->>>>>>> ec6e0b2e
 
 /**
  * @brief Finishes the force calculation.
@@ -376,7 +322,6 @@
  * @param cosmo The current cosmological model.
  */
 __attribute__((always_inline)) INLINE static void mhd_end_force(
-<<<<<<< HEAD
 		struct part *p, const struct cosmology *cosmo, const float mu_0) {
 
   // const float mu_0 = 1.0f;
@@ -401,14 +346,6 @@
   const float v_A2 = B2 / (rho * mu_0);
   const float ch = sqrtf(cs2 + v_A2);
   
-=======
-    struct part *p, const struct cosmology *cosmo) {
-
-  /* Some smoothing length multiples. */
-  const float h = p->h;
-  const float h_inv = 1.0f / h;
-
->>>>>>> ec6e0b2e
   /* Dedner cleaning scalar time derivative */
   // const float v_sig = hydro_get_signal_velocity(p);
   // const float v_sig2 = v_sig * v_sig;
@@ -447,13 +384,8 @@
   const float delta_Bz = p->mhd_data.B_over_rho_dt[2] * dt_therm;
 
   /* Integrate the Dedner scalar forward in time */
-<<<<<<< HEAD
   const float delta_psi_over_ch = p->mhd_data.psi_over_ch_dt * dt_therm;
     
-=======
-  const float delta_psi = p->mhd_data.psi_dt * dt_therm;
-
->>>>>>> ec6e0b2e
   /* Do not decrease the magnetic flux density by more than a factor of 2*/
   xp->mhd_data.B_over_rho_full[0] = xp->mhd_data.B_over_rho_full[0] + delta_Bx;
   xp->mhd_data.B_over_rho_full[1] = xp->mhd_data.B_over_rho_full[1] + delta_By;
@@ -543,7 +475,6 @@
 __attribute__((always_inline)) INLINE static void mhd_debug_particle(
     const struct part *p, const struct xpart *xp) {
 
-<<<<<<< HEAD
   warning("B/rho= [%.3e,%.3e,%.3e] d(B/rho)/dt= [%.3e,%.3e,%.3e]\n"
 	  "divB= %.3e psi/ch= %.3e psi/ch_dt= %.3e",
 	  p->mhd_data.B_over_rho[0],
@@ -580,15 +511,6 @@
             xp->v_full[1], xp->v_full[2]);
   }
 
-=======
-  warning(
-      "B/rho= [%.3e,%.3e,%.3e] d(B/rho)/dt= [%.3e,%.3e,%.3e]\n"
-      "divB= %.3e psi= %.3e psi_dt= %.3e",
-      p->mhd_data.B_over_rho[0], p->mhd_data.B_over_rho[1],
-      p->mhd_data.B_over_rho[2], p->mhd_data.B_over_rho_dt[0],
-      p->mhd_data.B_over_rho_dt[1], p->mhd_data.B_over_rho_dt[2],
-      p->mhd_data.divB, p->mhd_data.psi, p->mhd_data.psi_dt);
->>>>>>> ec6e0b2e
 }
 
 #endif /* SWIFT_DIRECT_INDUCTION_MHD_H */