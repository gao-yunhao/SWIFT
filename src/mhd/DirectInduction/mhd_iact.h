--- conflicted
+++ resolved
@@ -436,13 +436,7 @@
   pj->mhd_data.B_over_rho_dt[2] += mi * dB_dt_pref_j * dB_dt_j[2];
 
   /*Artificial resistivity*/
-<<<<<<< HEAD
-  
-  
-=======
-
-  /*
->>>>>>> ac2724cd
+
   float dv_cross_dx[3];
   dv_cross_dx[0] = dv[1] * dx[2] - dv[2] * dx[1];
   dv_cross_dx[1] = dv[2] * dx[0] - dv[0] * dx[2];
@@ -453,22 +447,10 @@
                           dv_cross_dx[2] * dv_cross_dx[2];
   const float v_sig_B = sqrtf(v_sig_B_2) * r_inv;
 
-<<<<<<< HEAD
   const float art_res_pref = 0.5f * resistivity_beta * v_sig_B * (wi_dr * over_rho2_i + wj_dr * over_rho2_j);
   
   /*
   const float div_err_i = hi * fabs(pi->mhd_data.B_mon) / (sqrtf(B2i) + 1.e-18);
-=======
-  // const float v_A_2_i = B2i * permeability_inv / rhoi;
-  // const float v_A_2_j = B2j * permeability_inv / rhoj;
-  // const float v_sig_B = 0.5f * sqrtf(v_A_2_i + v_A_2_j);
-
-  const float art_res_pref = 0.5f * resistivity_beta * v_sig_B * (dB_dt_pref_i +
-  dB_dt_pref_j);
-  */
-
-  const float div_err_i = hi * fabs(pi->mhd_data.B_mon) / sqrtf(B2i);
->>>>>>> ac2724cd
   const float alphares_i = min(div_err_i, 1.0f);
 
   const float div_err_j = hj * fabs(pj->mhd_data.B_mon) / (sqrtf(B2j) + 1.e-18);
@@ -478,20 +460,14 @@
   const float cs2_i = pi->force.soundspeed * pi->force.soundspeed;
   const float cs2_j = pj->force.soundspeed * pj->force.soundspeed;
 
-<<<<<<< HEAD
   const float vA2_i = B2i * permeability_inv / rhoi;                                                                                                       const float vA2_j = B2j * permeability_inv / rhoj; 
 
   const float vsig_AR2_i = cs2_i + vA2_i;
   const float vsig_AR2_j = cs2_j + vA2_j;
-=======
-  const float vA2_i = B2i * permeability_inv / rhoi;
-  const float vA2_j = B2j * permeability_inv / rhoj;
->>>>>>> ac2724cd
 
   const float vsig_AR_i = sqrtf(vsig_AR2_i);
   const float vsig_AR_j = sqrtf(vsig_AR2_j);
 
-<<<<<<< HEAD
   /*
   const float corr_AR_i = -4.0f * cs2_i * Bri * Bri * r_inv * r_inv * permeability_inv /rhoi;
   const float corr_AR_j = -4.0f * cs2_j * Brj * Brj * r_inv * r_inv * permeability_inv /rhoj;
@@ -504,12 +480,6 @@
   
   const float art_res_pref = resistivity_beta * 0.5f * (art_res_pref_i + art_res_pref_j);
   */
-=======
-  const float art_res_pref_i = alphares_i * vsig_AR_i * dB_dt_pref_i;
-  const float art_res_pref_j = alphares_j * vsig_AR_j * dB_dt_pref_j;
-  const float art_res_pref =
-      resistivity_beta * (art_res_pref_i + art_res_pref_j);
->>>>>>> ac2724cd
 
   pi->mhd_data.B_over_rho_dt[0] += mj * art_res_pref * dB[0];
   pi->mhd_data.B_over_rho_dt[1] += mj * art_res_pref * dB[1];
@@ -718,12 +688,7 @@
   pi->mhd_data.B_over_rho_dt[2] += mj * dB_dt_pref_i * dB_dt_i[2];
 
   /*Artificial resistivity*/
-<<<<<<< HEAD
-  
-=======
-
-  /*
->>>>>>> ac2724cd
+
   float dv_cross_dx[3];
   dv_cross_dx[0] = dv[1] * dx[2] - dv[2] * dx[1];
   dv_cross_dx[1] = dv[2] * dx[0] - dv[0] * dx[2];
@@ -754,7 +719,6 @@
   const float vsig_AR2_i = cs2_i + vA2_i;
   const float vsig_AR2_j = cs2_j + vA2_j;
 
-<<<<<<< HEAD
   const float vsig_AR_i = sqrtf(vsig_AR2_i);
   const float vsig_AR_j = sqrtf(vsig_AR2_j);
   
@@ -770,12 +734,6 @@
 
   const float art_res_pref = resistivity_beta * 0.5f * (art_res_pref_i + art_res_pref_j);
   */
-=======
-  const float art_res_pref_i = alphares_i * vsig_AR_i * dB_dt_pref_i;
-  const float art_res_pref_j = alphares_j * vsig_AR_j * dB_dt_pref_j;
-  const float art_res_pref =
-      resistivity_beta * (art_res_pref_i + art_res_pref_j);
->>>>>>> ac2724cd
 
   pi->mhd_data.B_over_rho_dt[0] += mj * art_res_pref * dB[0];
   pi->mhd_data.B_over_rho_dt[1] += mj * art_res_pref * dB[1];
