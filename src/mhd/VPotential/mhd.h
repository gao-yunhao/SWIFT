/*******************************************************************************
 * This file is part of SWIFT.
 * Copyright (c) 2022 Matthieu Schaller (schaller@strw.leidenuniv.nl)
 *
 * This program is free software: you can redistribute it and/or modify
 * it under the terms of the GNU Lesser General Public License as published
 * by the Free Software Foundation, either version 3 of the License, or
 * (at your option) any later version.
 *
 * This program is distributed in the hope that it will be useful,
 * but WITHOUT ANY WARRANTY; without even the implied warranty of
 * MERCHANTABILITY or FITNESS FOR A PARTICULAR PURPOSE.  See the
 * GNU General Public License for more details.
 *
 * You should have received a copy of the GNU Lesser General Public License
 * along with this program.  If not, see <http://www.gnu.org/licenses/>.
 *
 ******************************************************************************/
#ifndef SWIFT_VECTOR_POTENTIAL_MHD_H
#define SWIFT_VECTOR_POTENTIAL_MHD_H

#include "hydro.h"
#include "mhd_parameters.h"
#include "space.h"

#include <float.h>
__attribute__((always_inline)) INLINE static float mhd_get_magnetic_energy(
    const struct part *p, const struct xpart *xp, const float mu_0) {

  const float b2 = p->mhd_data.BPred[0] * p->mhd_data.BPred[0] +
                   p->mhd_data.BPred[1] * p->mhd_data.BPred[1] +
                   p->mhd_data.BPred[2] * p->mhd_data.BPred[2];
  return 0.5f * b2 / mu_0;
}

__attribute__((always_inline)) INLINE static float mhd_get_magnetic_helicity(
    const struct part *p, const struct xpart *xp) {

  return p->mhd_data.APred[0] * p->mhd_data.BPred[0] +
         p->mhd_data.APred[1] * p->mhd_data.BPred[1] +
         p->mhd_data.APred[2] * p->mhd_data.BPred[2];
}

__attribute__((always_inline)) INLINE static float mhd_get_cross_helicity(
    const struct part *p, const struct xpart *xp) {

  return p->v[0] * p->mhd_data.BPred[0] + p->v[1] * p->mhd_data.BPred[1] +
         p->v[2] * p->mhd_data.BPred[2];
}

__attribute__((always_inline)) INLINE static float mhd_get_divB_error(
    const struct part *p, const struct xpart *xp) {

  const float b2 = p->mhd_data.BPred[0] * p->mhd_data.BPred[0] +
                   p->mhd_data.BPred[1] * p->mhd_data.BPred[1] +
                   p->mhd_data.BPred[2] * p->mhd_data.BPred[2];
  return fabs(p->mhd_data.divB * p->h / sqrt(b2 + 1.e-18));
}

/**
 * @brief Computes the MHD time-step of a given particle
 *
 * This function returns the time-step of a particle given its hydro-dynamical
 * state. A typical time-step calculation would be the use of the CFL condition.
 *
 * @param p Pointer to the particle data
 * @param xp Pointer to the extended particle data
 * @param hydro_properties The SPH parameters
 * @param cosmo The cosmological model.
 */
__attribute__((always_inline)) INLINE static float mhd_compute_timestep(
    const struct part *p, const struct xpart *xp,
<<<<<<< HEAD
    const struct hydro_props *hydro_properties, const struct cosmology *cosmo) {
=======
    const struct hydro_props *hydro_properties, const struct cosmology *cosmo, const float mu_0) {
>>>>>>> 1c81b1c4

  const float mu_0 = hydro_properties->mhd.mu_0;
  float dt_divB =
      p->mhd_data.divB != 0.f
          ? cosmo->a * hydro_properties->CFL_condition *
                sqrtf(p->rho / (p->mhd_data.divB * p->mhd_data.divB) * mu_0)
          : FLT_MAX;
  const float Deta = p->mhd_data.Deta;
  // XXX//WAIT no comoving?
  const float dt_eta = Deta != 0.f
                           ? cosmo->a * hydro_properties->CFL_condition * p->h *
                                 p->h / Deta * 0.5
                           : FLT_MAX;

  return min(dt_eta, dt_divB);
}

/**
 * @brief Compute the MHD signal velocity between two gas particles,
 *
 * This is eq. (131) of Price D., JCoPh, 2012, Vol. 231, Issue 3.
 *
 * Warning ONLY to be called just after preparation of the force loop.
 * Warning BPred is used XXX/TODO
 * @param dx Comoving vector separating both particles (pi - pj).
 * @brief pi The first #part.
 * @brief pj The second #part.
 * @brief mu_ij The velocity on the axis linking the particles, or zero if the
 * particles are moving away from each other,
 * @brief beta The non-linear viscosity constant.
 */
__attribute__((always_inline)) INLINE static float mhd_signal_velocity(
    const float dx[3], const struct part *restrict pi,
    const struct part *restrict pj, const float mu_ij, const float beta,
    const float a, const float mu_0) {

  const float a_fac =
      2.f * mhd_comoving_factor + 3.f + 3.f * (hydro_gamma - 1.f);
  const float ci = pi->force.soundspeed;
  const float cj = pj->force.soundspeed;
  const float r2 = (dx[0] * dx[0] + dx[1] * dx[1] + dx[2] * dx[2]);
  const float r_inv = r2 ? 1.f / sqrt(r2) : 0.0f;

  const float b2_i = (pi->mhd_data.BPred[0] * pi->mhd_data.BPred[0] +
                      pi->mhd_data.BPred[1] * pi->mhd_data.BPred[1] +
                      pi->mhd_data.BPred[2] * pi->mhd_data.BPred[2]);
  const float b2_j = (pj->mhd_data.BPred[0] * pj->mhd_data.BPred[0] +
                      pj->mhd_data.BPred[1] * pj->mhd_data.BPred[1] +
                      pj->mhd_data.BPred[2] * pj->mhd_data.BPred[2]);
  const float vcsa2_i = ci * ci + pow(a, a_fac) * b2_i / pi->rho * 0.5 / mu_0;
  const float vcsa2_j = cj * cj + pow(a, a_fac) * b2_j / pj->rho * 0.5 / mu_0;
  float Bpro2_i =
      (pi->mhd_data.BPred[0] * dx[0] + pi->mhd_data.BPred[1] * dx[1] +
       pi->mhd_data.BPred[2] * dx[2]) *
      r_inv;
  Bpro2_i *= Bpro2_i;
  float mag_speed_i = sqrtf(
      0.5 * (vcsa2_i +
             sqrtf(max((vcsa2_i * vcsa2_i - 4.f * ci * ci * pow(a, a_fac) *
                                                Bpro2_i / pi->rho * 0.5 / mu_0),
                       0.f))));
  float Bpro2_j =
      (pj->mhd_data.BPred[0] * dx[0] + pj->mhd_data.BPred[1] * dx[1] +
       pj->mhd_data.BPred[2] * dx[2]) *
      r_inv;
  Bpro2_j *= Bpro2_j;
  float mag_speed_j = sqrtf(
      0.5 * (vcsa2_j +
             sqrtf(max((vcsa2_j * vcsa2_j - 4.f * cj * cj * pow(a, a_fac) *
                                                Bpro2_j / pj->rho * 0.5 / mu_0),
                       0.f))));

  return (mag_speed_i + mag_speed_j - beta / 2. * mu_ij);
}

/**
 * @brief Returns the Gauge Scalar Phi evolution
 * time the particle. Gauge all variables in full step
 *
 * @param p The particle of interest
 * @param Gauge Gauge
 */
__attribute__((always_inline)) INLINE static float hydro_get_dGau_dt(
    const struct part *restrict p, const float Gauge,
    const struct cosmology *c) {

  const float v_sig = hydro_get_signal_velocity(p);
  const float afac1 = pow(c->a, 2.f * mhd_comoving_factor);
  const float afac2 = pow(c->a, 1.f + mhd_comoving_factor);

  return (-p->mhd_data.divA * v_sig * v_sig * 0.01 * afac1 -
          2.0f * v_sig * Gauge / p->h * afac2 -
          (2.f + mhd_comoving_factor) * c->a * c->a * c->H * Gauge);
}

/**
 * @brief Prepares a particle for the density calculation.
 *
 * Zeroes all the relevant arrays in preparation for the sums taking place in
 * the various density loop over neighbours. Typically, all fields of the
 * density sub-structure of a particle get zeroed in here.
 *
 * @param p The particle to act upon
 */
__attribute__((always_inline)) INLINE static void mhd_init_part(
    struct part *p) {

  p->mhd_data.divA = 0.f;
}

/**
 * @brief Finishes the density calculation.
 *
 * Multiplies the density and number of neighbours by the appropiate constants
 * and add the self-contribution term.
 * Additional quantities such as velocity gradients will also get the final
 * terms added to them here.
 *
 * Also adds/multiplies the cosmological terms if need be.
 *
 * @param p The particle to act upon
 * @param cosmo The cosmological model.
 */
__attribute__((always_inline)) INLINE static void mhd_end_density(
    struct part *p, const struct cosmology *cosmo) {

  const float h_inv_dim_plus_one = pow_dimension(1.f / p->h) / p->h;
  const float rho_inv = 1.f / p->rho;

  p->mhd_data.divA *= h_inv_dim_plus_one * rho_inv;
  for (int i = 0; i < 3; i++)
    p->mhd_data.BPred[i] *= h_inv_dim_plus_one * rho_inv;
}

/**
 * @brief Prepare a particle for the gradient calculation.
 *
 * This function is called after the density loop and before the gradient loop.
 *
 * @param p The particle to act upon.
 * @param xp The extended particle data to act upon.
 * @param cosmo The cosmological model.
 * @param hydro_props Hydrodynamic properties.
 */
__attribute__((always_inline)) INLINE static void mhd_prepare_gradient(
    struct part *restrict p, struct xpart *restrict xp,
    const struct cosmology *cosmo, const struct hydro_props *hydro_props) {

  p->force.balsara = 1.f;
}

/**
 * @brief Resets the variables that are required for a gradient calculation.
 *
 * This function is called after mhd_prepare_gradient.
 *
 * @param p The particle to act upon.
 * @param xp The extended particle data to act upon.
 * @param cosmo The cosmological model.
 */
__attribute__((always_inline)) INLINE static void mhd_reset_gradient(
    struct part *p) {

  p->mhd_data.divB = 0.f;

  p->mhd_data.BSmooth[0] = 0.f;
  p->mhd_data.BSmooth[1] = 0.f;
  p->mhd_data.BSmooth[2] = 0.f;
  //  p->mhd_data.GauSmooth = 0.f;
  p->mhd_data.Q0 = 0.f;  // XXX make union for clarification
}

/**
 * @brief Finishes the gradient calculation.
 *
 * This method also initializes the force loop variables.
 *
 * @param p The particle to act upon.
 */
__attribute__((always_inline)) INLINE static void mhd_end_gradient(
    struct part *p) {

  // Self Contribution
  for (int i = 0; i < 3; i++)
    p->mhd_data.BSmooth[i] += p->mass * kernel_root * p->mhd_data.BPred[i];
  //  p->mhd_data.GauSmooth += p->mass * kernel_root * p->mhd_data.Gau;
  p->mhd_data.Q0 += p->mass * kernel_root;

  for (int i = 0; i < 3; i++)
    p->mhd_data.BPred[i] = p->mhd_data.BSmooth[i] / p->mhd_data.Q0;
  //  p->mhd_data.GauSmooth /= p->mhd_data.Q0;
}

/**
 * @brief Sets all particle fields to sensible values when the #part has 0 ngbs.
 *
 * In the desperate case where a particle has no neighbours (likely because
 * of the h_max ceiling), set the particle fields to something sensible to avoid
 * NaNs in the next calculations.
 *
 * @param p The particle to act upon
 * @param xp The extended particle data to act upon
 * @param cosmo The cosmological model.
 */
__attribute__((always_inline)) INLINE static void mhd_part_has_no_neighbours(
    struct part *p, struct xpart *xp, const struct cosmology *cosmo) {}

/**
 * @brief Prepare a particle for the force calculation.
 *
 * This function is called in the ghost task to convert some quantities coming
 * from the density loop over neighbours into quantities ready to be used in the
 * force loop over neighbours. Quantities are typically read from the density
 * sub-structure and written to the force sub-structure.
 * Examples of calculations done here include the calculation of viscosity term
 * constants, thermal conduction terms, hydro conversions, etc.
 *
 * @param p The particle to act upon
 * @param xp The extended particle data to act upon
 * @param cosmo The current cosmological model.
 * @param hydro_props Hydrodynamic properties.
 * @param dt_alpha The time-step used to evolve non-cosmological quantities such
 *                 as the artificial viscosity.
 */
__attribute__((always_inline)) INLINE static void mhd_prepare_force(
    struct part *p, struct xpart *xp, const struct cosmology *cosmo,
    const struct hydro_props *hydro_props, const float dt_alpha) {

  const float mu_0 = hydro_props->mhd.mu_0;
  const float mu_0_1 = 1.f / mu_0;
  const float pressure = hydro_get_comoving_pressure(p);
  const float b2 = (p->mhd_data.BPred[0] * p->mhd_data.BPred[0] +
                    p->mhd_data.BPred[1] * p->mhd_data.BPred[1] +
                    p->mhd_data.BPred[2] * p->mhd_data.BPred[2]);
  /* Estimation of the tensile instability due divB */
  p->mhd_data.Q0 = pressure / (b2 / 2.0f * mu_0_1);  // Plasma Beta
  p->mhd_data.Q0 =
      p->mhd_data.Q0 < 10.0f ? 1.0f : 0.0f;  // No correction if not magnetized
  /* divB contribution */
  const float ACC_corr = fabs(p->mhd_data.divB * sqrt(b2) * mu_0_1);
  // this should go with a /p->h, but I
  // take simplify becasue of ACC_mhd also.
  /* isotropic magnetic presure */
  // add the correct hydro acceleration?
  const float ACC_mhd = (b2 / p->h) * mu_0_1;
  /* Re normalize the correction in the momentum from the DivB errors*/
  p->mhd_data.Q0 =
      ACC_corr > ACC_mhd ? p->mhd_data.Q0 * ACC_mhd / ACC_corr : p->mhd_data.Q0;
}

/**
 * @brief Reset acceleration fields of a particle
 *
 * Resets all hydro acceleration and time derivative fields in preparation
 * for the sums taking  place in the various force tasks.
 *
 * @param p The particle to act upon
 */
__attribute__((always_inline)) INLINE static void mhd_reset_acceleration(
    struct part *restrict p) {
  /* Induction equation */
  p->mhd_data.dAdt[0] = 0.0f;
  p->mhd_data.dAdt[1] = 0.0f;
  p->mhd_data.dAdt[2] = 0.0f;
}

/**
 * @brief Sets the values to be predicted in the drifts to their values at a
 * kick time
 *
 * @param p The particle.
 * @param xp The extended data of this particle.
 * @param cosmo The cosmological model
 */
__attribute__((always_inline)) INLINE static void mhd_reset_predicted_values(
    struct part *p, const struct xpart *xp, const struct cosmology *cosmo) {

  p->mhd_data.Gau = xp->mhd_data.Gau;
  // p->mhd_data.Gau = p->mhd_data.GauSmooth;

  p->mhd_data.APred[0] = xp->mhd_data.APot[0];
  p->mhd_data.APred[1] = xp->mhd_data.APot[1];
  p->mhd_data.APred[2] = xp->mhd_data.APot[2];
}

/**
 * @brief Predict additional particle fields forward in time when drifting
 *
 * Note the different time-step sizes used for the different quantities as they
 * include cosmological factors.
 *
 * @param p The particle.
 * @param xp The extended data of the particle.
 * @param dt_drift The drift time-step for positions.
 * @param dt_therm The drift time-step for thermal quantities.
 * @param cosmo The cosmological model.
 * @param hydro_props The properties of the hydro scheme.
 * @param floor_props The properties of the entropy floor.
 */
__attribute__((always_inline)) INLINE static void mhd_predict_extra(
    struct part *p, const struct xpart *xp, const float dt_drift,
    const float dt_therm, const struct cosmology *cosmo,
    const struct hydro_props *hydro_props,
    const struct entropy_floor_properties *floor_props) {

  /* Predict the VP magnetic field */  ///// May we need to predict B? XXX
  p->mhd_data.APred[0] += p->mhd_data.dAdt[0] * dt_therm;
  p->mhd_data.APred[1] += p->mhd_data.dAdt[1] * dt_therm;
  p->mhd_data.APred[2] += p->mhd_data.dAdt[2] * dt_therm;

  float change_Gau = hydro_get_dGau_dt(p, p->mhd_data.Gau, cosmo) * dt_therm;
  // change_Gau = fabs(change_Gau / p->mhd_data.Gau) > 0.5f
  //                  ? copysign(p->mhd_data.Gau * 0.5, change_Gau)
  //                  : change_Gau;
  p->mhd_data.Gau += change_Gau;
}

/**
 * @brief Finishes the force calculation.
 *
 * Multiplies the force and accelerations by the appropiate constants
 * and add the self-contribution term. In most cases, there is little
 * to do here.
 *
 * Cosmological terms are also added/multiplied here.
 *
 * @param p The particle to act upon
 * @param cosmo The current cosmological model.
 */
__attribute__((always_inline)) INLINE static void mhd_end_force(
<<<<<<< HEAD
    struct part *p, const struct cosmology *cosmo, const float mu_0) {
=======
    struct part *p, const struct cosmology *cosmo,  const struct hydro_props *hydro_props,
    const float mu_0) {
>>>>>>> 1c81b1c4
  //  p->mhd_data.dAdt[0] = 0.0f;
  //  p->mhd_data.dAdt[1] = 0.0f;
  //  p->mhd_data.dAdt[2] = 0.0f;
  float a_fac = (2.f + mhd_comoving_factor) * cosmo->a * cosmo->a * cosmo->H;
  p->mhd_data.dAdt[0] -= a_fac * p->mhd_data.APred[0];
  p->mhd_data.dAdt[1] -= a_fac * p->mhd_data.APred[1];
  p->mhd_data.dAdt[2] -= a_fac * p->mhd_data.APred[2];
}

/**
 * @brief Kick the additional variables
 *
 * Additional hydrodynamic quantities are kicked forward in time here. These
 * include thermal quantities (thermal energy or total energy or entropy, ...).
 *
 * @param p The particle to act upon.
 * @param xp The particle extended data to act upon.
 * @param dt_therm The time-step for this kick (for thermodynamic quantities).
 * @param dt_grav The time-step for this kick (for gravity quantities).
 * @param dt_hydro The time-step for this kick (for hydro quantities).
 * @param dt_kick_corr The time-step for this kick (for gravity corrections).
 * @param cosmo The cosmological model.
 * @param hydro_props The constants used in the scheme.
 * @param floor_props The properties of the entropy floor.
 */
__attribute__((always_inline)) INLINE static void mhd_kick_extra(
    struct part *p, struct xpart *xp, const float dt_therm, const float dt_grav,
    const float dt_hydro, const float dt_kick_corr,
    const struct cosmology *cosmo, const struct hydro_props *hydro_props,
    const struct entropy_floor_properties *floor_props) {

  /* Integrate the magnetic field */
  xp->mhd_data.APot[0] += p->mhd_data.dAdt[0] * dt_therm;
  xp->mhd_data.APot[1] += p->mhd_data.dAdt[1] * dt_therm;
  xp->mhd_data.APot[2] += p->mhd_data.dAdt[2] * dt_therm;
  float change_Gau = hydro_get_dGau_dt(p, p->mhd_data.Gau, cosmo) * dt_therm;
  // change_Gau = fabs(change_Gau / xp->mhd_data.Gau) > 0.5f
  //                  ? copysign(xp->mhd_data.Gau * 0.5, change_Gau)
  //                  : change_Gau;
  xp->mhd_data.Gau += change_Gau;
}

/**
 * @brief Converts MHD quantities of a particle at the start of a run
 *
 * This function is called once at the end of the engine_init_particle()
 * routine (at the start of a calculation) after the densities of
 * particles have been computed.
 * This can be used to convert internal energy into entropy in the case
 * of hydro for instance.
 *
 * @param p The particle to act upon
 * @param xp The extended particle to act upon
 * @param cosmo The cosmological model.
 * @param hydro_props The constants used in the scheme.
 */
__attribute__((always_inline)) INLINE static void mhd_convert_quantities(
    struct part *p, struct xpart *xp, const struct cosmology *cosmo,
    const struct hydro_props *hydro_props) {

  // This can be improved
  p->mhd_data.Deta = hydro_props->mhd.mhd_eta;
}

/**
 * @brief Initialises the particles for the first time
 *
 * This function is called only once just after the ICs have been
 * read in to do some conversions or assignments between the particle
 * and extended particle fields.
 *
 * @param p The particle to act upon
 * @param xp The extended particle data to act upon
 */
__attribute__((always_inline)) INLINE static void mhd_first_init_part(
    struct part *restrict p, struct xpart *restrict xp,
    const struct mhd_global_data *mhd_data, const double Lsize) {

  // const float Lsize = s->dims[0];
  const float define_Bfield_in_ics = mhd_data->define_Bfield_in_ics;
  const float define_Afield_in_ics = mhd_data->define_Afield_in_ics;
  const float Nvort = 10;
  const float Bini = define_Bfield_in_ics;
  const float Aini = define_Afield_in_ics / (2 * M_PI * Nvort) * Lsize;
  if (define_Bfield_in_ics) {
    p->mhd_data.BPred[0] = Bini * (sin(2 * M_PI * p->x[2] / Lsize * Nvort) +
                                   cos(2 * M_PI * p->x[1] / Lsize * Nvort));
    p->mhd_data.BPred[1] = Bini * (sin(2 * M_PI * p->x[0] / Lsize * Nvort) +
                                   cos(2 * M_PI * p->x[2] / Lsize * Nvort));
    p->mhd_data.BPred[2] = Bini * (sin(2 * M_PI * p->x[1] / Lsize * Nvort) +
                                   cos(2 * M_PI * p->x[0] / Lsize * Nvort));
    p->mhd_data.APred[0] = Aini * (sin(2 * M_PI * p->x[2] / Lsize * Nvort) +
                                   cos(2 * M_PI * p->x[1] / Lsize * Nvort));
    p->mhd_data.APred[1] = Aini * (sin(2 * M_PI * p->x[0] / Lsize * Nvort) +
                                   cos(2 * M_PI * p->x[2] / Lsize * Nvort));
    p->mhd_data.APred[2] = Aini * (sin(2 * M_PI * p->x[1] / Lsize * Nvort) +
                                   cos(2 * M_PI * p->x[0] / Lsize * Nvort));
  }

  xp->mhd_data.APot[0] = p->mhd_data.APred[0];
  xp->mhd_data.APot[1] = p->mhd_data.APred[1];
  xp->mhd_data.APot[2] = p->mhd_data.APred[2];
  xp->mhd_data.Gau = p->mhd_data.Gau;

  mhd_reset_acceleration(p);
  mhd_init_part(p);
}

#endif /* SWIFT_VECTOR_POTENTIAL_MHD_H */<|MERGE_RESOLUTION|>--- conflicted
+++ resolved
@@ -70,11 +70,7 @@
  */
 __attribute__((always_inline)) INLINE static float mhd_compute_timestep(
     const struct part *p, const struct xpart *xp,
-<<<<<<< HEAD
-    const struct hydro_props *hydro_properties, const struct cosmology *cosmo) {
-=======
     const struct hydro_props *hydro_properties, const struct cosmology *cosmo, const float mu_0) {
->>>>>>> 1c81b1c4
 
   const float mu_0 = hydro_properties->mhd.mu_0;
   float dt_divB =
@@ -405,12 +401,8 @@
  * @param cosmo The current cosmological model.
  */
 __attribute__((always_inline)) INLINE static void mhd_end_force(
-<<<<<<< HEAD
-    struct part *p, const struct cosmology *cosmo, const float mu_0) {
-=======
     struct part *p, const struct cosmology *cosmo,  const struct hydro_props *hydro_props,
     const float mu_0) {
->>>>>>> 1c81b1c4
   //  p->mhd_data.dAdt[0] = 0.0f;
   //  p->mhd_data.dAdt[1] = 0.0f;
   //  p->mhd_data.dAdt[2] = 0.0f;
