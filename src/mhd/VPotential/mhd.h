/*******************************************************************************
 * This file is part of SWIFT.
 * Copyright (c) 2022 Matthieu Schaller (schaller@strw.leidenuniv.nl)
 *
 * This program is free software: you can redistribute it and/or modify
 * it under the terms of the GNU Lesser General Public License as published
 * by the Free Software Foundation, either version 3 of the License, or
 * (at your option) any later version.
 *
 * This program is distributed in the hope that it will be useful,
 * but WITHOUT ANY WARRANTY; without even the implied warranty of
 * MERCHANTABILITY or FITNESS FOR A PARTICULAR PURPOSE.  See the
 * GNU General Public License for more details.
 *
 * You should have received a copy of the GNU Lesser General Public License
 * along with this program.  If not, see <http://www.gnu.org/licenses/>.
 *
 ******************************************************************************/
#ifndef SWIFT_VECTOR_POTENTIAL_MHD_H
#define SWIFT_VECTOR_POTENTIAL_MHD_H

#include "hydro.h"
#include "mhd_parameters.h"
#include "space.h"

#include <float.h>

/**
 * @brief Returns the magnetic energy contained in the particle.
 *
 * @param p the #part.
 * @param xp the #xpart.
 */
__attribute__((always_inline)) INLINE static float mhd_get_magnetic_energy(
    const struct part *p, const struct xpart *xp, const float mu_0) {

  const float b2 = p->mhd_data.BPred[0] * p->mhd_data.BPred[0] +
                   p->mhd_data.BPred[1] * p->mhd_data.BPred[1] +
                   p->mhd_data.BPred[2] * p->mhd_data.BPred[2];
  return 0.5f * b2 / mu_0 * p->mass / p->rho;
}
/**
 * @brief Returns the magnetic field squared contained in the particle.
 *
 * @param p the #part.
 * @param xp the #xpart.
 */

__attribute__((always_inline)) INLINE static float mhd_get_Bms(
    const struct part *p, const struct xpart *xp) {

  const float b2 = p->mhd_data.BPred[0] * p->mhd_data.BPred[0] +
                   p->mhd_data.BPred[1] * p->mhd_data.BPred[1] +
                   p->mhd_data.BPred[2] * p->mhd_data.BPred[2];
  return b2;
}
/**
 * @brief Returns the magnetic field divergence of a particle.
 *
 * @param p the #part.
 * @param xp the #xpart.
 */

__attribute__((always_inline)) INLINE static float mhd_get_magnetic_divergence(
    const struct part *p, const struct xpart *xp) {

  return p->mhd_data.divB;
}

/**
 * @brief Returns the magnetic helicity contained in the particle.
 *
 * @param p the #part.
 * @param xp the #xpart.
 */
__attribute__((always_inline)) INLINE static float mhd_get_magnetic_helicity(
    const struct part *p, const struct xpart *xp) {

  return p->mhd_data.APred[0] * p->mhd_data.BPred[0] +
         p->mhd_data.APred[1] * p->mhd_data.BPred[1] +
         p->mhd_data.APred[2] * p->mhd_data.BPred[2];
}

__attribute__((always_inline)) INLINE static float mhd_get_cross_helicity(
    const struct part *p, const struct xpart *xp) {

  return p->v[0] * p->mhd_data.BPred[0] + p->v[1] * p->mhd_data.BPred[1] +
         p->v[2] * p->mhd_data.BPred[2];
}

/**
 * @brief Returns the magnetic field divergence error of the particle.
 *
 * This is (div B) / (B / h) and is hence dimensionless.
 *
 * @param p the #part.
 * @param xp the #xpart.
 */
__attribute__((always_inline)) INLINE static float mhd_get_divB_error(
    const struct part *p, const struct xpart *xp) {

  const float b2 = p->mhd_data.BPred[0] * p->mhd_data.BPred[0] +
                   p->mhd_data.BPred[1] * p->mhd_data.BPred[1] +
                   p->mhd_data.BPred[2] * p->mhd_data.BPred[2];
  return fabs(p->mhd_data.divB * p->h / sqrt(b2 + 1.e-18));
}

/**
 * @brief Computes the MHD time-step of a given particle
 *
 * This function returns the time-step of a particle given its hydro-dynamical
 * state. A typical time-step calculation would be the use of the CFL condition.
 *
 * @param p Pointer to the particle data
 * @param xp Pointer to the extended particle data
 * @param hydro_properties The SPH parameters
 * @param cosmo The cosmological model.
 */
__attribute__((always_inline)) INLINE static float mhd_compute_timestep(
    const struct part *p, const struct xpart *xp,
    const struct hydro_props *hydro_properties, const struct cosmology *cosmo,
    const float mu_0) {

  const float afac_divB = pow(cosmo->a, -mhd_comoving_factor - 0.5f);
  //const float afac_divB = pow(cosmo->a, -mhd_comoving_factor*0.5f - 0.5f);
  const float afac_resistive = cosmo->a * cosmo->a;
  /* Dt from 1/DivOperator(Alfven speed) */

  float dt_divB =
      p->mhd_data.divB != 0.0f
          ? afac_divB * hydro_properties->CFL_condition *
                sqrtf(p->rho / (p->mhd_data.divB * p->mhd_data.divB) * mu_0)
          : FLT_MAX;
  const float resistive_eta = p->mhd_data.resistive_eta;
  const float dt_eta = resistive_eta != 0.0f
                           ? afac_resistive * hydro_properties->CFL_condition *
                                 p->h * p->h / resistive_eta * 0.5
                           : FLT_MAX;

  return fminf(dt_eta, dt_divB);
}

/**
 * @brief Compute magnetosonic speed
 */
__attribute__((always_inline)) INLINE static float mhd_get_magnetosonic_speed(
    const struct part *restrict p, const float a, const float mu_0) {

  /* Recover some data */
  const float rho = p->rho;

  /* B squared */
  const float B2 = (p->mhd_data.BPred[0] * p->mhd_data.BPred[0] +
                    p->mhd_data.BPred[1] * p->mhd_data.BPred[1] +
                    p->mhd_data.BPred[2] * p->mhd_data.BPred[2]);

  const float permeability_inv = 1 / mu_0;

  /* Compute effective sound speeds */
  const float cs = p->force.soundspeed;
  const float cs2 = cs * cs;
  const float afact_ratio =
      pow(a, (2.f * mhd_comoving_factor + 3.f * hydro_gamma));
  const float v_A2 = afact_ratio * permeability_inv * B2 / rho;
  const float c_ms2 = cs2 + v_A2;

  return sqrtf(c_ms2);
}

/**
 * @brief Compute fast magnetosonic wave phase veolcity
 */
__attribute__((always_inline)) INLINE static float
mhd_get_fast_magnetosonic_wave_phase_velocity(const float dx[3],
                                              const struct part *restrict p,
                                              const float a, const float mu_0) {

  /* Get r and 1/r. */
  const float r2 = dx[0] * dx[0] + dx[1] * dx[1] + dx[2] * dx[2];
  const float r = sqrtf(r2);
  const float r_inv = r ? 1.0f / r : 0.0f;

  /* Recover some data */
  const float rho = p->rho;
  float B[3];
  B[0] = p->mhd_data.BPred[0];
  B[1] = p->mhd_data.BPred[1];
  B[2] = p->mhd_data.BPred[2];

  /* B dot r. */
  const float Br = B[0] * dx[0] + B[1] * dx[1] + B[2] * dx[2];
  const float permeability_inv = 1 / mu_0;

  /* Compute effective sound speeds */
  const float cs = p->force.soundspeed;
  const float cs2 = cs * cs;
  const float c_ms = mhd_get_magnetosonic_speed(p, a, mu_0);
  const float c_ms2 = c_ms * c_ms;
  const float projection_correction = c_ms2 * c_ms2 - 4.0f * permeability_inv *
                                                          cs2 * Br * r_inv *
                                                          Br * r_inv / rho;

  const float v_fmsw2 = 0.5f * (c_ms2 + sqrtf(projection_correction));

  return sqrtf(v_fmsw2);
}

/**
 * @brief Compute the MHD signal velocity between two gas particles,
 *
 * This is eq. (131) of Price D., JCoPh, 2012, Vol. 231, Issue 3.
 *
 * Warning ONLY to be called just after preparation of the force loop.
 * Warning BPred is used XXX/TODO
 * @param dx Comoving vector separating both particles (pi - pj).
 * @brief pi The first #part.
 * @brief pj The second #part.
 * @brief mu_ij The velocity on the axis linking the particles, or zero if the
 * particles are moving away from each other,
 * @brief beta The non-linear viscosity constant.
 */
__attribute__((always_inline)) INLINE static float mhd_signal_velocity(
    const float dx[3], const struct part *restrict pi,
    const struct part *restrict pj, const float mu_ij, const float beta,
    const float a, const float mu_0) {

  const float a_fac =
      2.f * mhd_comoving_factor + 3.f + 3.f * (hydro_gamma - 1.f);
  const float ci = pi->force.soundspeed;
  const float cj = pj->force.soundspeed;
  const float r2 = (dx[0] * dx[0] + dx[1] * dx[1] + dx[2] * dx[2]);
  const float r_inv = r2 ? 1.f / sqrt(r2) : 0.0f;

  const float b2_i = (pi->mhd_data.BPred[0] * pi->mhd_data.BPred[0] +
                      pi->mhd_data.BPred[1] * pi->mhd_data.BPred[1] +
                      pi->mhd_data.BPred[2] * pi->mhd_data.BPred[2]);
  const float b2_j = (pj->mhd_data.BPred[0] * pj->mhd_data.BPred[0] +
                      pj->mhd_data.BPred[1] * pj->mhd_data.BPred[1] +
                      pj->mhd_data.BPred[2] * pj->mhd_data.BPred[2]);
  const float vcsa2_i = ci * ci + pow(a, a_fac) * b2_i / pi->rho * 0.5 / mu_0;
  const float vcsa2_j = cj * cj + pow(a, a_fac) * b2_j / pj->rho * 0.5 / mu_0;
  float Bpro2_i =
      (pi->mhd_data.BPred[0] * dx[0] + pi->mhd_data.BPred[1] * dx[1] +
       pi->mhd_data.BPred[2] * dx[2]) *
      r_inv;
  Bpro2_i *= Bpro2_i;
  float mag_speed_i = sqrtf(
      0.5 * (vcsa2_i +
             sqrtf(max((vcsa2_i * vcsa2_i - 4.f * ci * ci * pow(a, a_fac) *
                                                Bpro2_i / pi->rho * 0.5 / mu_0),
                       0.f))));
  float Bpro2_j =
      (pj->mhd_data.BPred[0] * dx[0] + pj->mhd_data.BPred[1] * dx[1] +
       pj->mhd_data.BPred[2] * dx[2]) *
      r_inv;
  Bpro2_j *= Bpro2_j;
  float mag_speed_j = sqrtf(
      0.5 * (vcsa2_j +
             sqrtf(max((vcsa2_j * vcsa2_j - 4.f * cj * cj * pow(a, a_fac) *
                                                Bpro2_j / pj->rho * 0.5 / mu_0),
                       0.f))));

  return (mag_speed_i + mag_speed_j - beta * mu_ij);
}

/**
 * @brief Returns the Gauge Scalar Phi evolution
 * time the particle. Gauge all variables in full step
 *
 * @param p The particle of interest
 * @param Gauge Gauge
 */
__attribute__((always_inline)) INLINE static float hydro_get_dGau_dt(
<<<<<<< HEAD
    const struct part *restrict p, const float Gauge,
    const struct cosmology *c, const float mu0) {

  //const float v_sig = hydro_get_signal_velocity(p);
  const float b2 = (p->mhd_data.BPred[0] * p->mhd_data.BPred[0] +
                      p->mhd_data.BPred[1] * p->mhd_data.BPred[1] +
                      p->mhd_data.BPred[2] * p->mhd_data.BPred[2]);
  const float v_sig = sqrt(b2/mu0);
  const float afac1 = pow(c->a, 3.f * mhd_comoving_factor);
  const float afac2 = pow(c->a, 2.f * mhd_comoving_factor + 1.f);

  return (-p->mhd_data.divA * v_sig * v_sig * 0.1 * afac1 -
          2.0f * v_sig * Gauge / p->h * afac2 -
          (1.f + mhd_comoving_factor) * c->a * c->a * c->H * Gauge);
=======
    const struct part *restrict p, const float Gauge, const struct cosmology *c,
    const float mu0) {

  const float v_sig = mhd_get_magnetosonic_speed(p, c->a, mu0);
  const float afac1 = pow(c->a, 2.f * c->a_factor_sound_speed);
  const float afac2 = pow(c->a, (c->a_factor_sound_speed + 1.f));

  /* Hyperbolic term */
  const float Source_Term = 2.f * afac1 * p->mhd_data.divA * (v_sig * v_sig);
  /* Parabolic evolution term */
  const float Damping_Term = 4.f * afac2 * v_sig * Gauge / p->h;
  /* Density change term */
  const float DivV_Term = hydro_get_div_v(p) * Gauge;
  /* Cosmological term */
  const float Hubble_Term = (2.f + mhd_comoving_factor) * c->H * Gauge;

  return (-Source_Term - Damping_Term - DivV_Term - Hubble_Term) * c->a * c->a;
>>>>>>> 6cf519a2
}

/**
 * @brief Prepares a particle for the density calculation.
 *
 * Zeroes all the relevant arrays in preparation for the sums taking place in
 * the various density loop over neighbours. Typically, all fields of the
 * density sub-structure of a particle get zeroed in here.
 *
 * @param p The particle to act upon
 */
__attribute__((always_inline)) INLINE static void mhd_init_part(
    struct part *p) {

  p->mhd_data.divA = 0.f;
  for (int i = 0; i < 3; i++) p->mhd_data.BPred[i] = 0.f;
}

/**
 * @brief Finishes the density calculation.
 *
 * Multiplies the density and number of neighbours by the appropiate constants
 * and add the self-contribution term.
 * Additional quantities such as velocity gradients will also get the final
 * terms added to them here.
 *
 * Also adds/multiplies the cosmological terms if need be.
 *
 * @param p The particle to act upon
 * @param cosmo The cosmological model.
 */
__attribute__((always_inline)) INLINE static void mhd_end_density(
    struct part *p, const struct cosmology *cosmo) {

<<<<<<< HEAD
  const float h_inv_dim_plus_one = pow_dimension(1.f / p->h);
=======
  const float h_inv_dim_plus_one =
      pow_dimension_plus_one(1.f / p->h); /*1/h^(d+1) */
>>>>>>> 6cf519a2
  const float rho_inv = 1.f / p->rho;
  p->mhd_data.divA *= h_inv_dim_plus_one * rho_inv;
  for (int i = 0; i < 3; i++)
    p->mhd_data.BPred[i] *= h_inv_dim_plus_one * rho_inv;
}

/**
 * @brief Prepare a particle for the gradient calculation.
 *
 * This function is called after the density loop and before the gradient loop.
 *
 * @param p The particle to act upon.
 * @param xp The extended particle data to act upon.
 * @param cosmo The cosmological model.
 * @param hydro_props Hydrodynamic properties.
 */
__attribute__((always_inline)) INLINE static void mhd_prepare_gradient(
    struct part *restrict p, struct xpart *restrict xp,
    const struct cosmology *cosmo, const struct hydro_props *hydro_props) {

  p->force.balsara = 1.f;
}

/**
 * @brief Resets the variables that are required for a gradient calculation.
 *
 * This function is called after mhd_prepare_gradient.
 *
 * @param p The particle to act upon.
 * @param xp The extended particle data to act upon.
 * @param cosmo The cosmological model.
 */
__attribute__((always_inline)) INLINE static void mhd_reset_gradient(
    struct part *p) {

  p->mhd_data.divB = 0.f;

  p->mhd_data.BSmooth[0] = 0.f;
  p->mhd_data.BSmooth[1] = 0.f;
  p->mhd_data.BSmooth[2] = 0.f;
  //  p->mhd_data.GauSmooth = 0.f;
  p->mhd_data.Q0 = 0.f;  // XXX make union for clarification

  /* Curl B*/
  for (int k = 0; k < 3; k++) {
    p->mhd_data.curlB[k] = 0.f;
  }

  /* SPH error*/
  p->mhd_data.mean_SPH_err = 0.f;
  for (int k = 0; k < 3; k++) {
    p->mhd_data.mean_grad_SPH_err[k] = 0.f;
  }
}

/**
 * @brief Finishes the gradient calculation.
 *
 * This method also initializes the force loop variables.
 *
 * @param p The particle to act upon.
 */
__attribute__((always_inline)) INLINE static void mhd_end_gradient(
    struct part *p) {

  // Self Contribution
  for (int i = 0; i < 3; i++)
    p->mhd_data.BSmooth[i] += p->mass * kernel_root * p->mhd_data.BPred[i];
  p->mhd_data.Q0 += p->mass * kernel_root;

  for (int i = 0; i < 3; i++)
    p->mhd_data.BPred[i] = p->mhd_data.BSmooth[i] / p->mhd_data.Q0;

  /* Add self contribution */
  p->mhd_data.mean_SPH_err += p->mass * kernel_root;
  /* Finish SPH_1 calculation*/
  p->mhd_data.mean_SPH_err *= pow_dimension(1.f / (p->h)) / p->rho;
}

/**
 * @brief Sets all particle fields to sensible values when the #part has 0 ngbs.
 *
 * In the desperate case where a particle has no neighbours (likely because
 * of the h_max ceiling), set the particle fields to something sensible to avoid
 * NaNs in the next calculations.
 *
 * @param p The particle to act upon
 * @param xp The extended particle data to act upon
 * @param cosmo The cosmological model.
 */
__attribute__((always_inline)) INLINE static void mhd_part_has_no_neighbours(
    struct part *p, struct xpart *xp, const struct cosmology *cosmo) {}

/**
 * @brief Prepare a particle for the force calculation.
 *
 * This function is called in the ghost task to convert some quantities coming
 * from the density loop over neighbours into quantities ready to be used in the
 * force loop over neighbours. Quantities are typically read from the density
 * sub-structure and written to the force sub-structure.
 * Examples of calculations done here include the calculation of viscosity term
 * constants, thermal conduction terms, hydro conversions, etc.
 *
 * @param p The particle to act upon
 * @param xp The extended particle data to act upon
 * @param cosmo The current cosmological model.
 * @param hydro_props Hydrodynamic properties.
 * @param dt_alpha The time-step used to evolve non-cosmological quantities such
 *                 as the artificial viscosity.
 */
__attribute__((always_inline)) INLINE static void mhd_prepare_force(
    struct part *p, struct xpart *xp, const struct cosmology *cosmo,
    const struct hydro_props *hydro_props, const float dt_alpha,
    const float mu_0) {

  const float mu_0_1 = 1.f / mu_0;
  const float pressure = hydro_get_comoving_pressure(p);
  const float b2 = (p->mhd_data.BPred[0] * p->mhd_data.BPred[0] +
                    p->mhd_data.BPred[1] * p->mhd_data.BPred[1] +
                    p->mhd_data.BPred[2] * p->mhd_data.BPred[2]);
  /* Estimation of the tensile instability due divB */
  p->mhd_data.Q0 = pressure / (b2 / 2.0f * mu_0_1);  // Plasma Beta
  p->mhd_data.Q0 =
      p->mhd_data.Q0 < 10.0f ? 1.0f : 0.0f;  // No correction if not magnetized
  /* divB contribution */
  const float ACC_corr = fabs(p->mhd_data.divB * sqrt(b2) * mu_0_1);
  // this should go with a /p->h, but I
  // take simplify becasue of ACC_mhd also.
  /* isotropic magnetic presure */
  // add the correct hydro acceleration?
  const float ACC_mhd = (b2 / p->h) * mu_0_1;
  /* Re normalize the correction in the momentum from the DivB errors*/
  p->mhd_data.Q0 =
      ACC_corr > ACC_mhd ? p->mhd_data.Q0 * ACC_mhd / ACC_corr : p->mhd_data.Q0;
  //     p->mhd_data.Q0 = 0.0f;
}

/**
 * @brief Reset acceleration fields of a particle
 *
 * Resets all hydro acceleration and time derivative fields in preparation
 * for the sums taking  place in the various force tasks.
 *
 * @param p The particle to act upon
 */
__attribute__((always_inline)) INLINE static void mhd_reset_acceleration(
    struct part *restrict p) {
  /* Zeroes Induction equation */
  p->mhd_data.dAdt[0] = 0.0f;
  p->mhd_data.dAdt[1] = 0.0f;
  p->mhd_data.dAdt[2] = 0.0f;

  /* Save forces*/
  for (int k = 0; k < 3; k++) {
    p->mhd_data.tot_mag_F[k] = 0.0f;
  }
}

/**
 * @brief Sets the values to be predicted in the drifts to their values at a
 * kick time
 *
 * @param p The particle.
 * @param xp The extended data of this particle.
 * @param cosmo The cosmological model
 */
__attribute__((always_inline)) INLINE static void mhd_reset_predicted_values(
<<<<<<< HEAD
    struct part *p, const struct xpart *xp, const struct cosmology *cosmo) {

  //p->mhd_data.Gau = xp->mhd_data.Gau_full;
  //p->mhd_data.Gau = p->mhd_data.GauSmooth;

  p->mhd_data.APred[0] = xp->mhd_data.APot_full[0];
  p->mhd_data.APred[1] = xp->mhd_data.APot_full[1];
  p->mhd_data.APred[2] = xp->mhd_data.APot_full[2];
}
=======
    struct part *p, const struct xpart *xp, const struct cosmology *cosmo) {}
>>>>>>> 6cf519a2

/**
 * @brief Predict additional particle fields forward in time when drifting
 *
 * Note the different time-step sizes used for the different quantities as they
 * include cosmological factors.
 *
 * @param p The particle.
 * @param xp The extended data of the particle.
 * @param dt_drift The drift time-step for positions.
 * @param dt_therm The drift time-step for thermal quantities.
 * @param cosmo The cosmological model.
 * @param hydro_props The properties of the hydro scheme.
 * @param floor_props The properties of the entropy floor.
 * @param mu_0 The vacuum magnetic permeability.
 */
__attribute__((always_inline)) INLINE static void mhd_predict_extra(
    struct part *p, const struct xpart *xp, const float dt_drift,
    const float dt_therm, const struct cosmology *cosmo,
    const struct hydro_props *hydro_props,
    const struct entropy_floor_properties *floor_props, const float mu_0) {

  /* Predict the VP magnetic field */  ///// May we need to predict B? XXX
  p->mhd_data.APred[0] += p->mhd_data.dAdt[0] * dt_therm;
  p->mhd_data.APred[1] += p->mhd_data.dAdt[1] * dt_therm;
  p->mhd_data.APred[2] += p->mhd_data.dAdt[2] * dt_therm;

<<<<<<< HEAD
  float change_Gau = hydro_get_dGau_dt(p, p->mhd_data.Gau, cosmo,mu_0) * dt_therm;
=======
  float change_Gau =
      hydro_get_dGau_dt(p, p->mhd_data.Gau, cosmo, mu_0) * dt_therm;
>>>>>>> 6cf519a2
  p->mhd_data.Gau += change_Gau;
}

/**
 * @brief Finishes the force calculation.
 *
 * Multiplies the force and accelerations by the appropiate constants
 * and add the self-contribution term. In most cases, there is little
 * to do here.
 *
 * Cosmological terms are also added/multiplied here.
 *
 * @param p The particle to act upon
 * @param cosmo The current cosmological model.
 */
__attribute__((always_inline)) INLINE static void mhd_end_force(
    struct part *p, const struct cosmology *cosmo,
    const struct hydro_props *hydro_props, const float mu_0) {

  float a_fac = (1.f + mhd_comoving_factor) * cosmo->a * cosmo->a * cosmo->H;
  p->mhd_data.dAdt[0] -= a_fac * p->mhd_data.APred[0];
  p->mhd_data.dAdt[1] -= a_fac * p->mhd_data.APred[1];
  p->mhd_data.dAdt[2] -= a_fac * p->mhd_data.APred[2];
}

/**
 * @brief Kick the additional variables
 *
 * Additional hydrodynamic quantities are kicked forward in time here. These
 * include thermal quantities (thermal energy or total energy or entropy, ...).
 *
 * @param p The particle to act upon.
 * @param xp The particle extended data to act upon.
 * @param dt_therm The time-step for this kick (for thermodynamic quantities).
 * @param dt_grav The time-step for this kick (for gravity quantities).
 * @param dt_hydro The time-step for this kick (for hydro quantities).
 * @param dt_kick_corr The time-step for this kick (for gravity corrections).
 * @param cosmo The cosmological model.
 * @param hydro_props The constants used in the scheme.
 * @param floor_props The properties of the entropy floor.
 */
__attribute__((always_inline)) INLINE static void mhd_kick_extra(
    struct part *p, struct xpart *xp, const float dt_therm, const float dt_grav,
    const float dt_hydro, const float dt_kick_corr,
    const struct cosmology *cosmo, const struct hydro_props *hydro_props,
<<<<<<< HEAD
    const struct entropy_floor_properties *floor_props) {

  /* Integrate the magnetic field */
  xp->mhd_data.APot_full[0] += p->mhd_data.dAdt[0] * dt_therm;
  xp->mhd_data.APot_full[1] += p->mhd_data.dAdt[1] * dt_therm;
  xp->mhd_data.APot_full[2] += p->mhd_data.dAdt[2] * dt_therm;
  //float change_Gau = hydro_get_dGau_dt(p, p->mhd_data.Gau, cosmo) * dt_therm;
  //xp->mhd_data.Gau_full += change_Gau;
}
=======
    const struct entropy_floor_properties *floor_props) {}
>>>>>>> 6cf519a2

/**
 * @brief Converts MHD quantities of a particle at the start of a run
 *
 * This function is called once at the end of the engine_init_particle()
 * routine (at the start of a calculation) after the densities of
 * particles have been computed.
 * This can be used to convert internal energy into entropy in the case
 * of hydro for instance.
 *
 * @param p The particle to act upon
 * @param xp The extended particle to act upon
 * @param cosmo The cosmological model.
 * @param hydro_props The constants used in the scheme.
 */
__attribute__((always_inline)) INLINE static void mhd_convert_quantities(
    struct part *p, struct xpart *xp, const struct cosmology *cosmo,
    const struct hydro_props *hydro_props) {

  const float a_fact = pow(cosmo->a, -mhd_comoving_factor - 1.f);
  /* Set Restitivity Eta */
  p->mhd_data.resistive_eta = hydro_props->mhd.mhd_eta;

  p->mhd_data.APred[0] *= a_fact;
  p->mhd_data.APred[1] *= a_fact;
  p->mhd_data.APred[2] *= a_fact;
}

/**
 * @brief Initialises the particles for the first time
 *
 * This function is called only once just after the ICs have been
 * read in to do some conversions or assignments between the particle
 * and extended particle fields.
 *
 * @param p The particle to act upon
 * @param xp The extended particle data to act upon
 */
__attribute__((always_inline)) INLINE static void mhd_first_init_part(
    struct part *restrict p, struct xpart *restrict xp,
    const struct mhd_global_data *mhd_data, const double Lsize) {
<<<<<<< HEAD
  p->mhd_data.divB = 0.0f;
=======
>>>>>>> 6cf519a2

  mhd_reset_acceleration(p);
  mhd_init_part(p);
}

#endif /* SWIFT_VECTOR_POTENTIAL_MHD_H */<|MERGE_RESOLUTION|>--- conflicted
+++ resolved
@@ -271,22 +271,6 @@
  * @param Gauge Gauge
  */
 __attribute__((always_inline)) INLINE static float hydro_get_dGau_dt(
-<<<<<<< HEAD
-    const struct part *restrict p, const float Gauge,
-    const struct cosmology *c, const float mu0) {
-
-  //const float v_sig = hydro_get_signal_velocity(p);
-  const float b2 = (p->mhd_data.BPred[0] * p->mhd_data.BPred[0] +
-                      p->mhd_data.BPred[1] * p->mhd_data.BPred[1] +
-                      p->mhd_data.BPred[2] * p->mhd_data.BPred[2]);
-  const float v_sig = sqrt(b2/mu0);
-  const float afac1 = pow(c->a, 3.f * mhd_comoving_factor);
-  const float afac2 = pow(c->a, 2.f * mhd_comoving_factor + 1.f);
-
-  return (-p->mhd_data.divA * v_sig * v_sig * 0.1 * afac1 -
-          2.0f * v_sig * Gauge / p->h * afac2 -
-          (1.f + mhd_comoving_factor) * c->a * c->a * c->H * Gauge);
-=======
     const struct part *restrict p, const float Gauge, const struct cosmology *c,
     const float mu0) {
 
@@ -304,7 +288,6 @@
   const float Hubble_Term = (2.f + mhd_comoving_factor) * c->H * Gauge;
 
   return (-Source_Term - Damping_Term - DivV_Term - Hubble_Term) * c->a * c->a;
->>>>>>> 6cf519a2
 }
 
 /**
@@ -339,12 +322,8 @@
 __attribute__((always_inline)) INLINE static void mhd_end_density(
     struct part *p, const struct cosmology *cosmo) {
 
-<<<<<<< HEAD
-  const float h_inv_dim_plus_one = pow_dimension(1.f / p->h);
-=======
   const float h_inv_dim_plus_one =
       pow_dimension_plus_one(1.f / p->h); /*1/h^(d+1) */
->>>>>>> 6cf519a2
   const float rho_inv = 1.f / p->rho;
   p->mhd_data.divA *= h_inv_dim_plus_one * rho_inv;
   for (int i = 0; i < 3; i++)
@@ -512,19 +491,7 @@
  * @param cosmo The cosmological model
  */
 __attribute__((always_inline)) INLINE static void mhd_reset_predicted_values(
-<<<<<<< HEAD
-    struct part *p, const struct xpart *xp, const struct cosmology *cosmo) {
-
-  //p->mhd_data.Gau = xp->mhd_data.Gau_full;
-  //p->mhd_data.Gau = p->mhd_data.GauSmooth;
-
-  p->mhd_data.APred[0] = xp->mhd_data.APot_full[0];
-  p->mhd_data.APred[1] = xp->mhd_data.APot_full[1];
-  p->mhd_data.APred[2] = xp->mhd_data.APot_full[2];
-}
-=======
     struct part *p, const struct xpart *xp, const struct cosmology *cosmo) {}
->>>>>>> 6cf519a2
 
 /**
  * @brief Predict additional particle fields forward in time when drifting
@@ -552,12 +519,8 @@
   p->mhd_data.APred[1] += p->mhd_data.dAdt[1] * dt_therm;
   p->mhd_data.APred[2] += p->mhd_data.dAdt[2] * dt_therm;
 
-<<<<<<< HEAD
-  float change_Gau = hydro_get_dGau_dt(p, p->mhd_data.Gau, cosmo,mu_0) * dt_therm;
-=======
   float change_Gau =
       hydro_get_dGau_dt(p, p->mhd_data.Gau, cosmo, mu_0) * dt_therm;
->>>>>>> 6cf519a2
   p->mhd_data.Gau += change_Gau;
 }
 
@@ -603,19 +566,7 @@
     struct part *p, struct xpart *xp, const float dt_therm, const float dt_grav,
     const float dt_hydro, const float dt_kick_corr,
     const struct cosmology *cosmo, const struct hydro_props *hydro_props,
-<<<<<<< HEAD
-    const struct entropy_floor_properties *floor_props) {
-
-  /* Integrate the magnetic field */
-  xp->mhd_data.APot_full[0] += p->mhd_data.dAdt[0] * dt_therm;
-  xp->mhd_data.APot_full[1] += p->mhd_data.dAdt[1] * dt_therm;
-  xp->mhd_data.APot_full[2] += p->mhd_data.dAdt[2] * dt_therm;
-  //float change_Gau = hydro_get_dGau_dt(p, p->mhd_data.Gau, cosmo) * dt_therm;
-  //xp->mhd_data.Gau_full += change_Gau;
-}
-=======
     const struct entropy_floor_properties *floor_props) {}
->>>>>>> 6cf519a2
 
 /**
  * @brief Converts MHD quantities of a particle at the start of a run
@@ -657,11 +608,6 @@
 __attribute__((always_inline)) INLINE static void mhd_first_init_part(
     struct part *restrict p, struct xpart *restrict xp,
     const struct mhd_global_data *mhd_data, const double Lsize) {
-<<<<<<< HEAD
-  p->mhd_data.divB = 0.0f;
-=======
->>>>>>> 6cf519a2
-
   mhd_reset_acceleration(p);
   mhd_init_part(p);
 }
