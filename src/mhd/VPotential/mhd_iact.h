--- conflicted
+++ resolved
@@ -167,17 +167,10 @@
   const float rhoj = pj->rho;
 
   float Bi[3], Bj[3];
-<<<<<<< HEAD
-  for (int i = 0; i < 3; ++i){
-    Bi[i] = pi->mhd_data.BPred[i];
-    Bj[i] = pj->mhd_data.BPred[i];
-    }
-=======
   for (int i = 0; i < 3; ++i) {
     Bi[i] = pi->mhd_data.BPred[i];
     Bj[i] = pj->mhd_data.BPred[i];
   }
->>>>>>> f9911e5b
 
   /* Get the kernel for hi. */
   const float hi_inv = 1.0f / hi;
@@ -196,7 +189,6 @@
   /* Variable smoothing length term */
   const float f_ij = 1.f - pi->force.f / mj;
   const float f_ji = 1.f - pj->force.f / mi;
-<<<<<<< HEAD
 
   /* B dot r. */
   const float Bri = Bi[0] * dx[0] + Bi[1] * dx[1] + Bi[2] * dx[2];
@@ -205,26 +197,12 @@
   const float over_rho_i = 1.0f / rhoi * f_ij;
   const float over_rho_j = 1.0f / rhoj * f_ji;
 
-=======
-
-  /* B dot r. */
-  const float Bri = Bi[0] * dx[0] + Bi[1] * dx[1] + Bi[2] * dx[2];
-  const float Brj = Bj[0] * dx[0] + Bj[1] * dx[1] + Bj[2] * dx[2];
-  /* Compute gradient terms */
-  const float over_rho_i = 1.0f / rhoi * f_ij;
-  const float over_rho_j = 1.0f / rhoj * f_ji;
-
->>>>>>> f9911e5b
   /* Calculate divergence term */
   float B_mon_i = -over_rho_i * (Bri - Brj) * wi_dr * r_inv;
   float B_mon_j = -over_rho_j * (Bri - Brj) * wj_dr * r_inv;
   pi->mhd_data.divB += mj * B_mon_i;
   pj->mhd_data.divB += mi * B_mon_j;
-<<<<<<< HEAD
-  
-=======
-
->>>>>>> f9911e5b
+
   /* Smooth the Magnetic field */
   for (int i = 0; i < 3; i++) {
     pi->mhd_data.BSmooth[i] += pj->mass * wi * pj->mhd_data.BPred[i];
@@ -271,13 +249,11 @@
   const float mj = pj->mass;
   const float rhoi = pi->rho;
 
-<<<<<<< HEAD
-
   float Bi[3], Bj[3];
-  for (int i = 0; i < 3; ++i){
+  for (int i = 0; i < 3; ++i) {
     Bi[i] = pi->mhd_data.BPred[i];
     Bj[i] = pj->mhd_data.BPred[i];
-    }
+  }
 
   /* Get the kernel for hi. */
   const float hi_inv = 1.0f / hi;
@@ -299,36 +275,7 @@
   /* Calculate divergence term */
   float B_mon_i = -over_rho_i * (Bri - Brj) * wi_dr * r_inv;
   pi->mhd_data.divB += mj * B_mon_i;
-  
-=======
-  float Bi[3], Bj[3];
-  for (int i = 0; i < 3; ++i) {
-    Bi[i] = pi->mhd_data.BPred[i];
-    Bj[i] = pj->mhd_data.BPred[i];
-  }
-
-  /* Get the kernel for hi. */
-  const float hi_inv = 1.0f / hi;
-  const float hid_inv = pow_dimension_plus_one(hi_inv); /* 1/h^(d+1) */
-  const float xi = r * hi_inv;
-  kernel_deval(xi, &wi, &wi_dx);
-  const float wi_dr = hid_inv * wi_dx;
-
-  /* Variable smoothing length term */
-  const float f_ij = 1.f - pi->force.f / mj;
-
-  /* B dot r. */
-  const float Bri = (Bi[0] * dx[0] + Bi[1] * dx[1] + Bi[2] * dx[2]);
-  const float Brj = (Bj[0] * dx[0] + Bj[1] * dx[1] + Bj[2] * dx[2]);
-
-  /* Compute gradient terms */
-  const float over_rho_i = 1.0f / rhoi * f_ij;
-
-  /* Calculate divergence term */
-  float B_mon_i = -over_rho_i * (Bri - Brj) * wi_dr * r_inv;
-  pi->mhd_data.divB += mj * B_mon_i;
-
->>>>>>> f9911e5b
+
   /* Smooth the Magnetic field */
   for (int i = 0; i < 3; i++)
     pi->mhd_data.BSmooth[i] += pj->mass * wi * pj->mhd_data.BPred[i];
