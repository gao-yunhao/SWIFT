--- conflicted
+++ resolved
@@ -16,13 +16,8 @@
  * along with this program.  If not, see <http://www.gnu.org/licenses/>.
  *
  ******************************************************************************/
-<<<<<<< HEAD
 #ifndef SWIFT_VECTOR_POTENTIAL_MHD_STRUCT_H
 #define SWIFT_VECTOR_POTENTIAL_MHD_STRUCT_H
-=======
-#ifndef SWIFT_VP_MHD_STRUCT_H
-#define SWIFT_VP_MHD_STRUCT_H
->>>>>>> c2e4230d
 
 /**
  * @brief Particle-carried fields for the MHD scheme.
@@ -61,8 +56,4 @@
   float APot[3];
 };
 
-<<<<<<< HEAD
-#endif /* SWIFT_VECTOR_POTENTIAL_MHD_STRUCT_H */
-=======
-#endif /* SWIFT_VP_MHD_STRUCT_H */
->>>>>>> c2e4230d
+#endif /* SWIFT_VECTOR_POTENTIAL_MHD_STRUCT_H */