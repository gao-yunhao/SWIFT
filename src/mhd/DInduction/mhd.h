/*******************************************************************************
 * This file is part of SWIFT.
 * Copyright (c) 2022 Matthieu Schaller (schaller@strw.leidenuniv.nl)
 *
 * This program is free software: you can redistribute it and/or modify
 * it under the terms of the GNU Lesser General Public License as published
 * by the Free Software Foundation, either version 3 of the License, or
 * (at your option) any later version.
 *
 * This program is distributed in the hope that it will be useful,
 * but WITHOUT ANY WARRANTY; without even the implied warranty of
 * MERCHANTABILITY or FITNESS FOR A PARTICULAR PURPOSE.  See the
 * GNU General Public License for more details.
 *
 * You should have received a copy of the GNU Lesser General Public License
 * along with this program.  If not, see <http://www.gnu.org/licenses/>.
 *
 ******************************************************************************/
#ifndef SWIFT_DI_MHD_H
#define SWIFT_DI_MHD_H

//#include "hydro.h"
//#include "mhd_parameters.h"

#include <float.h>
__attribute__((always_inline)) INLINE static float mhd_get_magnetic_energy(
    const struct part *p, const struct xpart *xp, const float mu_0) {

  const float b2 = p->mhd_data.BPred[0] * p->mhd_data.BPred[0] +
                   p->mhd_data.BPred[1] * p->mhd_data.BPred[1] +
                   p->mhd_data.BPred[2] * p->mhd_data.BPred[2];
  return 0.5f * b2 / mu_0;
}

__attribute__((always_inline)) INLINE static float mhd_get_magnetic_helicity(
    const struct part *p, const struct xpart *xp) {

  return 0.f;
}

__attribute__((always_inline)) INLINE static float mhd_get_cross_helicity(
    const struct part *p, const struct xpart *xp) {

  return p->v[0] * p->mhd_data.BPred[0] + p->v[1] * p->mhd_data.BPred[1] +
         p->v[2] * p->mhd_data.BPred[2];
}

__attribute__((always_inline)) INLINE static float mhd_get_divB_error(
    const struct part *p, const struct xpart *xp) {

  const float b2 = p->mhd_data.BPred[0] * p->mhd_data.BPred[0] +
                   p->mhd_data.BPred[1] * p->mhd_data.BPred[1] +
                   p->mhd_data.BPred[2] * p->mhd_data.BPred[2];
  return fabs(p->mhd_data.divB * p->h / sqrt(b2 + 1.e-18));
}

/**
 * @brief Computes the MHD time-step of a given particle
 *
 * This function returns the time-step of a particle given its hydro-dynamical
 * state. A typical time-step calculation would be the use of the CFL condition.
 *
 * @param p Pointer to the particle data
 * @param xp Pointer to the extended particle data
 * @param hydro_properties The SPH parameters
 * @param cosmo The cosmological model.
 */
__attribute__((always_inline)) INLINE static float mhd_compute_timestep(
    const struct part *p, const struct xpart *xp,
<<<<<<< HEAD
    const struct hydro_props *hydro_properties, const struct cosmology *cosmo) {
=======
    const struct hydro_props *hydro_properties, const struct cosmology *cosmo, const float mu_0) {
>>>>>>> 1c81b1c4

  const float mu_0 = hydro_properties->mhd.mu_0;
  return p->mhd_data.divB != 0.f
             ? cosmo->a * hydro_properties->CFL_condition *
                   sqrtf(p->rho / (p->mhd_data.divB * p->mhd_data.divB) * mu_0)
             : FLT_MAX;
}

/**
 * @brief Compute the MHD signal velocity between two gas particles,
 *
 * This is eq. (131) of Price D., JCoPh, 2012, Vol. 231, Issue 3.
 *
 * Warning ONLY to be called just after preparation of the force loop.
 *
 * @param dx Comoving vector separating both particles (pi - pj).
 * @brief pi The first #part.
 * @brief pj The second #part.
 * @brief mu_ij The velocity on the axis linking the particles, or zero if the
 * particles are moving away from each other,
 * @brief beta The non-linear viscosity constant.
 */
__attribute__((always_inline)) INLINE static float mhd_signal_velocity(
    const float dx[3], const struct part *restrict pi,
    const struct part *restrict pj, const float mu_ij, const float beta,
    const float a, const float mu_0) {

  const float a_fac =
      2.f * mhd_comoving_factor + 3.f + 3.f * (hydro_gamma - 1.f);
  const float ci = pi->force.soundspeed;
  const float cj = pj->force.soundspeed;
  const float r2 = (dx[0] * dx[0] + dx[1] * dx[1] + dx[2] * dx[2]);
  const float r_inv = r2 ? 1.f / sqrt(r2) : 0.0f;

  const float b2_i = (pi->mhd_data.BPred[0] * pi->mhd_data.BPred[0] +
                      pi->mhd_data.BPred[1] * pi->mhd_data.BPred[1] +
                      pi->mhd_data.BPred[2] * pi->mhd_data.BPred[2]);
  const float b2_j = (pj->mhd_data.BPred[0] * pj->mhd_data.BPred[0] +
                      pj->mhd_data.BPred[1] * pj->mhd_data.BPred[1] +
                      pj->mhd_data.BPred[2] * pj->mhd_data.BPred[2]);
  const float vcsa2_i = ci * ci + pow(a, a_fac) * b2_i / pi->rho * 0.5 / mu_0;
  const float vcsa2_j = cj * cj + pow(a, a_fac) * b2_j / pj->rho * 0.5 / mu_0;
  float Bpro2_i =
      (pi->mhd_data.BPred[0] * dx[0] + pi->mhd_data.BPred[1] * dx[1] +
       pi->mhd_data.BPred[2] * dx[2]) *
      r_inv;
  Bpro2_i *= Bpro2_i;
  float mag_speed_i = sqrtf(
      0.5 * (vcsa2_i +
             sqrtf(max((vcsa2_i * vcsa2_i - 4.f * ci * ci * pow(a, a_fac) *
                                                Bpro2_i / pi->rho * 0.5 / mu_0),
                       0.f))));
  float Bpro2_j =
      (pj->mhd_data.BPred[0] * dx[0] + pj->mhd_data.BPred[1] * dx[1] +
       pj->mhd_data.BPred[2] * dx[2]) *
      r_inv;
  Bpro2_j *= Bpro2_j;
  float mag_speed_j = sqrtf(
      0.5 * (vcsa2_j +
             sqrtf(max((vcsa2_j * vcsa2_j - 4.f * cj * cj * pow(a, a_fac) *
                                                Bpro2_j / pj->rho * 0.5 / mu_0),
                       0.f))));

  return (mag_speed_i + mag_speed_j - beta / 2. * mu_ij);
}

/**
 * @brief Returns the Dedner Scalar Phi evolution
 * time the particle. NOTE: all variables in full step
 *
 * @param p The particle of interest
 */
__attribute__((always_inline)) INLINE static float hydro_get_dphi_dt(
    const struct part *restrict p, const float hyp, const float par,
    const struct cosmology *c) {

  const float v_sig = hydro_get_signal_velocity(p);
  // const float div_v = hydro_get_div_v(p);
  const float afac1 = pow(c->a, 2.f * mhd_comoving_factor);
  const float afac2 = pow(c->a, 1.f + mhd_comoving_factor);

  return (-hyp * p->mhd_data.divB * v_sig * v_sig * afac1 -
          par * v_sig * p->mhd_data.phi / p->h * afac2 -
          //          0.5f * p->mhd_data.phi * div_v -
          (2.f + mhd_comoving_factor) * c->a * c->a * c->H * p->mhd_data.phi);
}

/**
 * @brief Prepares a particle for the density calculation.
 *
 * Zeroes all the relevant arrays in preparation for the sums taking place in
 * the various density loop over neighbours. Typically, all fields of the
 * density sub-structure of a particle get zeroed in here.
 *
 * @param p The particle to act upon
 */
__attribute__((always_inline)) INLINE static void mhd_init_part(
    struct part *p) {

  p->mhd_data.divB = 0.f;
}

/**
 * @brief Finishes the density calculation.
 *
 * Multiplies the density and number of neighbours by the appropiate constants
 * and add the self-contribution term.
 * Additional quantities such as velocity gradients will also get the final
 * terms added to them here.
 *
 * Also adds/multiplies the cosmological terms if need be.
 *
 * @param p The particle to act upon
 * @param cosmo The cosmological model.
 */
__attribute__((always_inline)) INLINE static void mhd_end_density(
    struct part *p, const struct cosmology *cosmo) {

  const float h_inv_dim_plus_one = pow_dimension(1.f / p->h) / p->h;
  const float rho_inv = 1.f / p->rho;
  p->mhd_data.divB *= h_inv_dim_plus_one * rho_inv;
}

/**
 * @brief Prepare a particle for the gradient calculation.
 *
 * This function is called after the density loop and before the gradient loop.
 *
 * @param p The particle to act upon.
 * @param xp The extended particle data to act upon.
 * @param cosmo The cosmological model.
 * @param hydro_props Hydrodynamic properties.
 */
__attribute__((always_inline)) INLINE static void mhd_prepare_gradient(
    struct part *restrict p, struct xpart *restrict xp,
    const struct cosmology *cosmo, const struct hydro_props *hydro_props) {

  p->force.balsara = 1.f;
}

/**
 * @brief Resets the variables that are required for a gradient calculation.
 *
 * This function is called after mhd_prepare_gradient.
 *
 * @param p The particle to act upon.
 * @param xp The extended particle data to act upon.
 * @param cosmo The cosmological model.
 */
__attribute__((always_inline)) INLINE static void mhd_reset_gradient(
    struct part *p) {}

/**
 * @brief Finishes the gradient calculation.
 *
 * This method also initializes the force loop variables.
 *
 * @param p The particle to act upon.
 */
__attribute__((always_inline)) INLINE static void mhd_end_gradient(
    struct part *p) {}

/**
 * @brief Sets all particle fields to sensible values when the #part has 0 ngbs.
 *
 * In the desperate case where a particle has no neighbours (likely because
 * of the h_max ceiling), set the particle fields to something sensible to avoid
 * NaNs in the next calculations.
 *
 * @param p The particle to act upon
 * @param xp The extended particle data to act upon
 * @param cosmo The cosmological model.
 */
__attribute__((always_inline)) INLINE static void mhd_part_has_no_neighbours(
    struct part *p, struct xpart *xp, const struct cosmology *cosmo) {}

/**
 * @brief Prepare a particle for the force calculation.
 *
 * This function is called in the ghost task to convert some quantities coming
 * from the density loop over neighbours into quantities ready to be used in the
 * force loop over neighbours. Quantities are typically read from the density
 * sub-structure and written to the force sub-structure.
 * Examples of calculations done here include the calculation of viscosity term
 * constants, thermal conduction terms, hydro conversions, etc.
 *
 * @param p The particle to act upon
 * @param xp The extended particle data to act upon
 * @param cosmo The current cosmological model.
 * @param hydro_props Hydrodynamic properties.
 * @param dt_alpha The time-step used to evolve non-cosmological quantities such
 *                 as the artificial viscosity.
 */
__attribute__((always_inline)) INLINE static void mhd_prepare_force(
    struct part *p, struct xpart *xp, const struct cosmology *cosmo,
    const struct hydro_props *hydro_props, const float dt_alpha) {

  const float mu_0 = hydro_props->mhd.mu_0;
  const float mu_0_1 = 1.f / mu_0;
  const float pressure = hydro_get_comoving_pressure(p);
  /* Estimation of de Dedner correction and check if worth correcting */
  float const DBDT_Corr = fabs(p->mhd_data.phi / p->h);
  const float b2 = (p->mhd_data.BPred[0] * p->mhd_data.BPred[0] +
                    p->mhd_data.BPred[1] * p->mhd_data.BPred[1] +
                    p->mhd_data.BPred[2] * p->mhd_data.BPred[2]);
  float const DBDT_True =
      b2 * sqrt(0.5 / p->rho * mu_0_1) / p->h;  // b * v_alfven /h
  /* Re normalize the correction in the Induction equation */
  p->mhd_data.Q1 =
      DBDT_Corr > 0.5f * DBDT_True ? 0.5f * DBDT_True / DBDT_Corr : 1.0f;

  /* Estimation of the tensile instability due divB */
  p->mhd_data.Q0 = pressure / (b2 / 2.0f * mu_0_1);  // Plasma Beta
  p->mhd_data.Q0 =
      p->mhd_data.Q0 < 10.0f ? 1.0f : 0.0f;  // No correction if not magnetized
  /* divB contribution */
  const float ACC_corr = fabs(p->mhd_data.divB * sqrt(b2) * mu_0_1);
  // this should go with a /p->h, but I
  // take simplify becasue of ACC_mhd also.
  /* isotropic magnetic presure */
  // add the correct hydro acceleration?
  const float ACC_mhd = (b2 / p->h) * mu_0_1;
  /* Re normalize the correction in the momentum from the DivB errors*/
  p->mhd_data.Q0 =
      ACC_corr > ACC_mhd ? p->mhd_data.Q0 * ACC_mhd / ACC_corr : p->mhd_data.Q0;
}

/**
 * @brief Reset acceleration fields of a particle
 *
 * Resets all hydro acceleration and time derivative fields in preparation
 * for the sums taking  place in the various force tasks.
 *
 * @param p The particle to act upon
 */
__attribute__((always_inline)) INLINE static void mhd_reset_acceleration(
    struct part *restrict p) {
  /* Induction equation */
  p->mhd_data.dBdt[0] = 0.0f;
  p->mhd_data.dBdt[1] = 0.0f;
  p->mhd_data.dBdt[2] = 0.0f;
}

/**
 * @brief Sets the values to be predicted in the drifts to their values at a
 * kick time
 *
 * @param p The particle.
 * @param xp The extended data of this particle.
 * @param cosmo The cosmological model
 */
__attribute__((always_inline)) INLINE static void mhd_reset_predicted_values(
    struct part *p, const struct xpart *xp, const struct cosmology *cosmo) {

  p->mhd_data.BPred[0] = xp->mhd_data.Bfld[0];
  p->mhd_data.BPred[1] = xp->mhd_data.Bfld[1];
  p->mhd_data.BPred[2] = xp->mhd_data.Bfld[2];
  p->mhd_data.phi = xp->mhd_data.phi;
}

/**
 * @brief Predict additional particle fields forward in time when drifting
 *
 * Note the different time-step sizes used for the different quantities as they
 * include cosmological factors.
 *
 * @param p The particle.
 * @param xp The extended data of the particle.
 * @param dt_drift The drift time-step for positions.
 * @param dt_therm The drift time-step for thermal quantities.
 * @param cosmo The cosmological model.
 * @param hydro_props The properties of the hydro scheme.
 * @param floor_props The properties of the entropy floor.
 */
__attribute__((always_inline)) INLINE static void mhd_predict_extra(
    struct part *p, const struct xpart *xp, const float dt_drift,
    const float dt_therm, const struct cosmology *cosmo,
    const struct hydro_props *hydro_props,
    const struct entropy_floor_properties *floor_props) {

  /* Predict the magnetic field */
  p->mhd_data.BPred[0] += p->mhd_data.dBdt[0] * dt_therm;
  p->mhd_data.BPred[1] += p->mhd_data.dBdt[1] * dt_therm;
  p->mhd_data.BPred[2] += p->mhd_data.dBdt[2] * dt_therm;
  const float hyp = hydro_props->mhd.hyp_dedner;
  const float par = hydro_props->mhd.par_dedner;
  p->mhd_data.phi += hydro_get_dphi_dt(p, hyp, par, cosmo) * dt_therm;
}

/**
 * @brief Finishes the force calculation.
 *
 * Multiplies the force and accelerations by the appropiate constants
 * and add the self-contribution term. In most cases, there is little
 * to do here.
 *
 * Cosmological terms are also added/multiplied here.
 *
 * @param p The particle to act upon
 * @param cosmo The current cosmological model.
 */
__attribute__((always_inline)) INLINE static void mhd_end_force(
<<<<<<< HEAD
    struct part *p, const struct cosmology *cosmo, const float mu_0) {
=======
    struct part *p, const struct cosmology *cosmo, const struct hydro_props *hydro_props, const float mu_0) {
>>>>>>> 1c81b1c4
  //  p->mhd_data.dBdt[0] = 0.0f;
  //  p->mhd_data.dBdt[1] = 0.0f;
  //  p->mhd_data.dBdt[2] = 0.0f;
  float a_fac = (2.f + mhd_comoving_factor) * cosmo->a * cosmo->a * cosmo->H;
  p->mhd_data.dBdt[0] -= a_fac * p->mhd_data.BPred[0];
  p->mhd_data.dBdt[1] -= a_fac * p->mhd_data.BPred[1];
  p->mhd_data.dBdt[2] -= a_fac * p->mhd_data.BPred[2];
}

/**
 * @brief Kick the additional variables
 *
 * Additional hydrodynamic quantities are kicked forward in time here. These
 * include thermal quantities (thermal energy or total energy or entropy, ...).
 *
 * @param p The particle to act upon.
 * @param xp The particle extended data to act upon.
 * @param dt_therm The time-step for this kick (for thermodynamic quantities).
 * @param dt_grav The time-step for this kick (for gravity quantities).
 * @param dt_hydro The time-step for this kick (for hydro quantities).
 * @param dt_kick_corr The time-step for this kick (for gravity corrections).
 * @param cosmo The cosmological model.
 * @param hydro_props The constants used in the scheme.
 * @param floor_props The properties of the entropy floor.
 */
__attribute__((always_inline)) INLINE static void mhd_kick_extra(
    struct part *p, struct xpart *xp, const float dt_therm, const float dt_grav,
    const float dt_hydro, const float dt_kick_corr,
    const struct cosmology *cosmo, const struct hydro_props *hydro_props,
    const struct entropy_floor_properties *floor_props) {

  /* Integrate the magnetic field */  // XXX check is Bfld is a p or xp
  xp->mhd_data.Bfld[0] += p->mhd_data.dBdt[0] * dt_therm;
  xp->mhd_data.Bfld[1] += p->mhd_data.dBdt[1] * dt_therm;
  xp->mhd_data.Bfld[2] += p->mhd_data.dBdt[2] * dt_therm;

  const float hyp = hydro_props->mhd.hyp_dedner;
  const float par = hydro_props->mhd.par_dedner;
  xp->mhd_data.phi += hydro_get_dphi_dt(p, hyp, par, cosmo) * dt_therm;
}

/**
 * @brief Converts MHD quantities of a particle at the start of a run
 *
 * This function is called once at the end of the engine_init_particle()
 * routine (at the start of a calculation) after the densities of
 * particles have been computed.
 * This can be used to convert internal energy into entropy in the case
 * of hydro for instance.
 *
 * @param p The particle to act upon
 * @param xp The extended particle to act upon
 * @param cosmo The cosmological model.
 * @param hydro_props The constants used in the scheme.
 */
__attribute__((always_inline)) INLINE static void mhd_convert_quantities(
    struct part *p, struct xpart *xp, const struct cosmology *cosmo,
    const struct hydro_props *hydro_props) {}

/**
 * @brief Initialises the particles for the first time
 *
 * This function is called only once just after the ICs have been
 * read in to do some conversions or assignments between the particle
 * and extended particle fields.
 *
 * @param p The particle to act upon
 * @param xp The extended particle data to act upon
 */
__attribute__((always_inline)) INLINE static void mhd_first_init_part(
    struct part *restrict p, struct xpart *restrict xp,
    const struct mhd_global_data *mhd_data, const double Lsize) {

  const float define_Bfield_in_ics = mhd_data->define_Bfield_in_ics;
  const float Nvort = 10;
  const float Bini = define_Bfield_in_ics;
  if (define_Bfield_in_ics) {
    p->mhd_data.BPred[0] = Bini * (sin(2 * M_PI * p->x[2] / Lsize * Nvort) +
                                   cos(2 * M_PI * p->x[1] / Lsize * Nvort));
    p->mhd_data.BPred[1] = Bini * (sin(2 * M_PI * p->x[0] / Lsize * Nvort) +
                                   cos(2 * M_PI * p->x[2] / Lsize * Nvort));
    p->mhd_data.BPred[2] = Bini * (sin(2 * M_PI * p->x[1] / Lsize * Nvort) +
                                   cos(2 * M_PI * p->x[0] / Lsize * Nvort));
  }

  xp->mhd_data.Bfld[0] = p->mhd_data.BPred[0];
  xp->mhd_data.Bfld[1] = p->mhd_data.BPred[1];
  xp->mhd_data.Bfld[2] = p->mhd_data.BPred[2];
  xp->mhd_data.phi = p->mhd_data.phi;

  mhd_reset_acceleration(p);
  mhd_init_part(p);
}

#endif /* SWIFT_DI_MHD_H */<|MERGE_RESOLUTION|>--- conflicted
+++ resolved
@@ -67,11 +67,7 @@
  */
 __attribute__((always_inline)) INLINE static float mhd_compute_timestep(
     const struct part *p, const struct xpart *xp,
-<<<<<<< HEAD
-    const struct hydro_props *hydro_properties, const struct cosmology *cosmo) {
-=======
     const struct hydro_props *hydro_properties, const struct cosmology *cosmo, const float mu_0) {
->>>>>>> 1c81b1c4
 
   const float mu_0 = hydro_properties->mhd.mu_0;
   return p->mhd_data.divB != 0.f
@@ -374,11 +370,7 @@
  * @param cosmo The current cosmological model.
  */
 __attribute__((always_inline)) INLINE static void mhd_end_force(
-<<<<<<< HEAD
-    struct part *p, const struct cosmology *cosmo, const float mu_0) {
-=======
     struct part *p, const struct cosmology *cosmo, const struct hydro_props *hydro_props, const float mu_0) {
->>>>>>> 1c81b1c4
   //  p->mhd_data.dBdt[0] = 0.0f;
   //  p->mhd_data.dBdt[1] = 0.0f;
   //  p->mhd_data.dBdt[2] = 0.0f;
