/*******************************************************************************
 * This file is part of SWIFT.
 * Copyright (c) 2012 Pedro Gonnet (pedro.gonnet@durham.ac.uk)
 *                    Matthieu Schaller (schaller@strw.leidenuniv.nl)
 *               2015 Peter W. Draper (p.w.draper@durham.ac.uk)
 *               2016 John A. Regan (john.a.regan@durham.ac.uk)
 *                    Tom Theuns (tom.theuns@durham.ac.uk)
 *
 * This program is free software: you can redistribute it and/or modify
 * it under the terms of the GNU Lesser General Public License as published
 * by the Free Software Foundation, either version 3 of the License, or
 * (at your option) any later version.
 *
 * This program is distributed in the hope that it will be useful,
 * but WITHOUT ANY WARRANTY; without even the implied warranty of
 * MERCHANTABILITY or FITNESS FOR A PARTICULAR PURPOSE.  See the
 * GNU General Public License for more details.
 *
 * You should have received a copy of the GNU Lesser General Public License
 * along with this program.  If not, see <http://www.gnu.org/licenses/>.
 *
 ******************************************************************************/
#ifndef SWIFT_RUNNER_H
#define SWIFT_RUNNER_H

/* Config parameters. */
#include <config.h>

/* Local headers. */
#include "cache.h"
#include "gravity_cache.h"

struct cell;
struct engine;
struct task;

/* Unique identifier of loop types */
#define TASK_LOOP_DENSITY 0
#define TASK_LOOP_GRADIENT 1
#define TASK_LOOP_FORCE 2
#define TASK_LOOP_LIMITER 3
#define TASK_LOOP_FEEDBACK 4
#define TASK_LOOP_SWALLOW 5
#define TASK_LOOP_SINK_SWALLOW 6
#define TASK_LOOP_SINK_DO_SINK_SWALLOW 7
#define TASK_LOOP_SINK_DO_GAS_SWALLOW 8
#define TASK_LOOP_STARS_PREP1 9
#define TASK_LOOP_STARS_PREP2 10
#define TASK_LOOP_RT_GRADIENT 11
#define TASK_LOOP_RT_TRANSPORT 12

/**
 * @brief A struct representing a runner's thread and its data.
 */
struct runner {

  /*! The id of this thread. */
  int id;

  /*! The actual thread which it is running. */
  pthread_t thread;

  /*! The queue to use to get tasks. */
  int cpuid, qid;

  /*! The engine owing this runner. */
  struct engine *e;

  /*! The particle gravity_cache of cell ci. */
  struct gravity_cache ci_gravity_cache;

  /*! The particle gravity_cache of cell cj. */
  struct gravity_cache cj_gravity_cache;

  /*! Time this runner was active during the last engine_launch. */
  ticks active_time;

#ifdef WITH_VECTORIZATION

  /*! The particle cache of cell ci. */
  struct cache ci_cache;

  /*! The particle cache of cell cj. */
  struct cache cj_cache;
#endif

#ifdef SWIFT_DEBUG_CHECKS
  /*! Pointer to the task this runner is currently performing */
  const struct task *t;
#endif
};

/* Function prototypes. */
void runner_do_ghost(struct runner *r, struct cell *c, int timer);
void runner_do_extra_ghost(struct runner *r, struct cell *c, int timer);
void runner_do_stars_ghost(struct runner *r, struct cell *c, int timer);
void runner_do_black_holes_density_ghost(struct runner *r, struct cell *c,
                                         int timer);
void runner_do_dark_matter_density_ghost(struct runner *r, struct cell *c);
void runner_do_black_holes_swallow_ghost(struct runner *r, struct cell *c,
                                         int timer);
void runner_do_init_grav(struct runner *r, struct cell *c, int timer);
void runner_do_hydro_sort(struct runner *r, struct cell *c, int flag,
                          int cleanup, int rt_requests_sort, int clock);
void runner_do_stars_sort(struct runner *r, struct cell *c, int flag,
                          int cleanup, int clock);
void runner_do_all_hydro_sort(struct runner *r, struct cell *c);
void runner_do_all_stars_sort(struct runner *r, struct cell *c);
void runner_do_drift_part(struct runner *r, struct cell *c, int timer);
void runner_do_drift_gpart(struct runner *r, struct cell *c, int timer);
void runner_do_drift_spart(struct runner *r, struct cell *c, int timer);
void runner_do_drift_sink(struct runner *r, struct cell *c, int timer);
void runner_do_drift_bpart(struct runner *r, struct cell *c, int timer);
void runner_do_drift_dmpart(struct runner *r, struct cell *c, int timer);
void runner_do_kick1(struct runner *r, struct cell *c, int timer);
void runner_do_sidm_kick(struct runner *r, struct cell *c);
void runner_do_kick2(struct runner *r, struct cell *c, int timer);
void runner_do_timestep(struct runner *r, struct cell *c, int timer);
void runner_do_timestep_collect(struct runner *r, struct cell *c, int timer);
void runner_do_end_hydro_force(struct runner *r, struct cell *c, int timer);
void runner_do_end_grav_force(struct runner *r, struct cell *c, int timer);
void runner_do_init(struct runner *r, struct cell *c, int timer);
void runner_do_cooling(struct runner *r, struct cell *c, int timer);
void runner_do_limiter(struct runner *r, struct cell *c, int force, int timer);
void runner_do_dm_limiter(struct runner *r, struct cell *c, int force);
void runner_do_sync(struct runner *r, struct cell *c, int force, int timer);
void runner_do_sync_dmparts(struct runner *r, struct cell *c, int force);
void runner_do_grav_mesh(struct runner *r, struct cell *c, int timer);
void runner_do_grav_external(struct runner *r, struct cell *c, int timer);
void runner_do_grav_fft(struct runner *r, int timer);
void runner_do_csds(struct runner *r, struct cell *c, int timer);
void runner_do_fof_search_self(struct runner *r, struct cell *c, int timer);
void runner_do_fof_search_pair(struct runner *r, struct cell *ci,
                               struct cell *cj, int timer);
void runner_do_fof_attach_self(struct runner *r, struct cell *c, int timer);
void runner_do_fof_attach_pair(struct runner *r, struct cell *ci,
                               struct cell *cj, int timer);
void runner_do_rt_ghost1(struct runner *r, struct cell *c, int timer);
void runner_do_rt_ghost2(struct runner *r, struct cell *c, int timer);
void runner_do_rt_tchem(struct runner *r, struct cell *c, int timer);
void runner_do_gas_swallow_self(struct runner *r, struct cell *c, int timer);
void runner_do_bh_swallow_self(struct runner *r, struct cell *c, int timer);
void runner_do_gas_swallow_pair(struct runner *r, struct cell *ci,
                                struct cell *cj, int timer);
void runner_do_bh_swallow_pair(struct runner *r, struct cell *ci,
                               struct cell *cj, int timer);
void runner_do_star_formation(struct runner *r, struct cell *c, int timer);
void runner_do_star_formation_sink(struct runner *r, struct cell *c, int timer);
void runner_do_sink_formation(struct runner *r, struct cell *c);
void runner_do_stars_resort(struct runner *r, struct cell *c, const int timer);

void runner_do_recv_gpart(struct runner *r, struct cell *c, int timer);
void runner_do_recv_part(struct runner *r, struct cell *c, int clear_sorts,
                         int timer);
void runner_do_recv_spart(struct runner *r, struct cell *c, int clear_sorts,
                          int timer);
void runner_do_recv_bpart(struct runner *r, struct cell *c, int clear_sorts,
                          int timer);
void runner_do_pack_limiter(struct runner *r, struct cell *c, void **buffer,
                            const int timer);
void runner_do_unpack_limiter(struct runner *r, struct cell *c, void *buffer,
                              const int timer);
void runner_do_neutrino_weighting(struct runner *r, struct cell *c, int timer);
<<<<<<< HEAD
void runner_do_rt_advance_cell_time(struct runner *r, struct cell *c,
                                    int timer);
void runner_do_collect_rt_times(struct runner *r, struct cell *c,
                                const int timer);
=======
void runner_do_recv_dmpart(struct runner *r, struct cell *c, int clear_sorts,
                          int timer);
>>>>>>> cb1e82d8
void *runner_main(void *data);

ticks runner_get_active_time(const struct runner *restrict r);
void runner_reset_active_time(struct runner *restrict r);

#endif /* SWIFT_RUNNER_H */<|MERGE_RESOLUTION|>--- conflicted
+++ resolved
@@ -161,15 +161,12 @@
 void runner_do_unpack_limiter(struct runner *r, struct cell *c, void *buffer,
                               const int timer);
 void runner_do_neutrino_weighting(struct runner *r, struct cell *c, int timer);
-<<<<<<< HEAD
 void runner_do_rt_advance_cell_time(struct runner *r, struct cell *c,
                                     int timer);
 void runner_do_collect_rt_times(struct runner *r, struct cell *c,
                                 const int timer);
-=======
 void runner_do_recv_dmpart(struct runner *r, struct cell *c, int clear_sorts,
                           int timer);
->>>>>>> cb1e82d8
 void *runner_main(void *data);
 
 ticks runner_get_active_time(const struct runner *restrict r);
