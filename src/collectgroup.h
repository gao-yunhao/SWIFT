/*******************************************************************************
 * This file is part of SWIFT.
 * Copyright (c) 2017 Peter W. Draper (p.w.draper@durham.ac.uk)
 *
 * This program is free software: you can redistribute it and/or modify
 * it under the terms of the GNU Lesser General Public License as published
 * by the Free Software Foundation, either version 3 of the License, or
 * (at your option) any later version.
 *
 * This program is distributed in the hope that it will be useful,
 * but WITHOUT ANY WARRANTY; without even the implied warranty of
 * MERCHANTABILITY or FITNESS FOR A PARTICULAR PURPOSE.  See the
 * GNU General Public License for more details.
 *
 * You should have received a copy of the GNU Lesser General Public License
 * along with this program.  If not, see <http://www.gnu.org/licenses/>.
 *
 ******************************************************************************/
#ifndef SWIFT_COLLECTGROUP_H
#define SWIFT_COLLECTGROUP_H

/* Config parameters. */
#include "../config.h"

/* Standard headers. */
#include <stddef.h>

/* Local headers. */
#include "star_formation_logger_struct.h"
#include "timeline.h"

/* Forward declaration of engine struct (to avoid cyclic include). */
struct engine;

/* A collection of global quantities that can be processed at the same time. */
struct collectgroup1 {

  /* Number of particles updated */
  long long updated, g_updated, s_updated, b_updated, sink_updated;

  /* Number of particles inhibited */
  long long inhibited, g_inhibited, s_inhibited, b_inhibited, sink_inhibited;

  /* SFH logger */
  struct star_formation_history sfh;

  /* Times for the time-step */
  integertime_t ti_hydro_end_min, ti_hydro_beg_max;
  integertime_t ti_gravity_end_min, ti_gravity_beg_max;
  integertime_t ti_stars_end_min, ti_stars_beg_max;
  integertime_t ti_black_holes_end_min, ti_black_holes_beg_max;
  integertime_t ti_sinks_end_min, ti_sinks_beg_max;

  /* Force the engine to rebuild? */
  int forcerebuild;

  /* Totals of cells and tasks. */
  long long total_nr_cells;
  long long total_nr_tasks;

  /* Maximum value of actual tasks per cell across all ranks. */
  float tasks_per_cell_max;

  /* Global runtime of application in hours. */
  float runtime;

<<<<<<< HEAD
  /* Flag to determine if lightcone maps should be updated this step */
  int flush_lightcone_maps;
=======
#ifdef WITH_CSDS
  /* Filesize used by the CSDS (does not correspond to the allocated one) */
  float csds_file_size_gb;
#endif
>>>>>>> 0baeb493
};

void collectgroup_init(void);
void collectgroup1_apply(const struct collectgroup1 *grp1, struct engine *e);
void collectgroup1_init(
    struct collectgroup1 *grp1, size_t updated, size_t g_updated,
    size_t s_updated, size_t b_updated, size_t sink_updated, size_t inhibited,
    size_t g_inhibited, size_t s_inhibited, size_t sink_inhibited,
    size_t b_inhibited, integertime_t ti_hydro_end_min,
    integertime_t ti_hydro_beg_max, integertime_t ti_gravity_end_min,
    integertime_t ti_gravity_beg_max, integertime_t ti_stars_end_min,
    integertime_t ti_stars_beg_max, integertime_t ti_sinks_end_min,
    integertime_t ti_sinks_beg_max, integertime_t ti_black_holes_end_min,
    integertime_t ti_black_holes_beg_max, int forcerebuild,
    long long total_nr_cells, long long total_nr_tasks, float tasks_per_cell,
<<<<<<< HEAD
    const struct star_formation_history sfh, float runtime, int flush_lightcone_maps);
=======
    const struct star_formation_history sfh, float runtime,
    float csds_file_size_gb);
>>>>>>> 0baeb493
void collectgroup1_reduce(struct collectgroup1 *grp1);
#ifdef WITH_MPI
void mpicollect_free_MPI_type(void);
#endif
#endif /* SWIFT_COLLECTGROUP_H */<|MERGE_RESOLUTION|>--- conflicted
+++ resolved
@@ -64,15 +64,13 @@
   /* Global runtime of application in hours. */
   float runtime;
 
-<<<<<<< HEAD
   /* Flag to determine if lightcone maps should be updated this step */
   int flush_lightcone_maps;
-=======
+
 #ifdef WITH_CSDS
   /* Filesize used by the CSDS (does not correspond to the allocated one) */
   float csds_file_size_gb;
 #endif
->>>>>>> 0baeb493
 };
 
 void collectgroup_init(void);
@@ -88,12 +86,8 @@
     integertime_t ti_sinks_beg_max, integertime_t ti_black_holes_end_min,
     integertime_t ti_black_holes_beg_max, int forcerebuild,
     long long total_nr_cells, long long total_nr_tasks, float tasks_per_cell,
-<<<<<<< HEAD
-    const struct star_formation_history sfh, float runtime, int flush_lightcone_maps);
-=======
-    const struct star_formation_history sfh, float runtime,
+    const struct star_formation_history sfh, float runtime, int flush_lightcone_maps,
     float csds_file_size_gb);
->>>>>>> 0baeb493
 void collectgroup1_reduce(struct collectgroup1 *grp1);
 #ifdef WITH_MPI
 void mpicollect_free_MPI_type(void);
