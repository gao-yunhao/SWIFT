/*******************************************************************************
 * This file is part of SWIFT.
 * Copyright (c) 2012 Matthieu Schaller (schaller@strw.leidenuniv.nl).
 *
 * This program is free software: you can redistribute it and/or modify
 * it under the terms of the GNU Lesser General Public License as published
 * by the Free Software Foundation, either version 3 of the License, or
 * (at your option) any later version.
 *
 * This program is distributed in the hope that it will be useful,
 * but WITHOUT ANY WARRANTY; without even the implied warranty of
 * MERCHANTABILITY or FITNESS FOR A PARTICULAR PURPOSE.  See the
 * GNU General Public License for more details.
 *
 * You should have received a copy of the GNU Lesser General Public License
 * along with this program.  If not, see <http://www.gnu.org/licenses/>.
 *
 ******************************************************************************/
#ifndef SWIFT_PARALLEL_IO_H
#define SWIFT_PARALLEL_IO_H

/* Config parameters. */
#include <config.h>

#if defined(HAVE_HDF5) && defined(WITH_MPI) && defined(HAVE_PARALLEL_HDF5)

/* MPI headers. */
#include <mpi.h>

/* Includes. */
#include "ic_info.h"
#include "part.h"

struct engine;
struct unit_system;

void read_ic_parallel(char* fileName, const struct unit_system* internal_units,
                      double dim[3], struct part** parts, struct gpart** gparts,
                      struct sink** sinks, struct spart** sparts,
                      struct bpart** bparts, struct dmpart** dmparts, size_t* Ngas,
                      size_t* Ndarkmatter, size_t* Ngparts,
                      size_t* Ngparts_background, size_t* Nnuparts,
                      size_t* Nsinks, size_t* Nsparts, size_t* Nbparts,
<<<<<<< HEAD
                      int* flag_entropy, const int with_hydro,
                      const int with_gravity, const int with_sinks,
                      const int with_stars, const int with_black_holes,
                      const int with_cosmology, const int cleanup_h,
                      const int cleanup_sqrt_a, const double h, const double a,
                      const int mpi_rank, const int mpi_size, MPI_Comm comm,
                      MPI_Info info, const int nr_threads, const int dry_run,
                      const int remap_ids, struct ic_info* ics_metadata);
=======
                      int* flag_entropy, int with_hydro, int with_gravity,
                      int with_sinks, int with_stars, int with_black_holes, int with_sidm,
                      int with_cosmology, int cleanup_h, int cleanup_sqrt_a,
                      double h, double a, int mpi_rank, int mpi_size,
                      MPI_Comm comm, MPI_Info info, int nr_threads, int dry_run,
                      int remap_ids);
>>>>>>> cb1e82d8

void write_output_parallel(struct engine* e,
                           const struct unit_system* internal_units,
                           const struct unit_system* snapshot_units,
                           const int fof, int mpi_rank, int mpi_size,
                           MPI_Comm comm, MPI_Info info);
#endif

#endif /* SWIFT_PARALLEL_IO_H */<|MERGE_RESOLUTION|>--- conflicted
+++ resolved
@@ -41,23 +41,14 @@
                       size_t* Ndarkmatter, size_t* Ngparts,
                       size_t* Ngparts_background, size_t* Nnuparts,
                       size_t* Nsinks, size_t* Nsparts, size_t* Nbparts,
-<<<<<<< HEAD
                       int* flag_entropy, const int with_hydro,
                       const int with_gravity, const int with_sinks,
                       const int with_stars, const int with_black_holes,
-                      const int with_cosmology, const int cleanup_h,
+                      const int with_cosmology, int with_sidm, const int cleanup_h,
                       const int cleanup_sqrt_a, const double h, const double a,
                       const int mpi_rank, const int mpi_size, MPI_Comm comm,
                       MPI_Info info, const int nr_threads, const int dry_run,
                       const int remap_ids, struct ic_info* ics_metadata);
-=======
-                      int* flag_entropy, int with_hydro, int with_gravity,
-                      int with_sinks, int with_stars, int with_black_holes, int with_sidm,
-                      int with_cosmology, int cleanup_h, int cleanup_sqrt_a,
-                      double h, double a, int mpi_rank, int mpi_size,
-                      MPI_Comm comm, MPI_Info info, int nr_threads, int dry_run,
-                      int remap_ids);
->>>>>>> cb1e82d8
 
 void write_output_parallel(struct engine* e,
                            const struct unit_system* internal_units,
