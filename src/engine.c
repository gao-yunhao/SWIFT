/*******************************************************************************
 * This file is part of SWIFT.
 * Copyright (c) 2012 Pedro Gonnet (pedro.gonnet@durham.ac.uk)
 *                    Matthieu Schaller (matthieu.schaller@durham.ac.uk)
 *               2015 Peter W. Draper (p.w.draper@durham.ac.uk)
 *                    Angus Lepper (angus.lepper@ed.ac.uk)
 *               2016 John A. Regan (john.a.regan@durham.ac.uk)
 *                    Tom Theuns (tom.theuns@durham.ac.uk)
 *
 * This program is free software: you can redistribute it and/or modify
 * it under the terms of the GNU Lesser General Public License as published
 * by the Free Software Foundation, either version 3 of the License, or
 * (at your option) any later version.
 *
 * This program is distributed in the hope that it will be useful,
 * but WITHOUT ANY WARRANTY; without even the implied warranty of
 * MERCHANTABILITY or FITNESS FOR A PARTICULAR PURPOSE.  See the
 * GNU General Public License for more details.
 *
 * You should have received a copy of the GNU Lesser General Public License
 * along with this program.  If not, see <http://www.gnu.org/licenses/>.
 *
 ******************************************************************************/

/* Config parameters. */
#include "../config.h"

/* Some standard headers. */
#include <float.h>
#include <limits.h>
#include <sched.h>
#include <stdbool.h>
#include <stdio.h>
#include <stdlib.h>
#include <string.h>
#include <unistd.h>

/* MPI headers. */
#ifdef WITH_MPI
#include <mpi.h>
#endif

#ifdef HAVE_LIBNUMA
#include <numa.h>
#endif

/* Load the profiler header, if needed. */
#ifdef WITH_PROFILER
#include <gperftools/profiler.h>
#endif

/* This object's header. */
#include "engine.h"

/* Local headers. */
#include "active.h"
#include "atomic.h"
#include "cell.h"
#include "chemistry.h"
#include "clocks.h"
#include "cooling.h"
#include "cosmology.h"
#include "cycle.h"
#include "debug.h"
#include "entropy_floor.h"
#include "equation_of_state.h"
#include "error.h"
#include "gravity.h"
#include "gravity_cache.h"
#include "hydro.h"
#include "logger.h"
#include "logger_io.h"
#include "map.h"
#include "memswap.h"
#include "memuse.h"
#include "minmax.h"
#include "outputlist.h"
#include "parallel_io.h"
#include "part.h"
#include "partition.h"
#include "profiler.h"
#include "proxy.h"
#include "restart.h"
#include "runner.h"
#include "serial_io.h"
#include "single_io.h"
#include "sort_part.h"
#include "star_formation.h"
#include "star_formation_logger.h"
#include "star_formation_logger_struct.h"
#include "stars_io.h"
#include "statistics.h"
#include "timers.h"
#include "tools.h"
#include "units.h"
#include "velociraptor_interface.h"
#include "version.h"

/* Particle cache size. */
#define CACHE_SIZE 512

const char *engine_policy_names[] = {"none",
                                     "rand",
                                     "steal",
                                     "keep",
                                     "block",
                                     "cpu tight",
                                     "mpi",
                                     "numa affinity",
                                     "hydro",
                                     "self gravity",
                                     "external gravity",
                                     "cosmological integration",
                                     "drift everything",
                                     "reconstruct multi-poles",
                                     "temperature",
                                     "cooling",
                                     "stars",
                                     "structure finding",
                                     "star formation",
                                     "feedback",
                                     "time-step limiter"};

/** The rank of the engine as a global variable (for messages). */
int engine_rank;

/** The current step of the engine as a global variable (for messages). */
int engine_current_step;

/**
 * @brief Data collected from the cells at the end of a time-step
 */
struct end_of_step_data {

  size_t updated, g_updated, s_updated;
  size_t inhibited, g_inhibited, s_inhibited;
  integertime_t ti_hydro_end_min, ti_hydro_end_max, ti_hydro_beg_max;
  integertime_t ti_gravity_end_min, ti_gravity_end_max, ti_gravity_beg_max;
  integertime_t ti_stars_end_min, ti_stars_end_max, ti_stars_beg_max;
  struct engine *e;
  struct star_formation_history sfh;
};

/**
 * @brief Link a density/force task to a cell.
 *
 * @param e The #engine.
 * @param l A pointer to the #link, will be modified atomically.
 * @param t The #task.
 *
 * @return The new #link pointer.
 */
void engine_addlink(struct engine *e, struct link **l, struct task *t) {

  /* Get the next free link. */
  const size_t ind = atomic_inc(&e->nr_links);
  if (ind >= e->size_links) {
    error(
        "Link table overflow. Increase the value of "
        "`Scheduler:links_per_tasks`.");
  }
  struct link *res = &e->links[ind];

  /* Set it atomically. */
  res->t = t;
  res->next = atomic_swap(l, res);
}

#ifdef WITH_MPI
/**
 * Do the exchange of one type of particles with all the other nodes.
 *
 * @param label a label for the memory allocations of this particle type.
 * @param counts 2D array with the counts of particles to exchange with
 *               each other node.
 * @param parts the particle data to exchange
 * @param new_nr_parts the number of particles this node will have after all
 *                     exchanges have completed.
 * @param sizeofparts sizeof the particle struct.
 * @param alignsize the memory alignment required for this particle type.
 * @param mpi_type the MPI_Datatype for these particles.
 * @param nr_nodes the number of nodes to exchange with.
 * @param nodeID the id of this node.
 *
 * @result new particle data constructed from all the exchanges with the
 *         given alignment.
 */
static void *engine_do_redistribute(const char *label, int *counts, char *parts,
                                    size_t new_nr_parts, size_t sizeofparts,
                                    size_t alignsize, MPI_Datatype mpi_type,
                                    int nr_nodes, int nodeID) {

  /* Allocate a new particle array with some extra margin */
  char *parts_new = NULL;
  if (swift_memalign(
          label, (void **)&parts_new, alignsize,
          sizeofparts * new_nr_parts * engine_redistribute_alloc_margin) != 0)
    error("Failed to allocate new particle data.");

  /* Prepare MPI requests for the asynchronous communications */
  MPI_Request *reqs;
  if ((reqs = (MPI_Request *)malloc(sizeof(MPI_Request) * 2 * nr_nodes)) ==
      NULL)
    error("Failed to allocate MPI request list.");

  /* Only send and receive only "chunk" particles per request. So we need to
   * loop as many times as necessary here. Make 2Gb/sizeofparts so we only
   * send 2Gb packets. */
  const int chunk = INT_MAX / sizeofparts;
  int sent = 0;
  int recvd = 0;

  int activenodes = 1;
  while (activenodes) {

    for (int k = 0; k < 2 * nr_nodes; k++) reqs[k] = MPI_REQUEST_NULL;

    /* Emit the sends and recvs for the data. */
    size_t offset_send = sent;
    size_t offset_recv = recvd;
    activenodes = 0;

    for (int k = 0; k < nr_nodes; k++) {

      /* Indices in the count arrays of the node of interest */
      const int ind_send = nodeID * nr_nodes + k;
      const int ind_recv = k * nr_nodes + nodeID;

      /* Are we sending any data this loop? */
      int sending = counts[ind_send] - sent;
      if (sending > 0) {
        activenodes++;
        if (sending > chunk) sending = chunk;

        /* If the send and receive is local then just copy. */
        if (k == nodeID) {
          int receiving = counts[ind_recv] - recvd;
          if (receiving > chunk) receiving = chunk;
          memcpy(&parts_new[offset_recv * sizeofparts],
                 &parts[offset_send * sizeofparts], sizeofparts * receiving);
        } else {
          /* Otherwise send it. */
          int res =
              MPI_Isend(&parts[offset_send * sizeofparts], sending, mpi_type, k,
                        ind_send, MPI_COMM_WORLD, &reqs[2 * k + 0]);
          if (res != MPI_SUCCESS)
            mpi_error(res, "Failed to isend parts to node %i.", k);
        }
      }

      /* If we're sending to this node, then move past it to next. */
      if (counts[ind_send] > 0) offset_send += counts[ind_send];

      /* Are we receiving any data from this node? Note already done if coming
       * from this node. */
      if (k != nodeID) {
        int receiving = counts[ind_recv] - recvd;
        if (receiving > 0) {
          activenodes++;
          if (receiving > chunk) receiving = chunk;
          int res = MPI_Irecv(&parts_new[offset_recv * sizeofparts], receiving,
                              mpi_type, k, ind_recv, MPI_COMM_WORLD,
                              &reqs[2 * k + 1]);
          if (res != MPI_SUCCESS)
            mpi_error(res, "Failed to emit irecv of parts from node %i.", k);
        }
      }

      /* If we're receiving from this node, then move past it to next. */
      if (counts[ind_recv] > 0) offset_recv += counts[ind_recv];
    }

    /* Wait for all the sends and recvs to tumble in. */
    MPI_Status stats[2 * nr_nodes];
    int res;
    if ((res = MPI_Waitall(2 * nr_nodes, reqs, stats)) != MPI_SUCCESS) {
      for (int k = 0; k < 2 * nr_nodes; k++) {
        char buff[MPI_MAX_ERROR_STRING];
        MPI_Error_string(stats[k].MPI_ERROR, buff, &res);
        message("request from source %i, tag %i has error '%s'.",
                stats[k].MPI_SOURCE, stats[k].MPI_TAG, buff);
      }
      error("Failed during waitall for part data.");
    }

    /* Move to next chunks. */
    sent += chunk;
    recvd += chunk;
  }

  /* Free temps. */
  free(reqs);

  /* And return new memory. */
  return parts_new;
}
#endif

#ifdef WITH_MPI /* redist_mapper */

/* Support for engine_redistribute threadpool dest mappers. */
struct redist_mapper_data {
  int *counts;
  int *dest;
  int nodeID;
  int nr_nodes;
  struct cell *cells;
  struct space *s;
  void *base;
};

/* Generic function for accumulating counts for TYPE parts. Note
 * we use a local counts array to avoid the atomic_add in the parts
 * loop. */
#define ENGINE_REDISTRIBUTE_DEST_MAPPER(TYPE)                              \
  engine_redistribute_dest_mapper_##TYPE(void *map_data, int num_elements, \
                                         void *extra_data) {               \
    struct TYPE *parts = (struct TYPE *)map_data;                          \
    struct redist_mapper_data *mydata =                                    \
        (struct redist_mapper_data *)extra_data;                           \
    struct space *s = mydata->s;                                           \
    int *dest =                                                            \
        mydata->dest + (ptrdiff_t)(parts - (struct TYPE *)mydata->base);   \
    int *lcounts = NULL;                                                   \
    if ((lcounts = (int *)calloc(                                          \
             sizeof(int), mydata->nr_nodes * mydata->nr_nodes)) == NULL)   \
      error("Failed to allocate counts thread-specific buffer");           \
    for (int k = 0; k < num_elements; k++) {                               \
      for (int j = 0; j < 3; j++) {                                        \
        if (parts[k].x[j] < 0.0)                                           \
          parts[k].x[j] += s->dim[j];                                      \
        else if (parts[k].x[j] >= s->dim[j])                               \
          parts[k].x[j] -= s->dim[j];                                      \
      }                                                                    \
      const int cid = cell_getid(s->cdim, parts[k].x[0] * s->iwidth[0],    \
                                 parts[k].x[1] * s->iwidth[1],             \
                                 parts[k].x[2] * s->iwidth[2]);            \
      dest[k] = s->cells_top[cid].nodeID;                                  \
      size_t ind = mydata->nodeID * mydata->nr_nodes + dest[k];            \
      lcounts[ind] += 1;                                                   \
    }                                                                      \
    for (int k = 0; k < (mydata->nr_nodes * mydata->nr_nodes); k++)        \
      atomic_add(&mydata->counts[k], lcounts[k]);                          \
    free(lcounts);                                                         \
  }

/**
 * @brief Accumulate the counts of particles per cell.
 * Threadpool helper for accumulating the counts of particles per cell.
 *
 * part version.
 */
static void ENGINE_REDISTRIBUTE_DEST_MAPPER(part);

/**
 * @brief Accumulate the counts of star particles per cell.
 * Threadpool helper for accumulating the counts of particles per cell.
 *
 * spart version.
 */
static void ENGINE_REDISTRIBUTE_DEST_MAPPER(spart);

/**
 * @brief Accumulate the counts of gravity particles per cell.
 * Threadpool helper for accumulating the counts of particles per cell.
 *
 * gpart version.
 */
static void ENGINE_REDISTRIBUTE_DEST_MAPPER(gpart);

#endif /* redist_mapper_data */

#ifdef WITH_MPI /* savelink_mapper_data */

/* Support for saving the linkage between gparts and parts/sparts. */
struct savelink_mapper_data {
  int nr_nodes;
  int *counts;
  void *parts;
  int nodeID;
};

/**
 * @brief Save the offset of each gravity partner of a part or spart.
 *
 * The offset is from the start of the sorted particles to be sent to a node.
 * This is possible as parts without gravity partners have a positive id.
 * These offsets are used to restore the pointers on the receiving node.
 *
 * CHECKS should be eliminated as dead code when optimizing.
 */
#define ENGINE_REDISTRIBUTE_SAVELINK_MAPPER(TYPE, CHECKS)                      \
  engine_redistribute_savelink_mapper_##TYPE(void *map_data, int num_elements, \
                                             void *extra_data) {               \
    int *nodes = (int *)map_data;                                              \
    struct savelink_mapper_data *mydata =                                      \
        (struct savelink_mapper_data *)extra_data;                             \
    int nodeID = mydata->nodeID;                                               \
    int nr_nodes = mydata->nr_nodes;                                           \
    int *counts = mydata->counts;                                              \
    struct TYPE *parts = (struct TYPE *)mydata->parts;                         \
                                                                               \
    for (int j = 0; j < num_elements; j++) {                                   \
      int node = nodes[j];                                                     \
      int count = 0;                                                           \
      size_t offset = 0;                                                       \
      for (int i = 0; i < node; i++) offset += counts[nodeID * nr_nodes + i];  \
                                                                               \
      for (int k = 0; k < counts[nodeID * nr_nodes + node]; k++) {             \
        if (parts[k + offset].gpart != NULL) {                                 \
          if (CHECKS)                                                          \
            if (parts[k + offset].gpart->id_or_neg_offset > 0)                 \
              error("Trying to link a partnerless " #TYPE "!");                \
          parts[k + offset].gpart->id_or_neg_offset = -count;                  \
          count++;                                                             \
        }                                                                      \
      }                                                                        \
    }                                                                          \
  }

/**
 * @brief Save position of part-gpart links.
 * Threadpool helper for accumulating the counts of particles per cell.
 */
#ifdef SWIFT_DEBUG_CHECKS
static void ENGINE_REDISTRIBUTE_SAVELINK_MAPPER(part, 1);
#else
static void ENGINE_REDISTRIBUTE_SAVELINK_MAPPER(part, 0);
#endif

/**
 * @brief Save position of spart-gpart links.
 * Threadpool helper for accumulating the counts of particles per cell.
 */
#ifdef SWIFT_DEBUG_CHECKS
static void ENGINE_REDISTRIBUTE_SAVELINK_MAPPER(spart, 1);
#else
static void ENGINE_REDISTRIBUTE_SAVELINK_MAPPER(spart, 0);
#endif

#endif /* savelink_mapper_data */

#ifdef WITH_MPI /* relink_mapper_data */

/* Support for relinking parts, gparts and sparts after moving between nodes. */
struct relink_mapper_data {
  int nodeID;
  int nr_nodes;
  int *counts;
  int *s_counts;
  int *g_counts;
  struct space *s;
};

/**
 * @brief Restore the part/gpart and spart/gpart links for a list of nodes.
 *
 * @param map_data address of nodes to process.
 * @param num_elements the number nodes to process.
 * @param extra_data additional data defining the context (a
 * relink_mapper_data).
 */
static void engine_redistribute_relink_mapper(void *map_data, int num_elements,
                                              void *extra_data) {

  int *nodes = (int *)map_data;
  struct relink_mapper_data *mydata = (struct relink_mapper_data *)extra_data;

  int nodeID = mydata->nodeID;
  int nr_nodes = mydata->nr_nodes;
  int *counts = mydata->counts;
  int *g_counts = mydata->g_counts;
  int *s_counts = mydata->s_counts;
  struct space *s = mydata->s;

  for (int i = 0; i < num_elements; i++) {

    int node = nodes[i];

    /* Get offsets to correct parts of the counts arrays for this node. */
    size_t offset_parts = 0;
    size_t offset_gparts = 0;
    size_t offset_sparts = 0;
    for (int n = 0; n < node; n++) {
      int ind_recv = n * nr_nodes + nodeID;
      offset_parts += counts[ind_recv];
      offset_gparts += g_counts[ind_recv];
      offset_sparts += s_counts[ind_recv];
    }

    /* Number of gparts sent from this node. */
    int ind_recv = node * nr_nodes + nodeID;
    const size_t count_gparts = g_counts[ind_recv];

    /* Loop over the gparts received from this node */
    for (size_t k = offset_gparts; k < offset_gparts + count_gparts; k++) {

      /* Does this gpart have a gas partner ? */
      if (s->gparts[k].type == swift_type_gas) {

        const ptrdiff_t partner_index =
            offset_parts - s->gparts[k].id_or_neg_offset;

        /* Re-link */
        s->gparts[k].id_or_neg_offset = -partner_index;
        s->parts[partner_index].gpart = &s->gparts[k];
      }

      /* Does this gpart have a star partner ? */
      else if (s->gparts[k].type == swift_type_stars) {

        const ptrdiff_t partner_index =
            offset_sparts - s->gparts[k].id_or_neg_offset;

        /* Re-link */
        s->gparts[k].id_or_neg_offset = -partner_index;
        s->sparts[partner_index].gpart = &s->gparts[k];
      }
    }
  }
}

#endif /* relink_mapper_data */

/**
 * @brief Redistribute the particles amongst the nodes according
 *      to their cell's node IDs.
 *
 * The strategy here is as follows:
 * 1) Each node counts the number of particles it has to send to each other
 * node.
 * 2) The number of particles of each type is then exchanged.
 * 3) The particles to send are placed in a temporary buffer in which the
 * part-gpart links are preserved.
 * 4) Each node allocates enough space for the new particles.
 * 5) (Asynchronous) communications are issued to transfer the data.
 *
 *
 * @param e The #engine.
 */
void engine_redistribute(struct engine *e) {

#ifdef WITH_MPI

  const int nr_nodes = e->nr_nodes;
  const int nodeID = e->nodeID;
  struct space *s = e->s;
  struct cell *cells = s->cells_top;
  const int nr_cells = s->nr_cells;
  struct xpart *xparts = s->xparts;
  struct part *parts = s->parts;
  struct gpart *gparts = s->gparts;
  struct spart *sparts = s->sparts;
  ticks tic = getticks();

  size_t nr_parts = s->nr_parts;
  size_t nr_gparts = s->nr_gparts;
  size_t nr_sparts = s->nr_sparts;

  /* Start by moving inhibited particles to the end of the arrays */
  for (size_t k = 0; k < nr_parts; /* void */) {
    if (parts[k].time_bin == time_bin_inhibited ||
        parts[k].time_bin == time_bin_not_created) {
      nr_parts -= 1;

      /* Swap the particle */
      memswap(&parts[k], &parts[nr_parts], sizeof(struct part));

      /* Swap the xpart */
      memswap(&xparts[k], &xparts[nr_parts], sizeof(struct xpart));

      /* Swap the link with the gpart */
      if (parts[k].gpart != NULL) {
        parts[k].gpart->id_or_neg_offset = -k;
      }
      if (parts[nr_parts].gpart != NULL) {
        parts[nr_parts].gpart->id_or_neg_offset = -nr_parts;
      }
    } else {
      k++;
    }
  }

  /* Now move inhibited star particles to the end of the arrays */
  for (size_t k = 0; k < nr_sparts; /* void */) {
    if (sparts[k].time_bin == time_bin_inhibited ||
        sparts[k].time_bin == time_bin_not_created) {
      nr_sparts -= 1;

      /* Swap the particle */
      memswap(&s->sparts[k], &s->sparts[nr_sparts], sizeof(struct spart));

      /* Swap the link with the gpart */
      if (s->sparts[k].gpart != NULL) {
        s->sparts[k].gpart->id_or_neg_offset = -k;
      }
      if (s->sparts[nr_sparts].gpart != NULL) {
        s->sparts[nr_sparts].gpart->id_or_neg_offset = -nr_sparts;
      }
    } else {
      k++;
    }
  }

  /* Finally do the same with the gravity particles */
  for (size_t k = 0; k < nr_gparts; /* void */) {
    if (gparts[k].time_bin == time_bin_inhibited ||
        gparts[k].time_bin == time_bin_not_created) {
      nr_gparts -= 1;

      /* Swap the particle */
      memswap(&s->gparts[k], &s->gparts[nr_gparts], sizeof(struct gpart));

      /* Swap the link with part/spart */
      if (s->gparts[k].type == swift_type_gas) {
        s->parts[-s->gparts[k].id_or_neg_offset].gpart = &s->gparts[k];
      } else if (s->gparts[k].type == swift_type_stars) {
        s->sparts[-s->gparts[k].id_or_neg_offset].gpart = &s->gparts[k];
      }
      if (s->gparts[nr_gparts].type == swift_type_gas) {
        s->parts[-s->gparts[nr_gparts].id_or_neg_offset].gpart =
            &s->gparts[nr_gparts];
      } else if (s->gparts[nr_gparts].type == swift_type_stars) {
        s->sparts[-s->gparts[nr_gparts].id_or_neg_offset].gpart =
            &s->gparts[nr_gparts];
      }
    } else {
      k++;
    }
  }

  /* Now we are ready to deal with real particles and can start the exchange. */

  /* Allocate temporary arrays to store the counts of particles to be sent
   * and the destination of each particle */
  int *counts;
  if ((counts = (int *)calloc(sizeof(int), nr_nodes * nr_nodes)) == NULL)
    error("Failed to allocate counts temporary buffer.");

  int *dest;
  if ((dest = (int *)swift_malloc("dest", sizeof(int) * nr_parts)) == NULL)
    error("Failed to allocate dest temporary buffer.");

  /* Simple index of node IDs, used for mappers over nodes. */
  int *nodes = NULL;
  if ((nodes = (int *)malloc(sizeof(int) * nr_nodes)) == NULL)
    error("Failed to allocate nodes temporary buffer.");
  for (int k = 0; k < nr_nodes; k++) nodes[k] = k;

  /* Get destination of each particle */
  struct redist_mapper_data redist_data;
  redist_data.s = s;
  redist_data.nodeID = nodeID;
  redist_data.nr_nodes = nr_nodes;

  redist_data.counts = counts;
  redist_data.dest = dest;
  redist_data.base = (void *)parts;

  threadpool_map(&e->threadpool, engine_redistribute_dest_mapper_part, parts,
                 nr_parts, sizeof(struct part), 0, &redist_data);

  /* Sort the particles according to their cell index. */
  if (nr_parts > 0)
    space_parts_sort(s->parts, s->xparts, dest, &counts[nodeID * nr_nodes],
                     nr_nodes, 0);

#ifdef SWIFT_DEBUG_CHECKS
  /* Verify that the part have been sorted correctly. */
  for (size_t k = 0; k < nr_parts; k++) {
    const struct part *p = &s->parts[k];

    if (p->time_bin == time_bin_inhibited)
      error("Inhibited particle found after sorting!");

    if (p->time_bin == time_bin_not_created)
      error("Inhibited particle found after sorting!");

    /* New cell index */
    const int new_cid =
        cell_getid(s->cdim, p->x[0] * s->iwidth[0], p->x[1] * s->iwidth[1],
                   p->x[2] * s->iwidth[2]);

    /* New cell of this part */
    const struct cell *c = &s->cells_top[new_cid];
    const int new_node = c->nodeID;

    if (dest[k] != new_node)
      error("part's new node index not matching sorted index.");

    if (p->x[0] < c->loc[0] || p->x[0] > c->loc[0] + c->width[0] ||
        p->x[1] < c->loc[1] || p->x[1] > c->loc[1] + c->width[1] ||
        p->x[2] < c->loc[2] || p->x[2] > c->loc[2] + c->width[2])
      error("part not sorted into the right top-level cell!");
  }
#endif

  /* We will need to re-link the gpart partners of parts, so save their
   * relative positions in the sent lists. */
  if (nr_parts > 0 && nr_gparts > 0) {

    struct savelink_mapper_data savelink_data;
    savelink_data.nr_nodes = nr_nodes;
    savelink_data.counts = counts;
    savelink_data.parts = (void *)parts;
    savelink_data.nodeID = nodeID;
    threadpool_map(&e->threadpool, engine_redistribute_savelink_mapper_part,
                   nodes, nr_nodes, sizeof(int), 0, &savelink_data);
  }
  swift_free("dest", dest);

  /* Get destination of each s-particle */
  int *s_counts;
  if ((s_counts = (int *)calloc(sizeof(int), nr_nodes * nr_nodes)) == NULL)
    error("Failed to allocate s_counts temporary buffer.");

  int *s_dest;
  if ((s_dest = (int *)swift_malloc("s_dest", sizeof(int) * nr_sparts)) == NULL)
    error("Failed to allocate s_dest temporary buffer.");

  redist_data.counts = s_counts;
  redist_data.dest = s_dest;
  redist_data.base = (void *)sparts;

  threadpool_map(&e->threadpool, engine_redistribute_dest_mapper_spart, sparts,
                 nr_sparts, sizeof(struct spart), 0, &redist_data);

  /* Sort the particles according to their cell index. */
  if (nr_sparts > 0)
    space_sparts_sort(s->sparts, s_dest, &s_counts[nodeID * nr_nodes], nr_nodes,
                      0);

#ifdef SWIFT_DEBUG_CHECKS
  /* Verify that the spart have been sorted correctly. */
  for (size_t k = 0; k < nr_sparts; k++) {
    const struct spart *sp = &s->sparts[k];

    if (sp->time_bin == time_bin_inhibited)
      error("Inhibited particle found after sorting!");

    if (sp->time_bin == time_bin_not_created)
      error("Inhibited particle found after sorting!");

    /* New cell index */
    const int new_cid =
        cell_getid(s->cdim, sp->x[0] * s->iwidth[0], sp->x[1] * s->iwidth[1],
                   sp->x[2] * s->iwidth[2]);

    /* New cell of this spart */
    const struct cell *c = &s->cells_top[new_cid];
    const int new_node = c->nodeID;

    if (s_dest[k] != new_node)
      error("spart's new node index not matching sorted index.");

    if (sp->x[0] < c->loc[0] || sp->x[0] > c->loc[0] + c->width[0] ||
        sp->x[1] < c->loc[1] || sp->x[1] > c->loc[1] + c->width[1] ||
        sp->x[2] < c->loc[2] || sp->x[2] > c->loc[2] + c->width[2])
      error("spart not sorted into the right top-level cell!");
  }
#endif

  /* We need to re-link the gpart partners of sparts. */
  if (nr_sparts > 0) {

    struct savelink_mapper_data savelink_data;
    savelink_data.nr_nodes = nr_nodes;
    savelink_data.counts = s_counts;
    savelink_data.parts = (void *)sparts;
    savelink_data.nodeID = nodeID;
    threadpool_map(&e->threadpool, engine_redistribute_savelink_mapper_spart,
                   nodes, nr_nodes, sizeof(int), 0, &savelink_data);
  }
  swift_free("s_dest", s_dest);

  /* Get destination of each g-particle */
  int *g_counts;
  if ((g_counts = (int *)calloc(sizeof(int), nr_nodes * nr_nodes)) == NULL)
    error("Failed to allocate g_gcount temporary buffer.");

  int *g_dest;
  if ((g_dest = (int *)swift_malloc("g_dest", sizeof(int) * nr_gparts)) == NULL)
    error("Failed to allocate g_dest temporary buffer.");

  redist_data.counts = g_counts;
  redist_data.dest = g_dest;
  redist_data.base = (void *)gparts;

  threadpool_map(&e->threadpool, engine_redistribute_dest_mapper_gpart, gparts,
                 nr_gparts, sizeof(struct gpart), 0, &redist_data);

  /* Sort the gparticles according to their cell index. */
  if (nr_gparts > 0)
    space_gparts_sort(s->gparts, s->parts, s->sparts, g_dest,
                      &g_counts[nodeID * nr_nodes], nr_nodes);

#ifdef SWIFT_DEBUG_CHECKS
  /* Verify that the gpart have been sorted correctly. */
  for (size_t k = 0; k < nr_gparts; k++) {
    const struct gpart *gp = &s->gparts[k];

    if (gp->time_bin == time_bin_inhibited)
      error("Inhibited particle found after sorting!");

    if (gp->time_bin == time_bin_not_created)
      error("Inhibited particle found after sorting!");

    /* New cell index */
    const int new_cid =
        cell_getid(s->cdim, gp->x[0] * s->iwidth[0], gp->x[1] * s->iwidth[1],
                   gp->x[2] * s->iwidth[2]);

    /* New cell of this gpart */
    const struct cell *c = &s->cells_top[new_cid];
    const int new_node = c->nodeID;

    if (g_dest[k] != new_node)
      error("gpart's new node index not matching sorted index (%d != %d).",
            g_dest[k], new_node);

    if (gp->x[0] < c->loc[0] || gp->x[0] > c->loc[0] + c->width[0] ||
        gp->x[1] < c->loc[1] || gp->x[1] > c->loc[1] + c->width[1] ||
        gp->x[2] < c->loc[2] || gp->x[2] > c->loc[2] + c->width[2])
      error("gpart not sorted into the right top-level cell!");
  }
#endif

  swift_free("g_dest", g_dest);

  /* Get all the counts from all the nodes. */
  if (MPI_Allreduce(MPI_IN_PLACE, counts, nr_nodes * nr_nodes, MPI_INT, MPI_SUM,
                    MPI_COMM_WORLD) != MPI_SUCCESS)
    error("Failed to allreduce particle transfer counts.");

  /* Get all the s_counts from all the nodes. */
  if (MPI_Allreduce(MPI_IN_PLACE, g_counts, nr_nodes * nr_nodes, MPI_INT,
                    MPI_SUM, MPI_COMM_WORLD) != MPI_SUCCESS)
    error("Failed to allreduce gparticle transfer counts.");

  /* Get all the g_counts from all the nodes. */
  if (MPI_Allreduce(MPI_IN_PLACE, s_counts, nr_nodes * nr_nodes, MPI_INT,
                    MPI_SUM, MPI_COMM_WORLD) != MPI_SUCCESS)
    error("Failed to allreduce sparticle transfer counts.");

  /* Report how many particles will be moved. */
  if (e->verbose) {
    if (e->nodeID == 0) {
      size_t total = 0, g_total = 0, s_total = 0;
      size_t unmoved = 0, g_unmoved = 0, s_unmoved = 0;
      for (int p = 0, r = 0; p < nr_nodes; p++) {
        for (int n = 0; n < nr_nodes; n++) {
          total += counts[r];
          g_total += g_counts[r];
          s_total += s_counts[r];
          if (p == n) {
            unmoved += counts[r];
            g_unmoved += g_counts[r];
            s_unmoved += s_counts[r];
          }
          r++;
        }
      }
      if (total > 0)
        message("%ld of %ld (%.2f%%) of particles moved", total - unmoved,
                total, 100.0 * (double)(total - unmoved) / (double)total);
      if (g_total > 0)
        message("%ld of %ld (%.2f%%) of g-particles moved", g_total - g_unmoved,
                g_total,
                100.0 * (double)(g_total - g_unmoved) / (double)g_total);
      if (s_total > 0)
        message("%ld of %ld (%.2f%%) of s-particles moved", s_total - s_unmoved,
                s_total,
                100.0 * (double)(s_total - s_unmoved) / (double)s_total);
    }
  }

  /* Now each node knows how many parts, sparts and gparts will be transferred
   * to every other node.
   * Get the new numbers of particles for this node. */
  size_t nr_parts_new = 0, nr_gparts_new = 0, nr_sparts_new = 0;
  for (int k = 0; k < nr_nodes; k++)
    nr_parts_new += counts[k * nr_nodes + nodeID];
  for (int k = 0; k < nr_nodes; k++)
    nr_gparts_new += g_counts[k * nr_nodes + nodeID];
  for (int k = 0; k < nr_nodes; k++)
    nr_sparts_new += s_counts[k * nr_nodes + nodeID];

  /* Now exchange the particles, type by type to keep the memory required
   * under control. */

  /* SPH particles. */
  void *new_parts = engine_do_redistribute(
      "parts", counts, (char *)s->parts, nr_parts_new, sizeof(struct part),
      part_align, part_mpi_type, nr_nodes, nodeID);
  swift_free("parts", s->parts);
  s->parts = (struct part *)new_parts;
  s->nr_parts = nr_parts_new;
  s->size_parts = engine_redistribute_alloc_margin * nr_parts_new;

  /* Extra SPH particle properties. */
  new_parts = engine_do_redistribute(
      "xparts", counts, (char *)s->xparts, nr_parts_new, sizeof(struct xpart),
      xpart_align, xpart_mpi_type, nr_nodes, nodeID);
  swift_free("xparts", s->xparts);
  s->xparts = (struct xpart *)new_parts;

  /* Gravity particles. */
  new_parts = engine_do_redistribute(
      "gparts", g_counts, (char *)s->gparts, nr_gparts_new,
      sizeof(struct gpart), gpart_align, gpart_mpi_type, nr_nodes, nodeID);
  swift_free("gparts", s->gparts);
  s->gparts = (struct gpart *)new_parts;
  s->nr_gparts = nr_gparts_new;
  s->size_gparts = engine_redistribute_alloc_margin * nr_gparts_new;

  /* Star particles. */
  new_parts = engine_do_redistribute(
      "sparts", s_counts, (char *)s->sparts, nr_sparts_new,
      sizeof(struct spart), spart_align, spart_mpi_type, nr_nodes, nodeID);
  swift_free("sparts", s->sparts);
  s->sparts = (struct spart *)new_parts;
  s->nr_sparts = nr_sparts_new;
  s->size_sparts = engine_redistribute_alloc_margin * nr_sparts_new;

  /* All particles have now arrived. Time for some final operations on the
     stuff we just received */

  /* Restore the part<->gpart and spart<->gpart links.
   * Generate indices and counts for threadpool tasks. Note we process a node
   * at a time. */
  struct relink_mapper_data relink_data;
  relink_data.s = s;
  relink_data.counts = counts;
  relink_data.g_counts = g_counts;
  relink_data.s_counts = s_counts;
  relink_data.nodeID = nodeID;
  relink_data.nr_nodes = nr_nodes;

  threadpool_map(&e->threadpool, engine_redistribute_relink_mapper, nodes,
                 nr_nodes, sizeof(int), 1, &relink_data);
  free(nodes);

  /* Clean up the counts now we are done. */
  free(counts);
  free(g_counts);
  free(s_counts);

#ifdef SWIFT_DEBUG_CHECKS
  /* Verify that all parts are in the right place. */
  for (size_t k = 0; k < nr_parts_new; k++) {
    const int cid = cell_getid(s->cdim, s->parts[k].x[0] * s->iwidth[0],
                               s->parts[k].x[1] * s->iwidth[1],
                               s->parts[k].x[2] * s->iwidth[2]);
    if (cells[cid].nodeID != nodeID)
      error("Received particle (%zu) that does not belong here (nodeID=%i).", k,
            cells[cid].nodeID);
  }
  for (size_t k = 0; k < nr_gparts_new; k++) {
    const int cid = cell_getid(s->cdim, s->gparts[k].x[0] * s->iwidth[0],
                               s->gparts[k].x[1] * s->iwidth[1],
                               s->gparts[k].x[2] * s->iwidth[2]);
    if (cells[cid].nodeID != nodeID)
      error("Received g-particle (%zu) that does not belong here (nodeID=%i).",
            k, cells[cid].nodeID);
  }
  for (size_t k = 0; k < nr_sparts_new; k++) {
    const int cid = cell_getid(s->cdim, s->sparts[k].x[0] * s->iwidth[0],
                               s->sparts[k].x[1] * s->iwidth[1],
                               s->sparts[k].x[2] * s->iwidth[2]);
    if (cells[cid].nodeID != nodeID)
      error("Received s-particle (%zu) that does not belong here (nodeID=%i).",
            k, cells[cid].nodeID);
  }

  /* Verify that the links are correct */
  part_verify_links(s->parts, s->gparts, s->sparts, nr_parts_new, nr_gparts_new,
                    nr_sparts_new, e->verbose);

#endif

  /* Be verbose about what just happened. */
  if (e->verbose) {
    int my_cells = 0;
    for (int k = 0; k < nr_cells; k++)
      if (cells[k].nodeID == nodeID) my_cells += 1;
    message("node %i now has %zu parts, %zu sparts and %zu gparts in %i cells.",
            nodeID, nr_parts_new, nr_sparts_new, nr_gparts_new, my_cells);
  }

  /* Flag that we do not have any extra particles any more */
  s->nr_extra_parts = 0;
  s->nr_extra_gparts = 0;
  s->nr_extra_sparts = 0;

  /* Flag that a redistribute has taken place */
  e->step_props |= engine_step_prop_redistribute;

  if (e->verbose)
    message("took %.3f %s.", clocks_from_ticks(getticks() - tic),
            clocks_getunit());
#else
  error("SWIFT was not compiled with MPI support.");
#endif
}

/**
 * @brief Repartition the cells amongst the nodes.
 *
 * @param e The #engine.
 */
void engine_repartition(struct engine *e) {

#if defined(WITH_MPI) && (defined(HAVE_PARMETIS) || defined(HAVE_METIS))

  ticks tic = getticks();

#ifdef SWIFT_DEBUG_CHECKS
  /* Be verbose about this. */
  if (e->nodeID == 0 || e->verbose) message("repartitioning space");
  fflush(stdout);

  /* Check that all cells have been drifted to the current time */
  space_check_drift_point(e->s, e->ti_current, /*check_multipoles=*/0);
#endif

  /* Clear the repartition flag. */
  e->forcerepart = 0;

  /* Nothing to do if only using a single node. Also avoids METIS
   * bug that doesn't handle this case well. */
  if (e->nr_nodes == 1) return;

  /* Generate the fixed costs include file. */
  if (e->step > 3 && e->reparttype->trigger <= 1.f) {
    task_dump_stats("partition_fixed_costs.h", e, /* header = */ 1,
                    /* allranks = */ 1);
  }

  /* Do the repartitioning. */
  partition_repartition(e->reparttype, e->nodeID, e->nr_nodes, e->s,
                        e->sched.tasks, e->sched.nr_tasks);

  /* Partitioning requires copies of the particles, so we need to reduce the
   * memory in use to the minimum, we can free the sorting indices and the
   * tasks as these will be regenerated at the next rebuild. Also the foreign
   * particle arrays can go as these will be regenerated in proxy exchange. */

  /* Sorting indices. */
  if (e->s->cells_top != NULL) space_free_cells(e->s);

  /* Task arrays. */
  scheduler_free_tasks(&e->sched);

  /* Foreign parts. */
  space_free_foreign_parts(e->s);

  /* Now comes the tricky part: Exchange particles between all nodes.
     This is done in two steps, first allreducing a matrix of
     how many particles go from where to where, then re-allocating
     the parts array, and emitting the sends and receives.
     Finally, the space, tasks, and proxies need to be rebuilt. */

  /* Redistribute the particles between the nodes. */
  engine_redistribute(e);

  /* Make the proxies. */
  engine_makeproxies(e);

  /* Tell the engine it should re-build whenever possible */
  e->forcerebuild = 1;

  /* Flag that a repartition has taken place */
  e->step_props |= engine_step_prop_repartition;

  if (e->verbose)
    message("took %.3f %s.", clocks_from_ticks(getticks() - tic),
            clocks_getunit());
#else
  if (e->reparttype->type != REPART_NONE)
    error("SWIFT was not compiled with MPI and METIS or ParMETIS support.");

  /* Clear the repartition flag. */
  e->forcerepart = 0;
#endif
}

/**
 * @brief Decide whether trigger a repartition the cells amongst the nodes.
 *
 * @param e The #engine.
 */
void engine_repartition_trigger(struct engine *e) {

#ifdef WITH_MPI

  const ticks tic = getticks();

  /* Do nothing if there have not been enough steps since the last repartition
   * as we don't want to repeat this too often or immediately after a
   * repartition step. Also nothing to do when requested. */
  if (e->step - e->last_repartition >= 2 &&
      e->reparttype->type != REPART_NONE) {

    /* If we have fixed costs available and this is step 2 or we are forcing
     * repartitioning then we do a fixed costs one now. */
    if (e->reparttype->trigger > 1 ||
        (e->step == 2 && e->reparttype->use_fixed_costs)) {

      if (e->reparttype->trigger > 1) {
        if ((e->step % (int)e->reparttype->trigger) == 0) e->forcerepart = 1;
      } else {
        e->forcerepart = 1;
      }
      e->reparttype->use_ticks = 0;

    } else {

      /* It is only worth checking the CPU loads when we have processed a
       * significant number of all particles as we require all tasks to have
       * timings. */
      if ((e->updates > 1 &&
           e->updates >= e->total_nr_parts * e->reparttype->minfrac) ||
          (e->g_updates > 1 &&
           e->g_updates >= e->total_nr_gparts * e->reparttype->minfrac)) {

        /* Should we are use the task timings or fixed costs. */
        if (e->reparttype->use_fixed_costs > 1) {
          e->reparttype->use_ticks = 0;
        } else {
          e->reparttype->use_ticks = 1;
        }

        /* Get CPU time used since the last call to this function. */
        double elapsed_cputime =
            clocks_get_cputime_used() - e->cputime_last_step;

        /* Gather the elapsed CPU times from all ranks for the last step. */
        double elapsed_cputimes[e->nr_nodes];
        MPI_Gather(&elapsed_cputime, 1, MPI_DOUBLE, elapsed_cputimes, 1,
                   MPI_DOUBLE, 0, MPI_COMM_WORLD);
        if (e->nodeID == 0) {

          /* Get the range and mean of cputimes. */
          double mintime = elapsed_cputimes[0];
          double maxtime = elapsed_cputimes[0];
          double sum = elapsed_cputimes[0];
          for (int k = 1; k < e->nr_nodes; k++) {
            if (elapsed_cputimes[k] > maxtime) maxtime = elapsed_cputimes[k];
            if (elapsed_cputimes[k] < mintime) mintime = elapsed_cputimes[k];
            sum += elapsed_cputimes[k];
          }
          double mean = sum / (double)e->nr_nodes;

          /* Are we out of balance? */
          double abs_trigger = fabs(e->reparttype->trigger);
          if (((maxtime - mintime) / mean) > abs_trigger) {
            if (e->verbose)
              message("trigger fraction %.3f > %.3f will repartition",
                      (maxtime - mintime) / mean, abs_trigger);
            e->forcerepart = 1;
          } else {
            if (e->verbose)
              message("trigger fraction %.3f =< %.3f will not repartition",
                      (maxtime - mintime) / mean, abs_trigger);
          }
        }
      }

      /* All nodes do this together. */
      MPI_Bcast(&e->forcerepart, 1, MPI_INT, 0, MPI_COMM_WORLD);
    }

    /* Remember we did this. */
    if (e->forcerepart) e->last_repartition = e->step;
  }

  /* We always reset CPU time for next check, unless it will not be used. */
  if (e->reparttype->type != REPART_NONE)
    e->cputime_last_step = clocks_get_cputime_used();

  if (e->verbose)
    message("took %.3f %s", clocks_from_ticks(getticks() - tic),
            clocks_getunit());
#endif
}

/**
 * @brief Exchange cell structures with other nodes.
 *
 * @param e The #engine.
 */
void engine_exchange_cells(struct engine *e) {

#ifdef WITH_MPI

  const int with_gravity = e->policy & engine_policy_self_gravity;
  const ticks tic = getticks();

  /* Exchange the cell structure with neighbouring ranks. */
  proxy_cells_exchange(e->proxies, e->nr_proxies, e->s, with_gravity);

  if (e->verbose)
    message("took %.3f %s.", clocks_from_ticks(getticks() - tic),
            clocks_getunit());

#else
  error("SWIFT was not compiled with MPI support.");
#endif
}

/**
 * @brief Exchange straying particles with other nodes.
 *
 * @param e The #engine.
 * @param offset_parts The index in the parts array as of which the foreign
 *        parts reside (i.e. the current number of local #part).
 * @param ind_part The foreign #cell ID of each part.
 * @param Npart The number of stray parts, contains the number of parts received
 *        on return.
 * @param offset_gparts The index in the gparts array as of which the foreign
 *        parts reside (i.e. the current number of local #gpart).
 * @param ind_gpart The foreign #cell ID of each gpart.
 * @param Ngpart The number of stray gparts, contains the number of gparts
 *        received on return.
 * @param offset_sparts The index in the sparts array as of which the foreign
 *        parts reside (i.e. the current number of local #spart).
 * @param ind_spart The foreign #cell ID of each spart.
 * @param Nspart The number of stray sparts, contains the number of sparts
 *        received on return.
 *
 * Note that this function does not mess-up the linkage between parts and
 * gparts, i.e. the received particles have correct linkeage.
 */
void engine_exchange_strays(struct engine *e, const size_t offset_parts,
                            const int *ind_part, size_t *Npart,
                            const size_t offset_gparts, const int *ind_gpart,
                            size_t *Ngpart, const size_t offset_sparts,
                            const int *ind_spart, size_t *Nspart) {

#ifdef WITH_MPI

  struct space *s = e->s;
  ticks tic = getticks();

  /* Re-set the proxies. */
  for (int k = 0; k < e->nr_proxies; k++) {
    e->proxies[k].nr_parts_out = 0;
    e->proxies[k].nr_gparts_out = 0;
    e->proxies[k].nr_sparts_out = 0;
  }

  /* Put the parts into the corresponding proxies. */
  for (size_t k = 0; k < *Npart; k++) {

    /* Ignore the particles we want to get rid of (inhibited, ...). */
    if (ind_part[k] == -1) continue;

    /* Get the target node and proxy ID. */
    const int node_id = e->s->cells_top[ind_part[k]].nodeID;
    if (node_id < 0 || node_id >= e->nr_nodes)
      error("Bad node ID %i.", node_id);
    const int pid = e->proxy_ind[node_id];
    if (pid < 0) {
      error(
          "Do not have a proxy for the requested nodeID %i for part with "
          "id=%lld, x=[%e,%e,%e].",
          node_id, s->parts[offset_parts + k].id,
          s->parts[offset_parts + k].x[0], s->parts[offset_parts + k].x[1],
          s->parts[offset_parts + k].x[2]);
    }

    /* Re-link the associated gpart with the buffer offset of the part. */
    if (s->parts[offset_parts + k].gpart != NULL) {
      s->parts[offset_parts + k].gpart->id_or_neg_offset =
          -e->proxies[pid].nr_parts_out;
    }

#ifdef SWIFT_DEBUG_CHECKS
    if (s->parts[offset_parts + k].time_bin == time_bin_inhibited)
      error("Attempting to exchange an inhibited particle");
#endif

    /* Load the part and xpart into the proxy. */
    proxy_parts_load(&e->proxies[pid], &s->parts[offset_parts + k],
                     &s->xparts[offset_parts + k], 1);
  }

  /* Put the sparts into the corresponding proxies. */
  for (size_t k = 0; k < *Nspart; k++) {

    /* Ignore the particles we want to get rid of (inhibited, ...). */
    if (ind_spart[k] == -1) continue;

    /* Get the target node and proxy ID. */
    const int node_id = e->s->cells_top[ind_spart[k]].nodeID;
    if (node_id < 0 || node_id >= e->nr_nodes)
      error("Bad node ID %i.", node_id);
    const int pid = e->proxy_ind[node_id];
    if (pid < 0) {
      error(
          "Do not have a proxy for the requested nodeID %i for part with "
          "id=%lld, x=[%e,%e,%e].",
          node_id, s->sparts[offset_sparts + k].id,
          s->sparts[offset_sparts + k].x[0], s->sparts[offset_sparts + k].x[1],
          s->sparts[offset_sparts + k].x[2]);
    }

    /* Re-link the associated gpart with the buffer offset of the spart. */
    if (s->sparts[offset_sparts + k].gpart != NULL) {
      s->sparts[offset_sparts + k].gpart->id_or_neg_offset =
          -e->proxies[pid].nr_sparts_out;
    }

#ifdef SWIFT_DEBUG_CHECKS
    if (s->sparts[offset_sparts + k].time_bin == time_bin_inhibited)
      error("Attempting to exchange an inhibited particle");
#endif

    /* Load the spart into the proxy */
    proxy_sparts_load(&e->proxies[pid], &s->sparts[offset_sparts + k], 1);
  }

  /* Put the gparts into the corresponding proxies. */
  for (size_t k = 0; k < *Ngpart; k++) {

    /* Ignore the particles we want to get rid of (inhibited, ...). */
    if (ind_gpart[k] == -1) continue;

    /* Get the target node and proxy ID. */
    const int node_id = e->s->cells_top[ind_gpart[k]].nodeID;
    if (node_id < 0 || node_id >= e->nr_nodes)
      error("Bad node ID %i.", node_id);
    const int pid = e->proxy_ind[node_id];
    if (pid < 0) {
      error(
          "Do not have a proxy for the requested nodeID %i for part with "
          "id=%lli, x=[%e,%e,%e].",
          node_id, s->gparts[offset_gparts + k].id_or_neg_offset,
          s->gparts[offset_gparts + k].x[0], s->gparts[offset_gparts + k].x[1],
          s->gparts[offset_gparts + k].x[2]);
    }

#ifdef SWIFT_DEBUG_CHECKS
    if (s->gparts[offset_gparts + k].time_bin == time_bin_inhibited)
      error("Attempting to exchange an inhibited particle");
#endif

    /* Load the gpart into the proxy */
    proxy_gparts_load(&e->proxies[pid], &s->gparts[offset_gparts + k], 1);
  }

  /* Launch the proxies. */
  MPI_Request reqs_in[4 * engine_maxproxies];
  MPI_Request reqs_out[4 * engine_maxproxies];
  for (int k = 0; k < e->nr_proxies; k++) {
    proxy_parts_exchange_first(&e->proxies[k]);
    reqs_in[k] = e->proxies[k].req_parts_count_in;
    reqs_out[k] = e->proxies[k].req_parts_count_out;
  }

  /* Wait for each count to come in and start the recv. */
  for (int k = 0; k < e->nr_proxies; k++) {
    int pid = MPI_UNDEFINED;
    if (MPI_Waitany(e->nr_proxies, reqs_in, &pid, MPI_STATUS_IGNORE) !=
            MPI_SUCCESS ||
        pid == MPI_UNDEFINED)
      error("MPI_Waitany failed.");
    // message( "request from proxy %i has arrived." , pid );
    proxy_parts_exchange_second(&e->proxies[pid]);
  }

  /* Wait for all the sends to have finished too. */
  if (MPI_Waitall(e->nr_proxies, reqs_out, MPI_STATUSES_IGNORE) != MPI_SUCCESS)
    error("MPI_Waitall on sends failed.");

  /* Count the total number of incoming particles and make sure we have
     enough space to accommodate them. */
  int count_parts_in = 0;
  int count_gparts_in = 0;
  int count_sparts_in = 0;
  for (int k = 0; k < e->nr_proxies; k++) {
    count_parts_in += e->proxies[k].nr_parts_in;
    count_gparts_in += e->proxies[k].nr_gparts_in;
    count_sparts_in += e->proxies[k].nr_sparts_in;
  }
  if (e->verbose) {
    message("sent out %zu/%zu/%zu parts/gparts/sparts, got %i/%i/%i back.",
            *Npart, *Ngpart, *Nspart, count_parts_in, count_gparts_in,
            count_sparts_in);
  }

  /* Reallocate the particle arrays if necessary */
  if (offset_parts + count_parts_in > s->size_parts) {
    message("re-allocating parts array.");
    s->size_parts = (offset_parts + count_parts_in) * engine_parts_size_grow;
    struct part *parts_new = NULL;
    struct xpart *xparts_new = NULL;
    if (swift_memalign("parts", (void **)&parts_new, part_align,
                       sizeof(struct part) * s->size_parts) != 0 ||
        swift_memalign("xparts", (void **)&xparts_new, xpart_align,
                       sizeof(struct xpart) * s->size_parts) != 0)
      error("Failed to allocate new part data.");
    memcpy(parts_new, s->parts, sizeof(struct part) * offset_parts);
    memcpy(xparts_new, s->xparts, sizeof(struct xpart) * offset_parts);
    swift_free("parts", s->parts);
    swift_free("xparts", s->xparts);
    s->parts = parts_new;
    s->xparts = xparts_new;

    /* Reset the links */
    for (size_t k = 0; k < offset_parts; k++) {
      if (s->parts[k].gpart != NULL) {
        s->parts[k].gpart->id_or_neg_offset = -k;
      }
    }
  }

  if (offset_sparts + count_sparts_in > s->size_sparts) {
    message("re-allocating sparts array.");
    s->size_sparts = (offset_sparts + count_sparts_in) * engine_parts_size_grow;
    struct spart *sparts_new = NULL;
    if (swift_memalign("sparts", (void **)&sparts_new, spart_align,
                       sizeof(struct spart) * s->size_sparts) != 0)
      error("Failed to allocate new spart data.");
    memcpy(sparts_new, s->sparts, sizeof(struct spart) * offset_sparts);
    swift_free("sparts", s->sparts);
    s->sparts = sparts_new;

    /* Reset the links */
    for (size_t k = 0; k < offset_sparts; k++) {
      if (s->sparts[k].gpart != NULL) {
        s->sparts[k].gpart->id_or_neg_offset = -k;
      }
    }
  }

  if (offset_gparts + count_gparts_in > s->size_gparts) {
    message("re-allocating gparts array.");
    s->size_gparts = (offset_gparts + count_gparts_in) * engine_parts_size_grow;
    struct gpart *gparts_new = NULL;
    if (swift_memalign("gparts", (void **)&gparts_new, gpart_align,
                       sizeof(struct gpart) * s->size_gparts) != 0)
      error("Failed to allocate new gpart data.");
    memcpy(gparts_new, s->gparts, sizeof(struct gpart) * offset_gparts);
    swift_free("gparts", s->gparts);
    s->gparts = gparts_new;

    /* Reset the links */
    for (size_t k = 0; k < offset_gparts; k++) {
      if (s->gparts[k].type == swift_type_gas) {
        s->parts[-s->gparts[k].id_or_neg_offset].gpart = &s->gparts[k];
      } else if (s->gparts[k].type == swift_type_stars) {
        s->sparts[-s->gparts[k].id_or_neg_offset].gpart = &s->gparts[k];
      }
    }
  }

  /* Collect the requests for the particle data from the proxies. */
  int nr_in = 0, nr_out = 0;
  for (int k = 0; k < e->nr_proxies; k++) {
    if (e->proxies[k].nr_parts_in > 0) {
      reqs_in[4 * k] = e->proxies[k].req_parts_in;
      reqs_in[4 * k + 1] = e->proxies[k].req_xparts_in;
      nr_in += 2;
    } else {
      reqs_in[4 * k] = reqs_in[4 * k + 1] = MPI_REQUEST_NULL;
    }
    if (e->proxies[k].nr_gparts_in > 0) {
      reqs_in[4 * k + 2] = e->proxies[k].req_gparts_in;
      nr_in += 1;
    } else {
      reqs_in[4 * k + 2] = MPI_REQUEST_NULL;
    }
    if (e->proxies[k].nr_sparts_in > 0) {
      reqs_in[4 * k + 3] = e->proxies[k].req_sparts_in;
      nr_in += 1;
    } else {
      reqs_in[4 * k + 3] = MPI_REQUEST_NULL;
    }

    if (e->proxies[k].nr_parts_out > 0) {
      reqs_out[4 * k] = e->proxies[k].req_parts_out;
      reqs_out[4 * k + 1] = e->proxies[k].req_xparts_out;
      nr_out += 2;
    } else {
      reqs_out[4 * k] = reqs_out[4 * k + 1] = MPI_REQUEST_NULL;
    }
    if (e->proxies[k].nr_gparts_out > 0) {
      reqs_out[4 * k + 2] = e->proxies[k].req_gparts_out;
      nr_out += 1;
    } else {
      reqs_out[4 * k + 2] = MPI_REQUEST_NULL;
    }
    if (e->proxies[k].nr_sparts_out > 0) {
      reqs_out[4 * k + 3] = e->proxies[k].req_sparts_out;
      nr_out += 1;
    } else {
      reqs_out[4 * k + 3] = MPI_REQUEST_NULL;
    }
  }

  /* Wait for each part array to come in and collect the new
     parts from the proxies. */
  int count_parts = 0, count_gparts = 0, count_sparts = 0;
  for (int k = 0; k < nr_in; k++) {
    int err, pid;
    if ((err = MPI_Waitany(4 * e->nr_proxies, reqs_in, &pid,
                           MPI_STATUS_IGNORE)) != MPI_SUCCESS) {
      char buff[MPI_MAX_ERROR_STRING];
      int res;
      MPI_Error_string(err, buff, &res);
      error("MPI_Waitany failed (%s).", buff);
    }
    if (pid == MPI_UNDEFINED) break;
    // message( "request from proxy %i has arrived." , pid / 4 );
    pid = 4 * (pid / 4);

    /* If all the requests for a given proxy have arrived... */
    if (reqs_in[pid + 0] == MPI_REQUEST_NULL &&
        reqs_in[pid + 1] == MPI_REQUEST_NULL &&
        reqs_in[pid + 2] == MPI_REQUEST_NULL &&
        reqs_in[pid + 3] == MPI_REQUEST_NULL) {
      /* Copy the particle data to the part/xpart/gpart arrays. */
      struct proxy *prox = &e->proxies[pid / 4];
      memcpy(&s->parts[offset_parts + count_parts], prox->parts_in,
             sizeof(struct part) * prox->nr_parts_in);
      memcpy(&s->xparts[offset_parts + count_parts], prox->xparts_in,
             sizeof(struct xpart) * prox->nr_parts_in);
      memcpy(&s->gparts[offset_gparts + count_gparts], prox->gparts_in,
             sizeof(struct gpart) * prox->nr_gparts_in);
      memcpy(&s->sparts[offset_sparts + count_sparts], prox->sparts_in,
             sizeof(struct spart) * prox->nr_sparts_in);
      /* for (int k = offset; k < offset + count; k++)
         message(
            "received particle %lli, x=[%.3e %.3e %.3e], h=%.3e, from node %i.",
            s->parts[k].id, s->parts[k].x[0], s->parts[k].x[1],
            s->parts[k].x[2], s->parts[k].h, p->nodeID); */

      /* Re-link the gparts. */
      for (int kk = 0; kk < prox->nr_gparts_in; kk++) {
        struct gpart *gp = &s->gparts[offset_gparts + count_gparts + kk];

        if (gp->type == swift_type_gas) {
          struct part *p =
              &s->parts[offset_parts + count_parts - gp->id_or_neg_offset];
          gp->id_or_neg_offset = s->parts - p;
          p->gpart = gp;
        } else if (gp->type == swift_type_stars) {
          struct spart *sp =
              &s->sparts[offset_sparts + count_sparts - gp->id_or_neg_offset];
          gp->id_or_neg_offset = s->sparts - sp;
          sp->gpart = gp;
        }
      }

      /* Advance the counters. */
      count_parts += prox->nr_parts_in;
      count_gparts += prox->nr_gparts_in;
      count_sparts += prox->nr_sparts_in;
    }
  }

  /* Wait for all the sends to have finished too. */
  if (nr_out > 0)
    if (MPI_Waitall(4 * e->nr_proxies, reqs_out, MPI_STATUSES_IGNORE) !=
        MPI_SUCCESS)
      error("MPI_Waitall on sends failed.");

  if (e->verbose)
    message("took %.3f %s.", clocks_from_ticks(getticks() - tic),
            clocks_getunit());

  /* Return the number of harvested parts. */
  *Npart = count_parts;
  *Ngpart = count_gparts;
  *Nspart = count_sparts;

#else
  error("SWIFT was not compiled with MPI support.");
#endif
}

/**
 * @brief Exchanges the top-level multipoles between all the nodes
 * such that every node has a multipole for each top-level cell.
 *
 * @param e The #engine.
 */
void engine_exchange_top_multipoles(struct engine *e) {

#ifdef WITH_MPI

  ticks tic = getticks();

#ifdef SWIFT_DEBUG_CHECKS
  for (int i = 0; i < e->s->nr_cells; ++i) {
    const struct gravity_tensors *m = &e->s->multipoles_top[i];
    if (e->s->cells_top[i].nodeID == engine_rank) {
      if (m->m_pole.M_000 > 0.) {
        if (m->CoM[0] < 0. || m->CoM[0] > e->s->dim[0])
          error("Invalid multipole position in X");
        if (m->CoM[1] < 0. || m->CoM[1] > e->s->dim[1])
          error("Invalid multipole position in Y");
        if (m->CoM[2] < 0. || m->CoM[2] > e->s->dim[2])
          error("Invalid multipole position in Z");
      }
    } else {
      if (m->m_pole.M_000 != 0.) error("Non-zero mass for foreign m-pole");
      if (m->CoM[0] != 0.) error("Non-zero position in X for foreign m-pole");
      if (m->CoM[1] != 0.) error("Non-zero position in Y for foreign m-pole");
      if (m->CoM[2] != 0.) error("Non-zero position in Z for foreign m-pole");
      if (m->m_pole.num_gpart != 0)
        error("Non-zero gpart count in foreign m-pole");
    }
  }
#endif

  /* Each node (space) has constructed its own top-level multipoles.
   * We now need to make sure every other node has a copy of everything.
   *
   * We use our home-made reduction operation that simply performs a XOR
   * operation on the multipoles. Since only local multipoles are non-zero and
   * each multipole is only present once, the bit-by-bit XOR will
   * create the desired result.
   */
  int err = MPI_Allreduce(MPI_IN_PLACE, e->s->multipoles_top, e->s->nr_cells,
                          multipole_mpi_type, multipole_mpi_reduce_op,
                          MPI_COMM_WORLD);
  if (err != MPI_SUCCESS)
    mpi_error(err, "Failed to all-reduce the top-level multipoles.");

#ifdef SWIFT_DEBUG_CHECKS
  long long counter = 0;

  /* Let's check that what we received makes sense */
  for (int i = 0; i < e->s->nr_cells; ++i) {
    const struct gravity_tensors *m = &e->s->multipoles_top[i];
    counter += m->m_pole.num_gpart;
    if (m->m_pole.num_gpart < 0) {
      error("m->m_pole.num_gpart is negative: %lld", m->m_pole.num_gpart);
    }
    if (m->m_pole.M_000 > 0.) {
      if (m->CoM[0] < 0. || m->CoM[0] > e->s->dim[0])
        error("Invalid multipole position in X");
      if (m->CoM[1] < 0. || m->CoM[1] > e->s->dim[1])
        error("Invalid multipole position in Y");
      if (m->CoM[2] < 0. || m->CoM[2] > e->s->dim[2])
        error("Invalid multipole position in Z");
    }
  }
  if (counter != e->total_nr_gparts)
    error(
        "Total particles in multipoles inconsistent with engine.\n "
        "  counter = %lld, nr_gparts = %lld",
        counter, e->total_nr_gparts);
#endif

  if (e->verbose)
    message("took %.3f %s.", clocks_from_ticks(getticks() - tic),
            clocks_getunit());
#else
  error("SWIFT was not compiled with MPI support.");
#endif
}

void engine_exchange_proxy_multipoles(struct engine *e) {

#ifdef WITH_MPI

  const ticks tic = getticks();

  /* Start by counting the number of cells to send and receive */
  int count_send_cells = 0;
  int count_recv_cells = 0;
  int count_send_requests = 0;
  int count_recv_requests = 0;

  /* Loop over the proxies. */
  for (int pid = 0; pid < e->nr_proxies; pid++) {

    /* Get a handle on the proxy. */
    const struct proxy *p = &e->proxies[pid];

    /* Now collect the number of requests associated */
    count_recv_requests += p->nr_cells_in;
    count_send_requests += p->nr_cells_out;

    /* And the actual number of things we are going to ship */
    for (int k = 0; k < p->nr_cells_in; k++)
      count_recv_cells += p->cells_in[k]->mpi.pcell_size;

    for (int k = 0; k < p->nr_cells_out; k++)
      count_send_cells += p->cells_out[k]->mpi.pcell_size;
  }

  /* Allocate the buffers for the packed data */
  struct gravity_tensors *buffer_send = NULL;
  if (swift_memalign("send_gravity_tensors", (void **)&buffer_send,
                     SWIFT_CACHE_ALIGNMENT,
                     count_send_cells * sizeof(struct gravity_tensors)) != 0)
    error("Unable to allocate memory for multipole transactions");

  struct gravity_tensors *buffer_recv = NULL;
  if (swift_memalign("recv_gravity_tensors", (void **)&buffer_recv,
                     SWIFT_CACHE_ALIGNMENT,
                     count_recv_cells * sizeof(struct gravity_tensors)) != 0)
    error("Unable to allocate memory for multipole transactions");

  /* Also allocate the MPI requests */
  const int count_requests = count_send_requests + count_recv_requests;
  MPI_Request *requests =
      (MPI_Request *)malloc(sizeof(MPI_Request) * count_requests);
  if (requests == NULL) error("Unable to allocate memory for MPI requests");

  int this_request = 0;
  int this_recv = 0;
  int this_send = 0;

  /* Loop over the proxies to issue the receives. */
  for (int pid = 0; pid < e->nr_proxies; pid++) {

    /* Get a handle on the proxy. */
    const struct proxy *p = &e->proxies[pid];

    for (int k = 0; k < p->nr_cells_in; k++) {

      const int num_elements = p->cells_in[k]->mpi.pcell_size;

      /* Receive everything */
      MPI_Irecv(&buffer_recv[this_recv], num_elements, multipole_mpi_type,
                p->cells_in[k]->nodeID, p->cells_in[k]->mpi.tag, MPI_COMM_WORLD,
                &requests[this_request]);

      /* Move to the next slot in the buffers */
      this_recv += num_elements;
      this_request++;
    }

    /* Loop over the proxies to issue the sends. */
    for (int k = 0; k < p->nr_cells_out; k++) {

      /* Number of multipoles in this cell hierarchy */
      const int num_elements = p->cells_out[k]->mpi.pcell_size;

      /* Let's pack everything recursively */
      cell_pack_multipoles(p->cells_out[k], &buffer_send[this_send]);

      /* Send everything (note the use of cells_in[0] to get the correct node
       * ID. */
      MPI_Isend(&buffer_send[this_send], num_elements, multipole_mpi_type,
                p->cells_in[0]->nodeID, p->cells_out[k]->mpi.tag,
                MPI_COMM_WORLD, &requests[this_request]);

      /* Move to the next slot in the buffers */
      this_send += num_elements;
      this_request++;
    }
  }

  /* Wait for all the requests to arrive home */
  MPI_Status *stats = (MPI_Status *)malloc(count_requests * sizeof(MPI_Status));
  int res;
  if ((res = MPI_Waitall(count_requests, requests, stats)) != MPI_SUCCESS) {
    for (int k = 0; k < count_requests; ++k) {
      char buff[MPI_MAX_ERROR_STRING];
      MPI_Error_string(stats[k].MPI_ERROR, buff, &res);
      message("request from source %i, tag %i has error '%s'.",
              stats[k].MPI_SOURCE, stats[k].MPI_TAG, buff);
    }
    error("Failed during waitall for multipole data.");
  }

  /* Let's now unpack the multipoles at the right place */
  this_recv = 0;
  for (int pid = 0; pid < e->nr_proxies; pid++) {

    /* Get a handle on the proxy. */
    const struct proxy *p = &e->proxies[pid];

    for (int k = 0; k < p->nr_cells_in; k++) {

      const int num_elements = p->cells_in[k]->mpi.pcell_size;

#ifdef SWIFT_DEBUG_CHECKS

      /* Check that the first element (top-level cell's multipole) matches what
       * we received */
      if (p->cells_in[k]->grav.multipole->m_pole.num_gpart !=
          buffer_recv[this_recv].m_pole.num_gpart)
        error("Current: M_000=%e num_gpart=%lld\n New: M_000=%e num_gpart=%lld",
              p->cells_in[k]->grav.multipole->m_pole.M_000,
              p->cells_in[k]->grav.multipole->m_pole.num_gpart,
              buffer_recv[this_recv].m_pole.M_000,
              buffer_recv[this_recv].m_pole.num_gpart);
#endif

      /* Unpack recursively */
      cell_unpack_multipoles(p->cells_in[k], &buffer_recv[this_recv]);

      /* Move to the next slot in the buffers */
      this_recv += num_elements;
    }
  }

  /* Free everything */
  free(stats);
  free(buffer_send);
  free(buffer_recv);
  free(requests);

  /* How much time did this take? */
  if (e->verbose)
    message("took %.3f %s.", clocks_from_ticks(getticks() - tic),
            clocks_getunit());
#else
  error("SWIFT was not compiled with MPI support.");
#endif
}

/**
 * @brief Allocate memory for the foreign particles.
 *
 * We look into the proxies for cells that have tasks and count
 * the number of particles in these cells. We then allocate
 * memory and link all the cells that have tasks and all cells
 * deeper in the tree.
 *
 * @param e The #engine.
 */
void engine_allocate_foreign_particles(struct engine *e) {

#ifdef WITH_MPI

  const int nr_proxies = e->nr_proxies;
  struct space *s = e->s;
  ticks tic = getticks();

  /* Count the number of particles we need to import and re-allocate
     the buffer if needed. */
  size_t count_parts_in = 0, count_gparts_in = 0, count_sparts_in = 0;
  for (int k = 0; k < nr_proxies; k++) {
    for (int j = 0; j < e->proxies[k].nr_cells_in; j++) {

      if (e->proxies[k].cells_in_type[j] & proxy_cell_type_hydro) {
        count_parts_in += cell_count_parts_for_tasks(e->proxies[k].cells_in[j]);
      }

      if (e->proxies[k].cells_in_type[j] & proxy_cell_type_gravity) {
        count_gparts_in +=
            cell_count_gparts_for_tasks(e->proxies[k].cells_in[j]);
      }

      /* For stars, we just use the numbers in the top-level cells */
      count_sparts_in += e->proxies[k].cells_in[j]->stars.count;
    }
  }

  if (e->verbose)
    message("Counting number of foreign particles took %.3f %s.",
            clocks_from_ticks(getticks() - tic), clocks_getunit());

  tic = getticks();

  /* Allocate space for the foreign particles we will receive */
  if (count_parts_in > s->size_parts_foreign) {
    if (s->parts_foreign != NULL)
      swift_free("sparts_foreign", s->parts_foreign);
    s->size_parts_foreign = engine_foreign_alloc_margin * count_parts_in;
    if (swift_memalign("parts_foreign", (void **)&s->parts_foreign, part_align,
                       sizeof(struct part) * s->size_parts_foreign) != 0)
      error("Failed to allocate foreign part data.");
  }

  /* Allocate space for the foreign particles we will receive */
  if (count_gparts_in > s->size_gparts_foreign) {
    if (s->gparts_foreign != NULL)
      swift_free("gparts_foreign", s->gparts_foreign);
    s->size_gparts_foreign = engine_foreign_alloc_margin * count_gparts_in;
    if (swift_memalign("gparts_foreign", (void **)&s->gparts_foreign,
                       gpart_align,
                       sizeof(struct gpart) * s->size_gparts_foreign) != 0)
      error("Failed to allocate foreign gpart data.");
  }

  /* Allocate space for the foreign particles we will receive */
  if (count_sparts_in > s->size_sparts_foreign) {
    if (s->sparts_foreign != NULL)
      swift_free("sparts_foreign", s->sparts_foreign);
    s->size_sparts_foreign = engine_foreign_alloc_margin * count_sparts_in;
    if (swift_memalign("sparts_foreign", (void **)&s->sparts_foreign,
                       spart_align,
                       sizeof(struct spart) * s->size_sparts_foreign) != 0)
      error("Failed to allocate foreign spart data.");
  }

  if (e->verbose)
    message("Allocating %zd/%zd/%zd foreign part/gpart/spart (%zd/%zd/%zd MB)",
            s->size_parts_foreign, s->size_gparts_foreign,
            s->size_sparts_foreign,
            s->size_parts_foreign * sizeof(struct part) / (1024 * 1024),
            s->size_gparts_foreign * sizeof(struct gpart) / (1024 * 1024),
            s->size_sparts_foreign * sizeof(struct spart) / (1024 * 1024));

  /* Unpack the cells and link to the particle data. */
  struct part *parts = s->parts_foreign;
  struct gpart *gparts = s->gparts_foreign;
  struct spart *sparts = s->sparts_foreign;
  for (int k = 0; k < nr_proxies; k++) {
    for (int j = 0; j < e->proxies[k].nr_cells_in; j++) {

      if (e->proxies[k].cells_in_type[j] & proxy_cell_type_hydro) {

        const size_t count_parts =
            cell_link_foreign_parts(e->proxies[k].cells_in[j], parts);
        parts = &parts[count_parts];
      }

      if (e->proxies[k].cells_in_type[j] & proxy_cell_type_gravity) {

        const size_t count_gparts =
            cell_link_foreign_gparts(e->proxies[k].cells_in[j], gparts);
        gparts = &gparts[count_gparts];
      }

      /* For stars, we just use the numbers in the top-level cells */
      cell_link_sparts(e->proxies[k].cells_in[j], sparts);
      sparts = &sparts[e->proxies[k].cells_in[j]->stars.count];
    }
  }

  /* Update the counters */
  s->nr_parts_foreign = parts - s->parts_foreign;
  s->nr_gparts_foreign = gparts - s->gparts_foreign;
  s->nr_sparts_foreign = sparts - s->sparts_foreign;

  if (e->verbose)
    message("Recursively linking foreign arrays took %.3f %s.",
            clocks_from_ticks(getticks() - tic), clocks_getunit());

#else
  error("SWIFT was not compiled with MPI support.");
#endif
}

/**
 * @brief Prints the number of tasks in the engine
 *
 * @param e The #engine.
 */
void engine_print_task_counts(const struct engine *e) {

  const ticks tic = getticks();
  const struct scheduler *sched = &e->sched;
  const int nr_tasks = sched->nr_tasks;
  const struct task *const tasks = sched->tasks;

  /* Global tasks and cells when using MPI. */
#ifdef WITH_MPI
  if (e->nodeID == 0 && e->total_nr_tasks > 0)
    printf(
        "[%04i] %s engine_print_task_counts: System total: %lld,"
        " no. cells: %lld\n",
        e->nodeID, clocks_get_timesincestart(), e->total_nr_tasks,
        e->total_nr_cells);
  fflush(stdout);
#endif

  /* Report value that can be used to estimate the task_per_cells parameter. */
  float tasks_per_cell = (float)nr_tasks / (float)e->s->tot_cells;

#ifdef WITH_MPI
  message("Total = %d (per cell = %.2f)", nr_tasks, tasks_per_cell);

  /* And the system maximum on rank 0, only after first step, increase by our
   * margin to allow for some variation in repartitioning. */
  if (e->nodeID == 0 && e->total_nr_tasks > 0) {
    message("Total = %d (maximum per cell = %.2f)", nr_tasks,
            e->tasks_per_cell_max * engine_tasks_per_cell_margin);
  }

#else
  message("Total = %d (per cell = %.2f)", nr_tasks, tasks_per_cell);
#endif
  fflush(stdout);

  /* Count and print the number of each task type. */
  int counts[task_type_count + 1];
  for (int k = 0; k <= task_type_count; k++) counts[k] = 0;
  for (int k = 0; k < nr_tasks; k++) {
    if (tasks[k].skip)
      counts[task_type_count] += 1;
    else
      counts[(int)tasks[k].type] += 1;
  }

#ifdef WITH_MPI
  printf("[%04i] %s engine_print_task_counts: task counts are [ %s=%i",
         e->nodeID, clocks_get_timesincestart(), taskID_names[0], counts[0]);
#else
  printf("%s engine_print_task_counts: task counts are [ %s=%i",
         clocks_get_timesincestart(), taskID_names[0], counts[0]);
#endif
  for (int k = 1; k < task_type_count; k++)
    printf(" %s=%i", taskID_names[k], counts[k]);
  printf(" skipped=%i ]\n", counts[task_type_count]);
  fflush(stdout);
  message("nr_parts = %zu.", e->s->nr_parts);
  message("nr_gparts = %zu.", e->s->nr_gparts);
  message("nr_sparts = %zu.", e->s->nr_sparts);

  if (e->verbose)
    message("took %.3f %s.", clocks_from_ticks(getticks() - tic),
            clocks_getunit());
}

/**
 * @brief if necessary, estimate the number of tasks required given
 *        the current tasks in use and the numbers of cells.
 *
 * If e->tasks_per_cell is set greater than 0.0 then that value is used
 * as the estimate of the average number of tasks per cell,
 * otherwise we attempt an estimate.
 *
 * @param e the #engine
 *
 * @return the estimated total number of tasks
 */
int engine_estimate_nr_tasks(const struct engine *e) {

  float tasks_per_cell = e->tasks_per_cell;
  if (tasks_per_cell > 0.0f) {
    if (e->verbose)
      message("tasks per cell given as: %.2f, so maximum tasks: %d",
              e->tasks_per_cell, (int)(e->s->tot_cells * tasks_per_cell));
    return (int)(e->s->tot_cells * tasks_per_cell);
  }

  /* Our guess differs depending on the types of tasks we are using, but we
   * basically use a formula <n1>*ntopcells + <n2>*(totcells - ntopcells).
   * Where <n1> is the expected maximum tasks per top-level/super cell, and
   * <n2> the expected maximum tasks for all other cells. These should give
   * a safe upper limit. */
  int n1 = 0;
  int n2 = 0;
  if (e->policy & engine_policy_hydro) {
    /* 2 self (density, force), 1 sort, 26/2 density pairs
       26/2 force pairs, 1 drift, 3 ghosts, 2 kicks, 1 time-step,
       1 end_force, 2 extra space
     */
    n1 += 37;
    n2 += 2;
#ifdef WITH_MPI
    n1 += 6;
#endif

#ifdef EXTRA_HYDRO_LOOP
    n1 += 15;
#ifdef WITH_MPI
    n1 += 2;
#endif
#endif
  }
  if (e->policy & engine_policy_limiter) {
    n1 += 18;
    n2 += 1;
  }
  if (e->policy & engine_policy_self_gravity) {
    n1 += 125;
    n2 += 8;
#ifdef WITH_MPI
    n2 += 2;
#endif
  }
  if (e->policy & engine_policy_external_gravity) {
    n1 += 2;
  }
  if (e->policy & engine_policy_cosmology) {
    n1 += 2;
  }
  if (e->policy & engine_policy_cooling) {
    /* Cooling task + extra space */
    n1 += 2;
  }
  if (e->policy & engine_policy_star_formation) {
    n1 += 1;
  }
  if (e->policy & engine_policy_stars) {
    /* 2 self (density, feedback), 1 sort, 26/2 density pairs
       26/2 feedback pairs, 1 drift, 3 ghosts, 2 kicks, 1 time-step,
       1 end_force, 2 extra space
     */
    n1 += 37;
    n2 += 2;
#ifdef WITH_MPI
    n1 += 6;
#endif
  }
#if defined(WITH_LOGGER)
  /* each cell logs its particles */
  n1 += 1;
#endif

#ifdef WITH_MPI

  /* We need fewer tasks per rank when using MPI, but we could have
   * imbalances, so we need to work using the locally active cells, not just
   * some equipartition amongst the nodes. Don't want to recurse the whole
   * cell tree, so just make a guess of the maximum possible total cells. */
  int ntop = 0;
  int ncells = 0;
  for (int k = 0; k < e->s->nr_cells; k++) {
    struct cell *c = &e->s->cells_top[k];

    /* Any cells with particles will have tasks (local & foreign). */
    int nparts = c->hydro.count + c->grav.count + c->stars.count;
    if (nparts > 0) {
      ntop++;
      ncells++;

      /* Count cell depth until we get below the parts per cell threshold. */
      int depth = 0;
      while (nparts > space_splitsize) {
        depth++;
        nparts /= 8;
        ncells += (1 << (depth * 3));
      }
    }
  }

  /* If no local cells, we are probably still initialising, so just keep
   * room for the top-level. */
  if (ncells == 0) {
    ntop = e->s->nr_cells;
    ncells = ntop;
  }
#else
  int ntop = e->s->nr_cells;
  int ncells = e->s->tot_cells;
#endif

  float ntasks = n1 * ntop + n2 * (ncells - ntop);
  if (ncells > 0) tasks_per_cell = ceil(ntasks / ncells);

  if (tasks_per_cell < 1.0f) tasks_per_cell = 1.0f;
  if (e->verbose)
    message("tasks per cell estimated as: %.2f, maximum tasks: %d",
            tasks_per_cell, (int)(ncells * tasks_per_cell));

  return (int)(ncells * tasks_per_cell);
}

/**
 * @brief Rebuild the space and tasks.
 *
 * @param e The #engine.
 * @param repartitioned Did we just redistribute?
 * @param clean_smoothing_length_values Are we cleaning up the values of
 * the smoothing lengths before building the tasks ?
 */
void engine_rebuild(struct engine *e, int repartitioned,
                    int clean_smoothing_length_values) {

  const ticks tic = getticks();

  /* Clear the forcerebuild flag, whatever it was. */
  e->forcerebuild = 0;
  e->restarting = 0;

  /* Re-build the space. */
  space_rebuild(e->s, repartitioned, e->verbose);

  /* Report the number of cells and memory */
  if (e->verbose)
    message(
        "Nr. of top-level cells: %d Nr. of local cells: %d memory use: %zd MB.",
        e->s->nr_cells, e->s->tot_cells,
        (e->s->nr_cells + e->s->tot_cells) * sizeof(struct cell) /
            (1024 * 1024));

  /* Report the number of multipoles and memory */
  if (e->verbose && (e->policy & engine_policy_self_gravity))
    message(
        "Nr. of top-level mpoles: %d Nr. of local mpoles: %d memory use: %zd "
        "MB.",
        e->s->nr_cells, e->s->tot_cells,
        (e->s->nr_cells + e->s->tot_cells) * sizeof(struct gravity_tensors) /
            (1024 * 1024));

  const ticks tic2 = getticks();

  /* Update the global counters of particles */
  long long num_particles[3] = {
      (long long)(e->s->nr_parts - e->s->nr_extra_parts),
      (long long)(e->s->nr_gparts - e->s->nr_extra_gparts),
      (long long)(e->s->nr_sparts - e->s->nr_extra_sparts)};
#ifdef WITH_MPI
  MPI_Allreduce(MPI_IN_PLACE, num_particles, 3, MPI_LONG_LONG, MPI_SUM,
                MPI_COMM_WORLD);
#endif
  e->total_nr_parts = num_particles[0];
  e->total_nr_gparts = num_particles[1];
  e->total_nr_sparts = num_particles[2];

  /* Flag that there are no inhibited particles */
  e->nr_inhibited_parts = 0;
  e->nr_inhibited_gparts = 0;
  e->nr_inhibited_sparts = 0;

  if (e->verbose)
    message("updating particle counts took %.3f %s.",
            clocks_from_ticks(getticks() - tic2), clocks_getunit());

  /* Re-compute the mesh forces */
  if ((e->policy & engine_policy_self_gravity) && e->s->periodic)
    pm_mesh_compute_potential(e->mesh, e->s, &e->threadpool, e->verbose);

  /* Re-compute the maximal RMS displacement constraint */
  if (e->policy & engine_policy_cosmology)
    engine_recompute_displacement_constraint(e);

#ifdef SWIFT_DEBUG_CHECKS
  part_verify_links(e->s->parts, e->s->gparts, e->s->sparts, e->s->nr_parts,
                    e->s->nr_gparts, e->s->nr_sparts, e->verbose);
#endif

  /* Initial cleaning up session ? */
  if (clean_smoothing_length_values) space_sanitize(e->s);

/* If in parallel, exchange the cell structure, top-level and neighbouring
 * multipoles. */
#ifdef WITH_MPI
  if (e->policy & engine_policy_self_gravity) engine_exchange_top_multipoles(e);

  engine_exchange_cells(e);
#endif

#ifdef SWIFT_DEBUG_CHECKS

  /* Let's check that what we received makes sense */
  if (e->policy & engine_policy_self_gravity) {
    long long counter = 0;

    for (int i = 0; i < e->s->nr_cells; ++i) {
      const struct gravity_tensors *m = &e->s->multipoles_top[i];
      counter += m->m_pole.num_gpart;
    }
    if (counter != e->total_nr_gparts)
      error("Total particles in multipoles inconsistent with engine");
  }
#endif

  /* Re-build the tasks. */
  engine_maketasks(e);

  /* Make the list of top-level cells that have tasks */
  space_list_useful_top_level_cells(e->s);

#ifdef SWIFT_DEBUG_CHECKS
  /* Check that all cells have been drifted to the current time.
   * That can include cells that have not
   * previously been active on this rank. */
  space_check_drift_point(e->s, e->ti_current,
                          e->policy & engine_policy_self_gravity);

  if (e->policy & engine_policy_self_gravity) {
    for (int k = 0; k < e->s->nr_local_cells; k++)
      cell_check_foreign_multipole(&e->s->cells_top[e->s->local_cells_top[k]]);
  }
#endif

  /* Run through the tasks and mark as skip or not. */
  if (engine_marktasks(e))
    error("engine_marktasks failed after space_rebuild.");

  /* Print the status of the system */
  if (e->verbose) engine_print_task_counts(e);

  /* Clear the counters of updates since the last rebuild */
  e->updates_since_rebuild = 0;
  e->g_updates_since_rebuild = 0;
  e->s_updates_since_rebuild = 0;

  /* Flag that a rebuild has taken place */
  e->step_props |= engine_step_prop_rebuild;

  if (e->verbose)
    message("took %.3f %s.", clocks_from_ticks(getticks() - tic),
            clocks_getunit());
}

/**
 * @brief Prepare the #engine by re-building the cells and tasks.
 *
 * @param e The #engine to prepare.
 */
void engine_prepare(struct engine *e) {

  TIMER_TIC2;
  const ticks tic = getticks();

  int drifted_all = 0;
  int repartitioned = 0;

  /* Unskip active tasks and check for rebuild */
  if (!e->forcerebuild && !e->forcerepart && !e->restarting) engine_unskip(e);

  const ticks tic3 = getticks();

#ifdef WITH_MPI
  MPI_Allreduce(MPI_IN_PLACE, &e->forcerebuild, 1, MPI_INT, MPI_MAX,
                MPI_COMM_WORLD);
#endif

  if (e->verbose)
    message("Communicating rebuild flag took %.3f %s.",
            clocks_from_ticks(getticks() - tic3), clocks_getunit());

  /* Do we need repartitioning ? */
  if (e->forcerepart) {

    /* Let's start by drifting everybody to the current time */
    engine_drift_all(e, /*drift_mpole=*/0);
    drifted_all = 1;

    /* And repartition */
    engine_repartition(e);
    repartitioned = 1;
  }

  /* Do we need rebuilding ? */
  if (e->forcerebuild) {

    /* Let's start by drifting everybody to the current time */
    if (!e->restarting && !drifted_all) engine_drift_all(e, /*drift_mpole=*/0);

    /* And rebuild */
    engine_rebuild(e, repartitioned, 0);
  }

#ifdef SWIFT_DEBUG_CHECKS
  if (e->forcerepart || e->forcerebuild) {
    /* Check that all cells have been drifted to the current time.
     * That can include cells that have not previously been active on this
     * rank. Skip if haven't got any cells (yet). */
    if (e->s->cells_top != NULL)
      space_check_drift_point(e->s, e->ti_current,
                              e->policy & engine_policy_self_gravity);
  }
#endif

  /* Re-rank the tasks every now and then. XXX this never executes. */
  if (e->tasks_age % engine_tasksreweight == 1) {
    scheduler_reweight(&e->sched, e->verbose);
  }
  e->tasks_age += 1;

  TIMER_TOC2(timer_prepare);

  if (e->verbose)
    message("took %.3f %s (including unskip, rebuild and reweight).",
            clocks_from_ticks(getticks() - tic), clocks_getunit());
}

/**
 * @brief Implements a barrier for the #runner threads.
 *
 * @param e The #engine.
 */
void engine_barrier(struct engine *e) {

  /* Wait at the wait barrier. */
  swift_barrier_wait(&e->wait_barrier);

  /* Wait at the run barrier. */
  swift_barrier_wait(&e->run_barrier);
}

/**
 * @brief Recursive function gathering end-of-step data.
 *
 * We recurse until we encounter a timestep or time-step MPI recv task
 * as the values will have been set at that level. We then bring these
 * values upwards.
 *
 * @param c The #cell to recurse into.
 * @param e The #engine.
 */
void engine_collect_end_of_step_recurse_hydro(struct cell *c,
                                              const struct engine *e) {

/* Skip super-cells (Their values are already set) */
#ifdef WITH_MPI
  if (c->timestep != NULL || c->mpi.hydro.recv_ti != NULL) return;
#else
  if (c->timestep != NULL) return;
#endif /* WITH_MPI */

#ifdef SWIFT_DEBUG_CHECKS
    /* if (!c->split) error("Reached a leaf without finding a time-step task!
     * c->depth=%d c->maxdepth=%d c->count=%d c->node=%d", */
    /* 		       c->depth, c->maxdepth, c->hydro.count, c->nodeID); */
#endif

  /* Counters for the different quantities. */
  size_t updated = 0, inhibited = 0;
  integertime_t ti_hydro_end_min = max_nr_timesteps, ti_hydro_end_max = 0,
                ti_hydro_beg_max = 0;

  /* Local Star formation history properties */
  struct star_formation_history sfh_updated;

  /* Initialize the star formation structs */
  star_formation_logger_init_engine(&sfh_updated);

  /* Collect the values from the progeny. */
  for (int k = 0; k < 8; k++) {
    struct cell *cp = c->progeny[k];
    if (cp != NULL && cp->hydro.count > 0) {

      /* Recurse */
      engine_collect_end_of_step_recurse_hydro(cp, e);

      /* And update */
      ti_hydro_end_min = min(ti_hydro_end_min, cp->hydro.ti_end_min);
      ti_hydro_end_max = max(ti_hydro_end_max, cp->hydro.ti_end_max);
      ti_hydro_beg_max = max(ti_hydro_beg_max, cp->hydro.ti_beg_max);

      updated += cp->hydro.updated;
      inhibited += cp->hydro.inhibited;

      /* Check if the cell is inactive and in that case reorder the SFH */
      if (!cell_is_starting_hydro(cp,e)){ 
        star_formation_logger_log_inactive_cell(&cp->stars.sfh);
      }

      /* Add the star formation history in this cell to sfh_updated */
      star_formation_logger_add(cp, &sfh_updated);

      /* Collected, so clear for next time. */
      cp->hydro.updated = 0;
    }
  }

  /* Store the collected values in the cell. */
  c->hydro.ti_end_min = ti_hydro_end_min;
  c->hydro.ti_end_max = ti_hydro_end_max;
  c->hydro.ti_beg_max = ti_hydro_beg_max;
  c->hydro.updated = updated;
  c->hydro.inhibited = inhibited;
<<<<<<< HEAD
  c->grav.inhibited = g_inhibited;
  c->stars.inhibited = s_inhibited;

  /* Store the star formation history in the parent cell */
  star_formation_logger_assign(c, &sfh_updated);
=======
}

/**
 * @brief Recursive function gathering end-of-step data.
 *
 * We recurse until we encounter a timestep or time-step MPI recv task
 * as the values will have been set at that level. We then bring these
 * values upwards.
 *
 * @param c The #cell to recurse into.
 * @param e The #engine.
 */
void engine_collect_end_of_step_recurse_grav(struct cell *c,
                                             const struct engine *e) {

/* Skip super-cells (Their values are already set) */
#ifdef WITH_MPI
  if (c->timestep != NULL || c->mpi.grav.recv_ti != NULL) return;
#else
  if (c->timestep != NULL) return;
#endif /* WITH_MPI */

#ifdef SWIFT_DEBUG_CHECKS
    //  if (!c->split) error("Reached a leaf without finding a time-step
    //  task!");
#endif

  /* Counters for the different quantities. */
  size_t updated = 0, inhibited = 0;
  integertime_t ti_grav_end_min = max_nr_timesteps, ti_grav_end_max = 0,
                ti_grav_beg_max = 0;

  /* Collect the values from the progeny. */
  for (int k = 0; k < 8; k++) {
    struct cell *cp = c->progeny[k];
    if (cp != NULL && cp->grav.count > 0) {

      /* Recurse */
      engine_collect_end_of_step_recurse_grav(cp, e);

      /* And update */
      ti_grav_end_min = min(ti_grav_end_min, cp->grav.ti_end_min);
      ti_grav_end_max = max(ti_grav_end_max, cp->grav.ti_end_max);
      ti_grav_beg_max = max(ti_grav_beg_max, cp->grav.ti_beg_max);

      updated += cp->grav.updated;
      inhibited += cp->grav.inhibited;

      /* Collected, so clear for next time. */
      cp->grav.updated = 0;
    }
  }

  /* Store the collected values in the cell. */
  c->grav.ti_end_min = ti_grav_end_min;
  c->grav.ti_end_max = ti_grav_end_max;
  c->grav.ti_beg_max = ti_grav_beg_max;
  c->grav.updated = updated;
  c->grav.inhibited = inhibited;
}

/**
 * @brief Recursive function gathering end-of-step data.
 *
 * We recurse until we encounter a timestep or time-step MPI recv task
 * as the values will have been set at that level. We then bring these
 * values upwards.
 *
 * @param c The #cell to recurse into.
 * @param e The #engine.
 */
void engine_collect_end_of_step_recurse_stars(struct cell *c,
                                              const struct engine *e) {

/* Skip super-cells (Their values are already set) */
#ifdef WITH_MPI
  if (c->timestep != NULL || c->mpi.stars.recv_ti != NULL) return;
#else
  if (c->timestep != NULL) return;
#endif /* WITH_MPI */

#ifdef SWIFT_DEBUG_CHECKS
    // if (!c->split) error("Reached a leaf without finding a time-step task!");
#endif

  /* Counters for the different quantities. */
  size_t updated = 0, inhibited = 0;
  integertime_t ti_stars_end_min = max_nr_timesteps, ti_stars_end_max = 0,
                ti_stars_beg_max = 0;

  /* Collect the values from the progeny. */
  for (int k = 0; k < 8; k++) {
    struct cell *cp = c->progeny[k];
    if (cp != NULL && cp->stars.count > 0) {

      /* Recurse */
      engine_collect_end_of_step_recurse_stars(cp, e);

      /* And update */
      ti_stars_end_min = min(ti_stars_end_min, cp->stars.ti_end_min);
      ti_stars_end_max = max(ti_stars_end_max, cp->stars.ti_end_max);
      ti_stars_beg_max = max(ti_stars_beg_max, cp->stars.ti_beg_max);

      updated += cp->stars.updated;
      inhibited += cp->stars.inhibited;

      /* Collected, so clear for next time. */
      cp->stars.updated = 0;
    }
  }

  /* Store the collected values in the cell. */
  c->stars.ti_end_min = ti_stars_end_min;
  c->stars.ti_end_max = ti_stars_end_max;
  c->stars.ti_beg_max = ti_stars_beg_max;
  c->stars.updated = updated;
  c->stars.inhibited = inhibited;
>>>>>>> 23c14b33
}

/**
 * @brief Mapping function to collect the data from the end of the step
 *
 * This function will call a recursive function on all the top-level cells
 * to collect the information we are after.
 *
 * @param map_data The list of cells with tasks on this node.
 * @param num_elements The number of elements in the list this thread will work
 * on.
 * @param extra_data The #engine.
 */
void engine_collect_end_of_step_mapper(void *map_data, int num_elements,
                                       void *extra_data) {

  struct end_of_step_data *data = (struct end_of_step_data *)extra_data;
  const struct engine *e = data->e;
  const int with_hydro = (e->policy & engine_policy_hydro);
  const int with_self_grav = (e->policy & engine_policy_self_gravity);
  const int with_ext_grav = (e->policy & engine_policy_external_gravity);
  const int with_grav = (with_self_grav || with_ext_grav);
  const int with_stars = (e->policy & engine_policy_stars);
  struct space *s = e->s;
  int *local_cells = (int *)map_data;
  struct star_formation_history *sfh_top = &data->sfh;

  /* Local collectible */
  size_t updated = 0, g_updated = 0, s_updated = 0;
  size_t inhibited = 0, g_inhibited = 0, s_inhibited = 0;
  integertime_t ti_hydro_end_min = max_nr_timesteps, ti_hydro_end_max = 0,
                ti_hydro_beg_max = 0;
  integertime_t ti_gravity_end_min = max_nr_timesteps, ti_gravity_end_max = 0,
                ti_gravity_beg_max = 0;
  integertime_t ti_stars_end_min = max_nr_timesteps, ti_stars_end_max = 0,
                ti_stars_beg_max = 0;

  /* Local Star formation history properties */
  struct star_formation_history sfh_updated;

  /* Initialize the star formation structs for this engine to zero */
  star_formation_logger_init_engine(&sfh_updated);

  for (int ind = 0; ind < num_elements; ind++) {
    struct cell *c = &s->cells_top[local_cells[ind]];

    if (c->hydro.count > 0 || c->grav.count > 0 || c->stars.count > 0) {

      /* Make the top-cells recurse */
      if (with_hydro) {
        engine_collect_end_of_step_recurse_hydro(c, e);
      }
      if (with_grav) {
        engine_collect_end_of_step_recurse_grav(c, e);
      }
      if (with_stars) {
        engine_collect_end_of_step_recurse_stars(c, e);
      }

      /* And aggregate */
      if (c->hydro.ti_end_min > e->ti_current)
        ti_hydro_end_min = min(ti_hydro_end_min, c->hydro.ti_end_min);
      ti_hydro_end_max = max(ti_hydro_end_max, c->hydro.ti_end_max);
      ti_hydro_beg_max = max(ti_hydro_beg_max, c->hydro.ti_beg_max);

      if (c->grav.ti_end_min > e->ti_current)
        ti_gravity_end_min = min(ti_gravity_end_min, c->grav.ti_end_min);
      ti_gravity_end_max = max(ti_gravity_end_max, c->grav.ti_end_max);
      ti_gravity_beg_max = max(ti_gravity_beg_max, c->grav.ti_beg_max);

      if (c->stars.ti_end_min > e->ti_current)
        ti_stars_end_min = min(ti_stars_end_min, c->stars.ti_end_min);
      ti_stars_end_max = max(ti_stars_end_max, c->stars.ti_end_max);
      ti_stars_beg_max = max(ti_stars_beg_max, c->stars.ti_beg_max);

      updated += c->hydro.updated;
      g_updated += c->grav.updated;
      s_updated += c->stars.updated;

      inhibited += c->hydro.inhibited;
      g_inhibited += c->grav.inhibited;
      s_inhibited += c->stars.inhibited;

      /* Check if the cell is inactive and in that case reorder the SFH */
      if (!cell_is_starting_hydro(c,e)){ 
        star_formation_logger_log_inactive_cell(&c->stars.sfh);
      }

      /* Get the star formation history from the current cell and store it in
       * the star formation history struct */
      star_formation_logger_add(c, &sfh_updated);

      /* Collected, so clear for next time. */
      c->hydro.updated = 0;
      c->grav.updated = 0;
      c->stars.updated = 0;
    }
  }

  /* Let's write back to the global data.
   * We use the space lock to garanty single access*/
  if (lock_lock(&s->lock) == 0) {
    data->updated += updated;
    data->g_updated += g_updated;
    data->s_updated += s_updated;

    data->inhibited += inhibited;
    data->g_inhibited += g_inhibited;
    data->s_inhibited += s_inhibited;

    /* Add the SFH information from this engine to the global data */
    star_formation_logger_log_progeny_cell(sfh_top, &sfh_updated);

    if (ti_hydro_end_min > e->ti_current)
      data->ti_hydro_end_min = min(ti_hydro_end_min, data->ti_hydro_end_min);
    data->ti_hydro_end_max = max(ti_hydro_end_max, data->ti_hydro_end_max);
    data->ti_hydro_beg_max = max(ti_hydro_beg_max, data->ti_hydro_beg_max);

    if (ti_gravity_end_min > e->ti_current)
      data->ti_gravity_end_min =
          min(ti_gravity_end_min, data->ti_gravity_end_min);
    data->ti_gravity_end_max =
        max(ti_gravity_end_max, data->ti_gravity_end_max);
    data->ti_gravity_beg_max =
        max(ti_gravity_beg_max, data->ti_gravity_beg_max);

    if (ti_stars_end_min > e->ti_current)
      data->ti_stars_end_min = min(ti_stars_end_min, data->ti_stars_end_min);
    data->ti_stars_end_max = max(ti_stars_end_max, data->ti_stars_end_max);
    data->ti_stars_beg_max = max(ti_stars_beg_max, data->ti_stars_beg_max);
  }

  if (lock_unlock(&s->lock) != 0) error("Failed to unlock the space");
}

/**
 * @brief Collects the next time-step and rebuild flag.
 *
 * The next time-step is determined by making each super-cell recurse to
 * collect the minimal of ti_end and the number of updated particles.  When in
 * MPI mode this routines reduces these across all nodes and also collects the
 * forcerebuild flag -- this is so that we only use a single collective MPI
 * call per step for all these values.
 *
 * Note that the results are stored in e->collect_group1 struct not in the
 * engine fields, unless apply is true. These can be applied field-by-field
 * or all at once using collectgroup1_copy();
 *
 * @param e The #engine.
 * @param apply whether to apply the results to the engine or just keep in the
 *              group1 struct.
 */
void engine_collect_end_of_step(struct engine *e, int apply) {

  const ticks tic = getticks();
  struct space *s = e->s;
  struct end_of_step_data data;
  data.updated = 0, data.g_updated = 0, data.s_updated = 0;
  data.inhibited = 0, data.g_inhibited = 0, data.s_inhibited = 0;
  data.ti_hydro_end_min = max_nr_timesteps, data.ti_hydro_end_max = 0,
  data.ti_hydro_beg_max = 0;
  data.ti_gravity_end_min = max_nr_timesteps, data.ti_gravity_end_max = 0,
  data.ti_gravity_beg_max = 0;
  data.ti_stars_end_min = max_nr_timesteps, data.ti_stars_end_max = 0,
  data.ti_stars_beg_max = 0;
  data.e = e;

  /* Initialize the total SFH of the simulation to zero */
  star_formation_logger_init_engine(&data.sfh);

  /* Collect information from the local top-level cells */
  threadpool_map(&e->threadpool, engine_collect_end_of_step_mapper,
                 s->local_cells_with_tasks_top, s->nr_local_cells_with_tasks,
                 sizeof(int), 0, &data);

  /* Store the local number of inhibited particles */
  s->nr_inhibited_parts = data.inhibited;
  s->nr_inhibited_gparts = data.g_inhibited;
  s->nr_inhibited_sparts = data.s_inhibited;

  /* Store these in the temporary collection group. */
  collectgroup1_init(
      &e->collect_group1, data.updated, data.g_updated, data.s_updated,
      data.inhibited, data.g_inhibited, data.s_inhibited, data.ti_hydro_end_min,
      data.ti_hydro_end_max, data.ti_hydro_beg_max, data.ti_gravity_end_min,
      data.ti_gravity_end_max, data.ti_gravity_beg_max, data.ti_stars_end_min,
      data.ti_stars_end_max, data.ti_stars_beg_max, e->forcerebuild,
      e->s->tot_cells, e->sched.nr_tasks,
      (float)e->sched.nr_tasks / (float)e->s->tot_cells, data.sfh);

/* Aggregate collective data from the different nodes for this step. */
#ifdef WITH_MPI
  collectgroup1_reduce(&e->collect_group1);

#ifdef SWIFT_DEBUG_CHECKS
  {
    /* Check the above using the original MPI calls. */
    integertime_t in_i[2], out_i[2];
    in_i[0] = 0;
    in_i[1] = 0;
    out_i[0] = data.ti_hydro_end_min;
    out_i[1] = data.ti_gravity_end_min;
    if (MPI_Allreduce(out_i, in_i, 2, MPI_LONG_LONG_INT, MPI_MIN,
                      MPI_COMM_WORLD) != MPI_SUCCESS)
      error("Failed to aggregate ti_end_min.");
    if (in_i[0] != (long long)e->collect_group1.ti_hydro_end_min)
      error("Failed to get same ti_hydro_end_min, is %lld, should be %lld",
            in_i[0], e->collect_group1.ti_hydro_end_min);
    if (in_i[1] != (long long)e->collect_group1.ti_gravity_end_min)
      error("Failed to get same ti_gravity_end_min, is %lld, should be %lld",
            in_i[1], e->collect_group1.ti_gravity_end_min);

    long long in_ll[3], out_ll[3];
    out_ll[0] = data.updated;
    out_ll[1] = data.g_updated;
    out_ll[2] = data.s_updated;
    if (MPI_Allreduce(out_ll, in_ll, 3, MPI_LONG_LONG_INT, MPI_SUM,
                      MPI_COMM_WORLD) != MPI_SUCCESS)
      error("Failed to aggregate particle counts.");
    if (in_ll[0] != (long long)e->collect_group1.updated)
      error("Failed to get same updated, is %lld, should be %lld", in_ll[0],
            e->collect_group1.updated);
    if (in_ll[1] != (long long)e->collect_group1.g_updated)
      error("Failed to get same g_updated, is %lld, should be %lld", in_ll[1],
            e->collect_group1.g_updated);
    if (in_ll[2] != (long long)e->collect_group1.s_updated)
      error("Failed to get same s_updated, is %lld, should be %lld", in_ll[2],
            e->collect_group1.s_updated);

    out_ll[0] = data.inhibited;
    out_ll[1] = data.g_inhibited;
    out_ll[2] = data.s_inhibited;
    if (MPI_Allreduce(out_ll, in_ll, 3, MPI_LONG_LONG_INT, MPI_SUM,
                      MPI_COMM_WORLD) != MPI_SUCCESS)
      error("Failed to aggregate particle counts.");
    if (in_ll[0] != (long long)e->collect_group1.inhibited)
      error("Failed to get same inhibited, is %lld, should be %lld", in_ll[0],
            e->collect_group1.inhibited);
    if (in_ll[1] != (long long)e->collect_group1.g_inhibited)
      error("Failed to get same g_inhibited, is %lld, should be %lld", in_ll[1],
            e->collect_group1.g_inhibited);
    if (in_ll[2] != (long long)e->collect_group1.s_inhibited)
      error("Failed to get same s_inhibited, is %lld, should be %lld", in_ll[2],
            e->collect_group1.s_inhibited);

    int buff = 0;
    if (MPI_Allreduce(&e->forcerebuild, &buff, 1, MPI_INT, MPI_MAX,
                      MPI_COMM_WORLD) != MPI_SUCCESS)
      error("Failed to aggregate the rebuild flag across nodes.");
    if (!!buff != !!e->collect_group1.forcerebuild)
      error(
          "Failed to get same rebuild flag from all nodes, is %d,"
          "should be %d",
          buff, e->collect_group1.forcerebuild);
  }
#endif
#endif

  /* Apply to the engine, if requested. */
  if (apply) collectgroup1_apply(&e->collect_group1, e);

  if (e->verbose)
    message("took %.3f %s.", clocks_from_ticks(getticks() - tic),
            clocks_getunit());
}

/**
 * @brief Print the conserved quantities statistics to a log file
 *
 * @param e The #engine.
 */
void engine_print_stats(struct engine *e) {

  const ticks tic = getticks();

#ifdef SWIFT_DEBUG_CHECKS
  /* Check that all cells have been drifted to the current time.
   * That can include cells that have not
   * previously been active on this rank. */
  space_check_drift_point(e->s, e->ti_current, /*chek_mpoles=*/0);

  /* Be verbose about this */
  if (e->nodeID == 0) {
    if (e->policy & engine_policy_cosmology)
      message("Saving statistics at a=%e",
              exp(e->ti_current * e->time_base) * e->cosmology->a_begin);
    else
      message("Saving statistics at t=%e",
              e->ti_current * e->time_base + e->time_begin);
  }
#else
  if (e->verbose) {
    if (e->policy & engine_policy_cosmology)
      message("Saving statistics at a=%e",
              exp(e->ti_current * e->time_base) * e->cosmology->a_begin);
    else
      message("Saving statistics at t=%e",
              e->ti_current * e->time_base + e->time_begin);
  }
#endif

  struct statistics stats;
  stats_init(&stats);

  /* Collect the stats on this node */
  stats_collect(e->s, &stats);

/* Aggregate the data from the different nodes. */
#ifdef WITH_MPI
  struct statistics global_stats;
  stats_init(&global_stats);

  if (MPI_Reduce(&stats, &global_stats, 1, statistics_mpi_type,
                 statistics_mpi_reduce_op, 0, MPI_COMM_WORLD) != MPI_SUCCESS)
    error("Failed to aggregate stats.");
#else
  struct statistics global_stats = stats;
#endif

  /* Finalize operations */
  stats_finalize(&stats);

  /* Print info */
  if (e->nodeID == 0)
    stats_print_to_file(e->file_stats, &global_stats, e->time);

  /* Flag that we dumped some statistics */
  e->step_props |= engine_step_prop_statistics;

  if (e->verbose)
    message("took %.3f %s.", clocks_from_ticks(getticks() - tic),
            clocks_getunit());
}

/**
 * @brief Sets all the force, drift and kick tasks to be skipped.
 *
 * @param e The #engine to act on.
 */
void engine_skip_force_and_kick(struct engine *e) {

  struct task *tasks = e->sched.tasks;
  const int nr_tasks = e->sched.nr_tasks;

  for (int i = 0; i < nr_tasks; ++i) {

    struct task *t = &tasks[i];

    /* Skip everything that updates the particles */
    if (t->type == task_type_drift_part || t->type == task_type_drift_gpart ||
        t->type == task_type_drift_spart || t->type == task_type_kick1 ||
        t->type == task_type_kick2 || t->type == task_type_timestep ||
        t->type == task_type_timestep_limiter ||
        t->subtype == task_subtype_force ||
        t->subtype == task_subtype_limiter || t->subtype == task_subtype_grav ||
        t->type == task_type_end_hydro_force ||
        t->type == task_type_end_grav_force ||
        t->type == task_type_grav_long_range || t->type == task_type_grav_mm ||
        t->type == task_type_grav_down || t->type == task_type_grav_down_in ||
        t->type == task_type_drift_gpart_out || t->type == task_type_cooling ||
        t->type == task_type_stars_in || t->type == task_type_stars_out ||
        t->type == task_type_star_formation ||
        t->type == task_type_extra_ghost ||
        t->subtype == task_subtype_gradient ||
        t->subtype == task_subtype_stars_feedback ||
        t->subtype == task_subtype_tend_part ||
        t->subtype == task_subtype_tend_gpart ||
        t->subtype == task_subtype_tend_spart ||
        t->subtype == task_subtype_rho || t->subtype == task_subtype_gpart)
      t->skip = 1;
  }

  /* Run through the cells and clear some flags. */
  space_map_cells_pre(e->s, 1, cell_clear_drift_flags, NULL);
  space_map_cells_pre(e->s, 1, cell_clear_limiter_flags, NULL);
}

/**
 * @brief Sets all the drift and first kick tasks to be skipped.
 *
 * @param e The #engine to act on.
 */
void engine_skip_drift(struct engine *e) {

  struct task *tasks = e->sched.tasks;
  const int nr_tasks = e->sched.nr_tasks;

  for (int i = 0; i < nr_tasks; ++i) {

    struct task *t = &tasks[i];

    /* Skip everything that moves the particles */
    if (t->type == task_type_drift_part || t->type == task_type_drift_gpart ||
        t->type == task_type_drift_spart)
      t->skip = 1;
  }

  /* Run through the cells and clear some flags. */
  space_map_cells_pre(e->s, 1, cell_clear_drift_flags, NULL);
}

/**
 * @brief Launch the runners.
 *
 * @param e The #engine.
 */
void engine_launch(struct engine *e) {
  const ticks tic = getticks();

#ifdef SWIFT_DEBUG_CHECKS
  /* Re-set all the cell task counters to 0 */
  space_reset_task_counters(e->s);
#endif

  /* Prepare the scheduler. */
  atomic_inc(&e->sched.waiting);

  /* Cry havoc and let loose the dogs of war. */
  swift_barrier_wait(&e->run_barrier);

  /* Load the tasks. */
  scheduler_start(&e->sched);

  /* Remove the safeguard. */
  pthread_mutex_lock(&e->sched.sleep_mutex);
  atomic_dec(&e->sched.waiting);
  pthread_cond_broadcast(&e->sched.sleep_cond);
  pthread_mutex_unlock(&e->sched.sleep_mutex);

  /* Sit back and wait for the runners to come home. */
  swift_barrier_wait(&e->wait_barrier);

  if (e->verbose)
    message("took %.3f %s.", clocks_from_ticks(getticks() - tic),
            clocks_getunit());
}

/**
 * @brief Calls the 'first init' function on the particles of all types.
 *
 * @param e The #engine.
 */
void engine_first_init_particles(struct engine *e) {

  const ticks tic = getticks();

  /* Set the particles in a state where they are ready for a run. */
  space_first_init_parts(e->s, e->verbose);
  space_first_init_gparts(e->s, e->verbose);
  space_first_init_sparts(e->s, e->verbose);

  if (e->verbose)
    message("took %.3f %s.", clocks_from_ticks(getticks() - tic),
            clocks_getunit());
}

/**
 * @brief Initialises the particles and set them in a state ready to move
 *forward in time.
 *
 * @param e The #engine
 * @param flag_entropy_ICs Did the 'Internal Energy' of the particles actually
 * contain entropy ?
 * @param clean_h_values Are we cleaning up the values of h before building
 * the tasks ?
 */
void engine_init_particles(struct engine *e, int flag_entropy_ICs,
                           int clean_h_values) {

  struct space *s = e->s;

  struct clocks_time time1, time2;
  clocks_gettime(&time1);

  /* Update the softening lengths */
  if (e->policy & engine_policy_self_gravity)
    gravity_props_update(e->gravity_properties, e->cosmology);

  /* Udpate the hydro properties */
  if (e->policy & engine_policy_hydro)
    hydro_props_update(e->hydro_properties, e->gravity_properties,
                       e->cosmology);

  /* Start by setting the particles in a good state */
  if (e->nodeID == 0) message("Setting particles to a valid state...");
  engine_first_init_particles(e);

  if (e->nodeID == 0) message("Computing initial gas densities.");

  /* Construct all cells and tasks to start everything */
  engine_rebuild(e, 0, clean_h_values);

  /* No time integration. We just want the density and ghosts */
  engine_skip_force_and_kick(e);

  /* Print the number of active tasks ? */
  if (e->verbose) engine_print_task_counts(e);

  /* Init the particle data (by hand). */
  space_init_parts(s, e->verbose);
  space_init_gparts(s, e->verbose);
  space_init_sparts(s, e->verbose);

  /* Update the cooling function */
  if ((e->policy & engine_policy_cooling) ||
      (e->policy & engine_policy_temperature))
    cooling_update(e->cosmology, e->cooling_func, e->s);

#ifdef WITH_LOGGER
  /* Mark the first time step in the particle logger file. */
  logger_log_timestamp(e->logger, e->ti_current, e->time,
                       &e->logger->timestamp_offset);
  /* Make sure that we have enough space in the particle logger file
   * to store the particles in current time step. */
  logger_ensure_size(e->logger, e->total_nr_parts, e->total_nr_gparts, 0);
#endif

  /* Now, launch the calculation */
  TIMER_TIC;
  engine_launch(e);
  TIMER_TOC(timer_runners);

  /* Apply some conversions (e.g. internal energy -> entropy) */
  if (!flag_entropy_ICs) {

    if (e->nodeID == 0) message("Converting internal energy variable.");

    space_convert_quantities(e->s, e->verbose);

    /* Correct what we did (e.g. in PE-SPH, need to recompute rho_bar) */
    if (hydro_need_extra_init_loop) {
      engine_marktasks(e);
      engine_skip_force_and_kick(e);
      engine_launch(e);
    }
  }

#ifdef SWIFT_DEBUG_CHECKS
  /* Check that we have the correct total mass in the top-level multipoles */
  long long num_gpart_mpole = 0;
  if (e->policy & engine_policy_self_gravity) {
    for (int i = 0; i < e->s->nr_cells; ++i)
      num_gpart_mpole += e->s->cells_top[i].grav.multipole->m_pole.num_gpart;
    if (num_gpart_mpole != e->total_nr_gparts)
      error(
          "Top-level multipoles don't contain the total number of gpart "
          "s->nr_gpart=%lld, "
          "m_poles=%lld",
          e->total_nr_gparts, num_gpart_mpole);
  }
#endif

  /* Now time to get ready for the first time-step */
  if (e->nodeID == 0) message("Running initial fake time-step.");

  /* Construct all cells again for a new round (need to update h_max) */
  engine_rebuild(e, 0, 0);

  /* No drift this time */
  engine_skip_drift(e);

  /* Init the particle data (by hand). */
  space_init_parts(e->s, e->verbose);
  space_init_gparts(e->s, e->verbose);
  space_init_sparts(e->s, e->verbose);

  /* Print the number of active tasks ? */
  if (e->verbose) engine_print_task_counts(e);

#ifdef SWIFT_GRAVITY_FORCE_CHECKS
  /* Run the brute-force gravity calculation for some gparts */
  if (e->policy & engine_policy_self_gravity)
    gravity_exact_force_compute(e->s, e);
#endif

  scheduler_write_dependencies(&e->sched, e->verbose);
  space_write_cell_hierarchy(e->s);
  if (e->nodeID == 0) scheduler_write_task_level(&e->sched);

  /* Run the 0th time-step */
  TIMER_TIC2;
  engine_launch(e);
  TIMER_TOC2(timer_runners);

#ifdef SWIFT_GRAVITY_FORCE_CHECKS
  /* Check the accuracy of the gravity calculation */
  if (e->policy & engine_policy_self_gravity)
    gravity_exact_force_check(e->s, e, 1e-1);
#endif

#ifdef SWIFT_DEBUG_CHECKS
  /* Make sure all woken-up particles have been processed */
  space_check_limiter(e->s);
#endif

  /* Recover the (integer) end of the next time-step */
  engine_collect_end_of_step(e, 1);

  /* Check if any particles have the same position. This is not
   * allowed (/0) so we abort.*/
  if (s->nr_parts > 0) {

    /* Sorting should put the same positions next to each other... */
    int failed = 0;
    double *prev_x = s->parts[0].x;
    long long *prev_id = &s->parts[0].id;
    for (size_t k = 1; k < s->nr_parts; k++) {

      /* Ignore fake buffer particles for on-the-fly creation */
      if (s->parts[k].time_bin == time_bin_not_created) continue;

      if (prev_x[0] == s->parts[k].x[0] && prev_x[1] == s->parts[k].x[1] &&
          prev_x[2] == s->parts[k].x[2]) {
        if (e->verbose)
          message("Two particles occupy location: %f %f %f id=%lld id=%lld",
                  prev_x[0], prev_x[1], prev_x[2], *prev_id, s->parts[k].id);
        failed++;
      }
      prev_x = s->parts[k].x;
      prev_id = &s->parts[k].id;
    }
    if (failed > 0)
      error(
          "Have %d particle pairs with the same locations.\n"
          "Cannot continue",
          failed);
  }

  /* Also check any gparts. This is not supposed to be fatal so only warn. */
  if (s->nr_gparts > 0) {
    int failed = 0;
    double *prev_x = s->gparts[0].x;
    for (size_t k = 1; k < s->nr_gparts; k++) {

      /* Ignore fake buffer particles for on-the-fly creation */
      if (s->gparts[k].time_bin == time_bin_not_created) continue;

      if (prev_x[0] == s->gparts[k].x[0] && prev_x[1] == s->gparts[k].x[1] &&
          prev_x[2] == s->gparts[k].x[2]) {
        if (e->verbose)
          message("Two gparts occupy location: %f %f %f / %f %f %f", prev_x[0],
                  prev_x[1], prev_x[2], s->gparts[k].x[0], s->gparts[k].x[1],
                  s->gparts[k].x[2]);
        failed++;
      }
      prev_x = s->gparts[k].x;
    }
    if (failed > 0)
      message(
          "WARNING: found %d gpart pairs at the same location. "
          "That is not optimal",
          failed);
  }

  /* Check the top-level cell h_max matches the particles as these can be
   * updated in the the ghost tasks (only a problem if the ICs estimates for h
   * are too small). Note this must be followed by a rebuild as sub-cells will
   * not be updated until that is done. */
  if (s->cells_top != NULL && s->nr_parts > 0) {
    for (int i = 0; i < s->nr_cells; i++) {
      struct cell *c = &s->cells_top[i];
      if (c->nodeID == engine_rank && c->hydro.count > 0) {
        float part_h_max = c->hydro.parts[0].h;
        for (int k = 1; k < c->hydro.count; k++) {
          if (c->hydro.parts[k].h > part_h_max)
            part_h_max = c->hydro.parts[k].h;
        }
        c->hydro.h_max = max(part_h_max, c->hydro.h_max);
      }
    }
  }

  if (s->cells_top != NULL && s->nr_sparts > 0) {
    for (int i = 0; i < s->nr_cells; i++) {
      struct cell *c = &s->cells_top[i];
      if (c->nodeID == engine_rank && c->stars.count > 0) {
        float spart_h_max = c->stars.parts[0].h;
        for (int k = 1; k < c->stars.count; k++) {
          if (c->stars.parts[k].h > spart_h_max)
            spart_h_max = c->stars.parts[k].h;
        }
        c->stars.h_max = max(spart_h_max, c->stars.h_max);
      }
    }
  }

  clocks_gettime(&time2);

#ifdef SWIFT_DEBUG_CHECKS
  space_check_timesteps(e->s);
  part_verify_links(e->s->parts, e->s->gparts, e->s->sparts, e->s->nr_parts,
                    e->s->nr_gparts, e->s->nr_sparts, e->verbose);
#endif

  /* Ready to go */
  e->step = 0;
  e->forcerebuild = 1;
  e->wallclock_time = (float)clocks_diff(&time1, &time2);

  if (e->verbose) message("took %.3f %s.", e->wallclock_time, clocks_getunit());
}

/**
 * @brief Let the #engine loose to compute the forces.
 *
 * @param e The #engine.
 */
void engine_step(struct engine *e) {

  TIMER_TIC2;

  struct clocks_time time1, time2;
  clocks_gettime(&time1);

  e->tic_step = getticks();

  if (e->nodeID == 0) {

    /* Print some information to the screen */
    printf(
        "  %6d %14e %12.7f %12.7f %14e %4d %4d %12lld %12lld %12lld %21.3f "
        "%6d\n",
        e->step, e->time, e->cosmology->a, e->cosmology->z, e->time_step,
        e->min_active_bin, e->max_active_bin, e->updates, e->g_updates,
        e->s_updates, e->wallclock_time, e->step_props);

#ifdef SWIFT_DEBUG_CHECKS
    fflush(stdout);
#endif

    /* Write the star formation information to the file */
    if (e->policy & engine_policy_star_formation) {
      star_formation_logger_write_to_log_file(e->sfh_logger, e->time,
                                              e->cosmology->a, e->cosmology->z,
                                              e->sfh, e->step);

#ifdef SWIFT_DEBUG_CHECKS
      fflush(e->sfh_logger);
#endif
    }

    if (!e->restarting)
      fprintf(
          e->file_timesteps,
          "  %6d %14e %12.7f %12.7f %14e %4d %4d %12lld %12lld %12lld %21.3f "
          "%6d\n",
          e->step, e->time, e->cosmology->a, e->cosmology->z, e->time_step,
          e->min_active_bin, e->max_active_bin, e->updates, e->g_updates,
          e->s_updates, e->wallclock_time, e->step_props);
#ifdef SWIFT_DEBUG_CHECKS
    fflush(e->file_timesteps);
#endif
  }

  /* We need some cells to exist but not the whole task stuff. */
  if (e->restarting) space_rebuild(e->s, 0, e->verbose);

  /* Move forward in time */
  e->ti_old = e->ti_current;
  e->ti_current = e->ti_end_min;
  e->max_active_bin = get_max_active_bin(e->ti_end_min);
  e->min_active_bin = get_min_active_bin(e->ti_current, e->ti_old);
  e->step += 1;
  engine_current_step = e->step;
  e->step_props = engine_step_prop_none;

  /* When restarting, move everyone to the current time. */
  if (e->restarting) engine_drift_all(e, /*drift_mpole=*/1);

  /* Get the physical value of the time and time-step size */
  if (e->policy & engine_policy_cosmology) {
    e->time_old = e->time;
    cosmology_update(e->cosmology, e->physical_constants, e->ti_current);
    e->time = e->cosmology->time;
    e->time_step = e->time - e->time_old;
  } else {
    e->time = e->ti_current * e->time_base + e->time_begin;
    e->time_old = e->ti_old * e->time_base + e->time_begin;
    e->time_step = (e->ti_current - e->ti_old) * e->time_base;
  }

  /* Update the cooling function */
  if ((e->policy & engine_policy_cooling) ||
      (e->policy & engine_policy_temperature))
    cooling_update(e->cosmology, e->cooling_func, e->s);

  /*****************************************************/
  /* OK, we now know what the next end of time-step is */
  /*****************************************************/

  /* Update the softening lengths */
  if (e->policy & engine_policy_self_gravity)
    gravity_props_update(e->gravity_properties, e->cosmology);

  /* Udpate the hydro properties */
  if (e->policy & engine_policy_hydro)
    hydro_props_update(e->hydro_properties, e->gravity_properties,
                       e->cosmology);

  /* Trigger a tree-rebuild if we passed the frequency threshold */
  if ((e->policy & engine_policy_self_gravity) &&
      ((double)e->g_updates_since_rebuild >
       ((double)e->total_nr_gparts) * e->gravity_properties->rebuild_frequency))
    e->forcerebuild = 1;

#ifdef WITH_LOGGER
  /* Mark the current time step in the particle logger file. */
  logger_log_timestamp(e->logger, e->ti_current, e->time,
                       &e->logger->timestamp_offset);
  /* Make sure that we have enough space in the particle logger file
   * to store the particles in current time step. */
  logger_ensure_size(e->logger, e->total_nr_parts, e->total_nr_gparts, 0);
#endif

  /* Are we drifting everything (a la Gadget/GIZMO) ? */
  if (e->policy & engine_policy_drift_all && !e->forcerebuild)
    engine_drift_all(e, /*drift_mpole=*/1);

  /* Are we reconstructing the multipoles or drifting them ?*/
  if ((e->policy & engine_policy_self_gravity) && !e->forcerebuild) {

    if (e->policy & engine_policy_reconstruct_mpoles)
      engine_reconstruct_multipoles(e);
    else
      engine_drift_top_multipoles(e);
  }

#ifdef WITH_MPI
  /* Repartition the space amongst the nodes? */
  engine_repartition_trigger(e);
#endif

  /* Prepare the tasks to be launched, rebuild or repartition if needed. */
  engine_prepare(e);

  /* Print the number of active tasks ? */
  if (e->verbose) engine_print_task_counts(e);

    /* Dump local cells and active particle counts. */
    // dumpCells("cells", 1, 0, 0, 0, e->s, e->nodeID, e->step);

#ifdef SWIFT_DEBUG_CHECKS
  /* Check that we have the correct total mass in the top-level multipoles */
  long long num_gpart_mpole = 0;
  if (e->policy & engine_policy_self_gravity) {
    for (int i = 0; i < e->s->nr_cells; ++i)
      num_gpart_mpole += e->s->cells_top[i].grav.multipole->m_pole.num_gpart;
    if (num_gpart_mpole != e->total_nr_gparts)
      error(
          "Multipoles don't contain the total number of gpart mpoles=%lld "
          "ngparts=%lld",
          num_gpart_mpole, e->total_nr_gparts);
  }
#endif

#ifdef SWIFT_GRAVITY_FORCE_CHECKS
  /* Run the brute-force gravity calculation for some gparts */
  if (e->policy & engine_policy_self_gravity)
    gravity_exact_force_compute(e->s, e);
#endif

  /* Start all the tasks. */
  TIMER_TIC;
  engine_launch(e);
  TIMER_TOC(timer_runners);

#ifdef SWIFT_GRAVITY_FORCE_CHECKS
  /* Check the accuracy of the gravity calculation */
  if (e->policy & engine_policy_self_gravity)
    gravity_exact_force_check(e->s, e, 1e-1);
#endif

#ifdef SWIFT_DEBUG_CHECKS
  /* Make sure all woken-up particles have been processed */
  space_check_limiter(e->s);
#endif

  /* Collect information about the next time-step */
  engine_collect_end_of_step(e, 1);
  e->forcerebuild = e->collect_group1.forcerebuild;
  e->updates_since_rebuild += e->collect_group1.updated;
  e->g_updates_since_rebuild += e->collect_group1.g_updated;
  e->s_updates_since_rebuild += e->collect_group1.s_updated;

#ifdef SWIFT_DEBUG_CHECKS
  if (e->ti_end_min == e->ti_current && e->ti_end_min < max_nr_timesteps)
    error("Obtained a time-step of size 0");
#endif

  /********************************************************/
  /* OK, we are done with the regular stuff. Time for i/o */
  /********************************************************/

  /* Create a restart file if needed. */
  engine_dump_restarts(e, 0, e->restart_onexit && engine_is_done(e));

  engine_check_for_dumps(e);

  TIMER_TOC2(timer_step);

  clocks_gettime(&time2);
  e->wallclock_time = (float)clocks_diff(&time1, &time2);

  /* Time in ticks at the end of this step. */
  e->toc_step = getticks();
}

/**
 * @brief Check whether any kind of i/o has to be performed during this
 * step.
 *
 * This includes snapshots, stats and halo finder. We also handle the case
 * of multiple outputs between two steps.
 *
 * @param e The #engine.
 */
void engine_check_for_dumps(struct engine *e) {

  const int with_cosmology = (e->policy & engine_policy_cosmology);
  const int with_stf = (e->policy & engine_policy_structure_finding);

  /* What kind of output are we getting? */
  enum output_type {
    output_none,
    output_snapshot,
    output_statistics,
    output_stf
  };

  /* What kind of output do we want? And at which time ?
   * Find the earliest output (amongst all kinds) that takes place
   * before the next time-step */
  enum output_type type = output_none;
  integertime_t ti_output = max_nr_timesteps;

  /* Save some statistics ? */
  if (e->ti_end_min > e->ti_next_stats && e->ti_next_stats > 0) {
    if (e->ti_next_stats < ti_output) {
      ti_output = e->ti_next_stats;
      type = output_statistics;
    }
  }

  /* Do we want a snapshot? */
  if (e->ti_end_min > e->ti_next_snapshot && e->ti_next_snapshot > 0) {
    if (e->ti_next_snapshot < ti_output) {
      ti_output = e->ti_next_snapshot;
      type = output_snapshot;
    }
  }

  /* Do we want to perform structure finding? */
  if (with_stf) {
    if (e->ti_end_min > e->ti_next_stf && e->ti_next_stf > 0) {
      if (e->ti_next_stf < ti_output) {
        ti_output = e->ti_next_stf;
        type = output_stf;
      }
    }
  }

  /* Store information before attempting extra dump-related drifts */
  const integertime_t ti_current = e->ti_current;
  const timebin_t max_active_bin = e->max_active_bin;
  const double time = e->time;

  while (type != output_none) {

    /* Let's fake that we are at the dump time */
    e->ti_current = ti_output;
    e->max_active_bin = 0;
    if (with_cosmology) {
      cosmology_update(e->cosmology, e->physical_constants, e->ti_current);
      e->time = e->cosmology->time;
    } else {
      e->time = ti_output * e->time_base + e->time_begin;
    }

    /* Drift everyone */
    engine_drift_all(e, /*drift_mpole=*/0);

    /* Write some form of output */
    switch (type) {
      case output_snapshot:

        /* Do we want a corresponding VELOCIraptor output? */
        if (with_stf && e->snapshot_invoke_stf) {

#ifdef HAVE_VELOCIRAPTOR
          velociraptor_invoke(e, /*linked_with_snap=*/1);
          e->step_props |= engine_step_prop_stf;
#else
          error(
              "Asking for a VELOCIraptor output but SWIFT was compiled without "
              "the interface!");
#endif
        }

          /* Dump... */
#ifdef WITH_LOGGER
        /* Write a file containing the offsets in the particle logger. */
        engine_dump_index(e);
#else
        engine_dump_snapshot(e);
#endif

        /* Free the memory allocated for VELOCIraptor i/o. */
        if (with_stf && e->snapshot_invoke_stf) {
#ifdef HAVE_VELOCIRAPTOR
          swift_free("gpart_group_data", e->s->gpart_group_data);
          e->s->gpart_group_data = NULL;
#endif
        }

        /* ... and find the next output time */
        engine_compute_next_snapshot_time(e);
        break;

      case output_statistics:

        /* Dump */
        engine_print_stats(e);

        /* and move on */
        engine_compute_next_statistics_time(e);

        break;

      case output_stf:

#ifdef HAVE_VELOCIRAPTOR
        /* Unleash the raptor! */
        velociraptor_invoke(e, /*linked_with_snap=*/0);
        e->step_props |= engine_step_prop_stf;

        /* ... and find the next output time */
        engine_compute_next_stf_time(e);
#else
        error(
            "Asking for a VELOCIraptor output but SWIFT was compiled without "
            "the interface!");
#endif
        break;

      default:
        error("Invalid dump type");
    }

    /* We need to see whether whether we are in the pathological case
     * where there can be another dump before the next step. */

    type = output_none;
    ti_output = max_nr_timesteps;

    /* Save some statistics ? */
    if (e->ti_end_min > e->ti_next_stats && e->ti_next_stats > 0) {
      if (e->ti_next_stats < ti_output) {
        ti_output = e->ti_next_stats;
        type = output_statistics;
      }
    }

    /* Do we want a snapshot? */
    if (e->ti_end_min > e->ti_next_snapshot && e->ti_next_snapshot > 0) {
      if (e->ti_next_snapshot < ti_output) {
        ti_output = e->ti_next_snapshot;
        type = output_snapshot;
      }
    }

    /* Do we want to perform structure finding? */
    if (with_stf) {
      if (e->ti_end_min > e->ti_next_stf && e->ti_next_stf > 0) {
        if (e->ti_next_stf < ti_output) {
          ti_output = e->ti_next_stf;
          type = output_stf;
        }
      }
    }

  } /* While loop over output types */

  /* Restore the information we stored */
  e->ti_current = ti_current;
  if (e->policy & engine_policy_cosmology)
    cosmology_update(e->cosmology, e->physical_constants, e->ti_current);
  e->max_active_bin = max_active_bin;
  e->time = time;
}

/**
 * @brief dump restart files if it is time to do so and dumps are enabled.
 *
 * @param e the engine.
 * @param drifted_all true if a drift_all has just been performed.
 * @param force force a dump, if dumping is enabled.
 */
void engine_dump_restarts(struct engine *e, int drifted_all, int force) {

  if (e->restart_dump) {
    ticks tic = getticks();

    /* Dump when the time has arrived, or we are told to. */
    int dump = ((tic > e->restart_next) || force);

#ifdef WITH_MPI
    /* Synchronize this action from rank 0 (ticks may differ between
     * machines). */
    MPI_Bcast(&dump, 1, MPI_INT, 0, MPI_COMM_WORLD);
#endif
    if (dump) {

      if (e->nodeID == 0) message("Writing restart files");

      /* Clean out the previous saved files, if found. Do this now as we are
       * MPI synchronized. */
      restart_remove_previous(e->restart_file);

      /* Drift all particles first (may have just been done). */
      if (!drifted_all) engine_drift_all(e, /*drift_mpole=*/1);
      restart_write(e, e->restart_file);

      if (e->verbose)
        message("Dumping restart files took %.3f %s",
                clocks_from_ticks(getticks() - tic), clocks_getunit());

      /* Time after which next dump will occur. */
      e->restart_next += e->restart_dt;

      /* Flag that we dumped the restarts */
      e->step_props |= engine_step_prop_restarts;
    }
  }
}

/**
 * @brief Returns 1 if the simulation has reached its end point, 0 otherwise
 */
int engine_is_done(struct engine *e) {
  return !(e->ti_current < max_nr_timesteps);
}

/**
 * @brief Unskip all the tasks that act on active cells at this time.
 *
 * @param e The #engine.
 */
void engine_unskip(struct engine *e) {

  const ticks tic = getticks();
  struct space *s = e->s;
  const int nodeID = e->nodeID;

  const int with_hydro = e->policy & engine_policy_hydro;
  const int with_self_grav = e->policy & engine_policy_self_gravity;
  const int with_ext_grav = e->policy & engine_policy_external_gravity;
  const int with_stars = e->policy & engine_policy_stars;
  const int with_feedback = e->policy & engine_policy_feedback;

#ifdef WITH_PROFILER
  static int count = 0;
  char filename[100];
  sprintf(filename, "/tmp/swift_runner_do_usnkip_mapper_%06i.prof", count++);
  ProfilerStart(filename);
#endif  // WITH_PROFILER

  /* Move the active local cells to the top of the list. */
  int *local_cells = e->s->local_cells_with_tasks_top;
  int num_active_cells = 0;
  for (int k = 0; k < s->nr_local_cells_with_tasks; k++) {
    struct cell *c = &s->cells_top[local_cells[k]];

    if ((with_hydro && cell_is_active_hydro(c, e)) ||
        (with_self_grav && cell_is_active_gravity(c, e)) ||
        (with_ext_grav && c->nodeID == nodeID &&
         cell_is_active_gravity(c, e)) ||
        (with_feedback && cell_is_active_stars(c, e)) ||
        (with_stars && c->nodeID == nodeID && cell_is_active_stars(c, e))) {

      if (num_active_cells != k)
        memswap(&local_cells[k], &local_cells[num_active_cells], sizeof(int));
      num_active_cells += 1;
    }
  }

  /* Activate all the regular tasks */
  threadpool_map(&e->threadpool, runner_do_unskip_mapper, local_cells,
                 num_active_cells, sizeof(int), 1, e);

#ifdef WITH_PROFILER
  ProfilerStop();
#endif  // WITH_PROFILER

  if (e->verbose)
    message("took %.3f %s.", clocks_from_ticks(getticks() - tic),
            clocks_getunit());
}

void engine_do_reconstruct_multipoles_mapper(void *map_data, int num_elements,
                                             void *extra_data) {

  struct engine *e = (struct engine *)extra_data;
  struct cell *cells = (struct cell *)map_data;

  for (int ind = 0; ind < num_elements; ind++) {
    struct cell *c = &cells[ind];
    if (c != NULL && c->nodeID == e->nodeID) {

      /* Construct the multipoles in this cell hierarchy */
      cell_make_multipoles(c, e->ti_current);
    }
  }
}

/**
 * @brief Reconstruct all the multipoles at all the levels in the tree.
 *
 * @param e The #engine.
 */
void engine_reconstruct_multipoles(struct engine *e) {

  const ticks tic = getticks();

#ifdef SWIFT_DEBUG_CHECKS
  if (e->nodeID == 0) {
    if (e->policy & engine_policy_cosmology)
      message("Reconstructing multipoles at a=%e",
              exp(e->ti_current * e->time_base) * e->cosmology->a_begin);
    else
      message("Reconstructing multipoles at t=%e",
              e->ti_current * e->time_base + e->time_begin);
  }
#endif

  threadpool_map(&e->threadpool, engine_do_reconstruct_multipoles_mapper,
                 e->s->cells_top, e->s->nr_cells, sizeof(struct cell), 0, e);

  if (e->verbose)
    message("took %.3f %s.", clocks_from_ticks(getticks() - tic),
            clocks_getunit());
}

/**
 * @brief Create and fill the proxies.
 *
 * @param e The #engine.
 */
void engine_makeproxies(struct engine *e) {

#ifdef WITH_MPI
  /* Let's time this */
  const ticks tic = getticks();

  /* Useful local information */
  const int nodeID = e->nodeID;
  const struct space *s = e->s;

  /* Handle on the cells and proxies */
  struct cell *cells = s->cells_top;
  struct proxy *proxies = e->proxies;

  /* Some info about the domain */
  const int cdim[3] = {s->cdim[0], s->cdim[1], s->cdim[2]};
  const double dim[3] = {s->dim[0], s->dim[1], s->dim[2]};
  const int periodic = s->periodic;
  const double cell_width[3] = {cells[0].width[0], cells[0].width[1],
                                cells[0].width[2]};

  /* Get some info about the physics */
  const int with_hydro = (e->policy & engine_policy_hydro);
  const int with_gravity = (e->policy & engine_policy_self_gravity);
  const double theta_crit_inv = e->gravity_properties->theta_crit_inv;
  const double theta_crit2 = e->gravity_properties->theta_crit2;
  const double max_mesh_dist = e->mesh->r_cut_max;
  const double max_mesh_dist2 = max_mesh_dist * max_mesh_dist;

  /* Distance between centre of the cell and corners */
  const double r_diag2 = cell_width[0] * cell_width[0] +
                         cell_width[1] * cell_width[1] +
                         cell_width[2] * cell_width[2];
  const double r_diag = 0.5 * sqrt(r_diag2);

  /* Maximal distance from a shifted CoM to centre of cell */
  const double delta_CoM = engine_max_proxy_centre_frac * r_diag;

  /* Maximal distance from shifted CoM to any corner */
  const double r_max = r_diag + 2. * delta_CoM;

  /* Prepare the proxies and the proxy index. */
  if (e->proxy_ind == NULL)
    if ((e->proxy_ind = (int *)malloc(sizeof(int) * e->nr_nodes)) == NULL)
      error("Failed to allocate proxy index.");
  for (int k = 0; k < e->nr_nodes; k++) e->proxy_ind[k] = -1;
  e->nr_proxies = 0;

  /* Compute how many cells away we need to walk */
  int delta_cells = 1; /*hydro case */

  /* Gravity needs to take the opening angle into account */
  if (with_gravity) {
    const double distance = 2. * r_max * theta_crit_inv;
    delta_cells = (int)(distance / cells[0].dmin) + 1;
  }

  /* Turn this into upper and lower bounds for loops */
  int delta_m = delta_cells;
  int delta_p = delta_cells;

  /* Special case where every cell is in range of every other one */
  if (delta_cells >= cdim[0] / 2) {
    if (cdim[0] % 2 == 0) {
      delta_m = cdim[0] / 2;
      delta_p = cdim[0] / 2 - 1;
    } else {
      delta_m = cdim[0] / 2;
      delta_p = cdim[0] / 2;
    }
  }

  /* Let's be verbose about this choice */
  if (e->verbose)
    message(
        "Looking for proxies up to %d top-level cells away (delta_m=%d "
        "delta_p=%d)",
        delta_cells, delta_m, delta_p);

  /* Loop over each cell in the space. */
  for (int i = 0; i < cdim[0]; i++) {
    for (int j = 0; j < cdim[1]; j++) {
      for (int k = 0; k < cdim[2]; k++) {

        /* Get the cell ID. */
        const int cid = cell_getid(cdim, i, j, k);

        /* Loop over all its neighbours neighbours in range. */
        for (int ii = -delta_m; ii <= delta_p; ii++) {
          int iii = i + ii;
          if (!periodic && (iii < 0 || iii >= cdim[0])) continue;
          iii = (iii + cdim[0]) % cdim[0];
          for (int jj = -delta_m; jj <= delta_p; jj++) {
            int jjj = j + jj;
            if (!periodic && (jjj < 0 || jjj >= cdim[1])) continue;
            jjj = (jjj + cdim[1]) % cdim[1];
            for (int kk = -delta_m; kk <= delta_p; kk++) {
              int kkk = k + kk;
              if (!periodic && (kkk < 0 || kkk >= cdim[2])) continue;
              kkk = (kkk + cdim[2]) % cdim[2];

              /* Get the cell ID. */
              const int cjd = cell_getid(cdim, iii, jjj, kkk);

              /* Early abort  */
              if (cid >= cjd) continue;

              /* Early abort (both same node) */
              if (cells[cid].nodeID == nodeID && cells[cjd].nodeID == nodeID)
                continue;

              /* Early abort (both foreign node) */
              if (cells[cid].nodeID != nodeID && cells[cjd].nodeID != nodeID)
                continue;

              int proxy_type = 0;

              /* In the hydro case, only care about direct neighbours */
              if (with_hydro) {

                // MATTHIEU: to do: Write a better expression for the
                // non-periodic case.

                /* This is super-ugly but checks for direct neighbours */
                /* with periodic BC */
                if (((abs(i - iii) <= 1 || abs(i - iii - cdim[0]) <= 1 ||
                      abs(i - iii + cdim[0]) <= 1) &&
                     (abs(j - jjj) <= 1 || abs(j - jjj - cdim[1]) <= 1 ||
                      abs(j - jjj + cdim[1]) <= 1) &&
                     (abs(k - kkk) <= 1 || abs(k - kkk - cdim[2]) <= 1 ||
                      abs(k - kkk + cdim[2]) <= 1)))
                  proxy_type |= (int)proxy_cell_type_hydro;
              }

              /* In the gravity case, check distances using the MAC. */
              if (with_gravity) {

                /* First just add the direct neighbours. Then look for
                   some further out if the opening angle demands it */

                /* This is super-ugly but checks for direct neighbours */
                /* with periodic BC */
                if (((abs(i - iii) <= 1 || abs(i - iii - cdim[0]) <= 1 ||
                      abs(i - iii + cdim[0]) <= 1) &&
                     (abs(j - jjj) <= 1 || abs(j - jjj - cdim[1]) <= 1 ||
                      abs(j - jjj + cdim[1]) <= 1) &&
                     (abs(k - kkk) <= 1 || abs(k - kkk - cdim[2]) <= 1 ||
                      abs(k - kkk + cdim[2]) <= 1))) {

                  proxy_type |= (int)proxy_cell_type_gravity;
                } else {

                  /* We don't have multipoles yet (or there CoMs) so we will
                     have to cook up something based on cell locations only. We
                     hence need an upper limit on the distance that the CoMs in
                     those cells could have. We then can decide whether we are
                     too close for an M2L interaction and hence require a proxy
                     as this pair of cells cannot rely on just an M2L
                     calculation. */

                  /* Minimal distance between any two points in the cells */
                  const double min_dist_centres2 = cell_min_dist2_same_size(
                      &cells[cid], &cells[cjd], periodic, dim);

                  /* Let's now assume the CoMs will shift a bit */
                  const double min_dist_CoM =
                      sqrt(min_dist_centres2) - 2. * delta_CoM;
                  const double min_dist_CoM2 = min_dist_CoM * min_dist_CoM;

                  /* Are we beyond the distance where the truncated forces are 0
                   * but not too far such that M2L can be used? */
                  if (periodic) {

                    if ((min_dist_CoM2 < max_mesh_dist2) &&
                        (!gravity_M2L_accept(r_max, r_max, theta_crit2,
                                             min_dist_CoM2)))
                      proxy_type |= (int)proxy_cell_type_gravity;

                  } else {

                    if (!gravity_M2L_accept(r_max, r_max, theta_crit2,
                                            min_dist_CoM2))
                      proxy_type |= (int)proxy_cell_type_gravity;
                  }
                }
              }

              /* Abort if not in range at all */
              if (proxy_type == proxy_cell_type_none) continue;

              /* Add to proxies? */
              if (cells[cid].nodeID == nodeID && cells[cjd].nodeID != nodeID) {

                /* Do we already have a relationship with this node? */
                int proxy_id = e->proxy_ind[cells[cjd].nodeID];
                if (proxy_id < 0) {
                  if (e->nr_proxies == engine_maxproxies)
                    error("Maximum number of proxies exceeded.");

                  /* Ok, start a new proxy for this pair of nodes */
                  proxy_init(&proxies[e->nr_proxies], e->nodeID,
                             cells[cjd].nodeID);

                  /* Store the information */
                  e->proxy_ind[cells[cjd].nodeID] = e->nr_proxies;
                  proxy_id = e->nr_proxies;
                  e->nr_proxies += 1;

                  /* Check the maximal proxy limit */
                  if ((size_t)proxy_id > 8 * sizeof(long long))
                    error(
                        "Created more than %zd proxies. cell.mpi.sendto will "
                        "overflow.",
                        8 * sizeof(long long));
                }

                /* Add the cell to the proxy */
                proxy_addcell_in(&proxies[proxy_id], &cells[cjd], proxy_type);
                proxy_addcell_out(&proxies[proxy_id], &cells[cid], proxy_type);

                /* Store info about where to send the cell */
                cells[cid].mpi.sendto |= (1ULL << proxy_id);
              }

              /* Same for the symmetric case? */
              if (cells[cjd].nodeID == nodeID && cells[cid].nodeID != nodeID) {

                /* Do we already have a relationship with this node? */
                int proxy_id = e->proxy_ind[cells[cid].nodeID];
                if (proxy_id < 0) {
                  if (e->nr_proxies == engine_maxproxies)
                    error("Maximum number of proxies exceeded.");

                  /* Ok, start a new proxy for this pair of nodes */
                  proxy_init(&proxies[e->nr_proxies], e->nodeID,
                             cells[cid].nodeID);

                  /* Store the information */
                  e->proxy_ind[cells[cid].nodeID] = e->nr_proxies;
                  proxy_id = e->nr_proxies;
                  e->nr_proxies += 1;

                  /* Check the maximal proxy limit */
                  if ((size_t)proxy_id > 8 * sizeof(long long))
                    error(
                        "Created more than %zd proxies. cell.mpi.sendto will "
                        "overflow.",
                        8 * sizeof(long long));
                }

                /* Add the cell to the proxy */
                proxy_addcell_in(&proxies[proxy_id], &cells[cid], proxy_type);
                proxy_addcell_out(&proxies[proxy_id], &cells[cjd], proxy_type);

                /* Store info about where to send the cell */
                cells[cjd].mpi.sendto |= (1ULL << proxy_id);
              }
            }
          }
        }
      }
    }
  }

  /* Be clear about the time */
  if (e->verbose)
    message("took %.3f %s.", clocks_from_ticks(getticks() - tic),
            clocks_getunit());
#else
  error("SWIFT was not compiled with MPI support.");
#endif
}

/**
 * @brief Split the underlying space into regions and assign to separate nodes.
 *
 * @param e The #engine.
 * @param initial_partition structure defining the cell partition technique
 */
void engine_split(struct engine *e, struct partition *initial_partition) {

#ifdef WITH_MPI
  const ticks tic = getticks();

  struct space *s = e->s;

  /* Do the initial partition of the cells. */
  partition_initial_partition(initial_partition, e->nodeID, e->nr_nodes, s);

  /* Make the proxies. */
  engine_makeproxies(e);

  /* Re-allocate the local parts. */
  if (e->verbose)
    message("Re-allocating parts array from %zu to %zu.", s->size_parts,
            (size_t)(s->nr_parts * engine_redistribute_alloc_margin));
  s->size_parts = s->nr_parts * engine_redistribute_alloc_margin;
  struct part *parts_new = NULL;
  struct xpart *xparts_new = NULL;
  if (swift_memalign("parts", (void **)&parts_new, part_align,
                     sizeof(struct part) * s->size_parts) != 0 ||
      swift_memalign("xparts", (void **)&xparts_new, xpart_align,
                     sizeof(struct xpart) * s->size_parts) != 0)
    error("Failed to allocate new part data.");

  if (s->nr_parts > 0) {
    memcpy(parts_new, s->parts, sizeof(struct part) * s->nr_parts);
    memcpy(xparts_new, s->xparts, sizeof(struct xpart) * s->nr_parts);
  }
  swift_free("parts", s->parts);
  swift_free("xparts", s->xparts);
  s->parts = parts_new;
  s->xparts = xparts_new;

  /* Re-link the gparts to their parts. */
  if (s->nr_parts > 0 && s->nr_gparts > 0)
    part_relink_gparts_to_parts(s->parts, s->nr_parts, 0);

  /* Re-allocate the local sparts. */
  if (e->verbose)
    message("Re-allocating sparts array from %zu to %zu.", s->size_sparts,
            (size_t)(s->nr_sparts * engine_redistribute_alloc_margin));
  s->size_sparts = s->nr_sparts * engine_redistribute_alloc_margin;
  struct spart *sparts_new = NULL;
  if (swift_memalign("sparts", (void **)&sparts_new, spart_align,
                     sizeof(struct spart) * s->size_sparts) != 0)
    error("Failed to allocate new spart data.");

  if (s->nr_sparts > 0)
    memcpy(sparts_new, s->sparts, sizeof(struct spart) * s->nr_sparts);
  swift_free("sparts", s->sparts);
  s->sparts = sparts_new;

  /* Re-link the gparts to their sparts. */
  if (s->nr_sparts > 0 && s->nr_gparts > 0)
    part_relink_gparts_to_sparts(s->sparts, s->nr_sparts, 0);

  /* Re-allocate the local gparts. */
  if (e->verbose)
    message("Re-allocating gparts array from %zu to %zu.", s->size_gparts,
            (size_t)(s->nr_gparts * engine_redistribute_alloc_margin));
  s->size_gparts = s->nr_gparts * engine_redistribute_alloc_margin;
  struct gpart *gparts_new = NULL;
  if (swift_memalign("gparts", (void **)&gparts_new, gpart_align,
                     sizeof(struct gpart) * s->size_gparts) != 0)
    error("Failed to allocate new gpart data.");

  if (s->nr_gparts > 0)
    memcpy(gparts_new, s->gparts, sizeof(struct gpart) * s->nr_gparts);
  swift_free("gparts", s->gparts);
  s->gparts = gparts_new;

  /* Re-link the parts. */
  if (s->nr_parts > 0 && s->nr_gparts > 0)
    part_relink_parts_to_gparts(s->gparts, s->nr_gparts, s->parts);

  /* Re-link the sparts. */
  if (s->nr_sparts > 0 && s->nr_gparts > 0)
    part_relink_sparts_to_gparts(s->gparts, s->nr_gparts, s->sparts);

#ifdef SWIFT_DEBUG_CHECKS

  /* Verify that the links are correct */
  part_verify_links(s->parts, s->gparts, s->sparts, s->nr_parts, s->nr_gparts,
                    s->nr_sparts, e->verbose);
#endif

  if (e->verbose)
    message("took %.3f %s.", clocks_from_ticks(getticks() - tic),
            clocks_getunit());

#else
  error("SWIFT was not compiled with MPI support.");
#endif
}

#ifdef DEBUG_INTERACTIONS_STARS
/**
 * @brief Exchange the feedback counters between stars
 * @param e The #engine.
 */
void engine_collect_stars_counter(struct engine *e) {

#ifdef WITH_MPI
  if (e->total_nr_sparts > 1e5) {
    message("WARNING: too many sparts, skipping exchange of counters");
    return;
  }

  /* Get number of sparticles for each rank */
  size_t *n_sparts = (size_t *)malloc(e->nr_nodes * sizeof(size_t));

  int err = MPI_Allgather(&e->s->nr_sparts_foreign, 1, MPI_UNSIGNED_LONG,
                          n_sparts, 1, MPI_UNSIGNED_LONG, MPI_COMM_WORLD);
  if (err != MPI_SUCCESS) error("Communication failed");

  /* Compute derivated quantities */
  int total = 0;
  int *n_sparts_int = (int *)malloc(e->nr_nodes * sizeof(int));
  int *displs = (int *)malloc(e->nr_nodes * sizeof(int));
  for (int i = 0; i < e->nr_nodes; i++) {
    displs[i] = total;
    total += n_sparts[i];
    n_sparts_int[i] = n_sparts[i];
  }

  /* Get all sparticles */
  struct spart *sparts =
      (struct spart *)swift_malloc("sparts", total * sizeof(struct spart));
  err = MPI_Allgatherv(e->s->sparts_foreign, e->s->nr_sparts_foreign,
                       spart_mpi_type, sparts, n_sparts_int, displs,
                       spart_mpi_type, MPI_COMM_WORLD);
  if (err != MPI_SUCCESS) error("Communication failed");

  /* Reset counters */
  for (size_t i = 0; i < e->s->nr_sparts_foreign; i++) {
    e->s->sparts_foreign[i].num_ngb_force = 0;
  }

  /* Update counters */
  struct spart *local_sparts = e->s->sparts;
  for (size_t i = 0; i < e->s->nr_sparts; i++) {
    const long long id_i = local_sparts[i].id;

    for (int j = 0; j < total; j++) {
      const long long id_j = sparts[j].id;

      if (id_j == id_i) {
        if (j >= displs[engine_rank] &&
            j < displs[engine_rank] + n_sparts_int[engine_rank]) {
          error(
              "Found a local spart in foreign cell ID=%lli: j=%i, displs=%i, "
              "n_sparts=%i",
              id_j, j, displs[engine_rank], n_sparts_int[engine_rank]);
        }

        local_sparts[i].num_ngb_force += sparts[j].num_ngb_force;
      }
    }
  }

  free(n_sparts);
  free(n_sparts_int);
  swift_free("sparts", sparts);
#endif
}

#endif

/**
 * @brief Writes a snapshot with the current state of the engine
 *
 * @param e The #engine.
 */
void engine_dump_snapshot(struct engine *e) {

  struct clocks_time time1, time2;
  clocks_gettime(&time1);

#ifdef SWIFT_DEBUG_CHECKS
  /* Check that all cells have been drifted to the current time.
   * That can include cells that have not
   * previously been active on this rank. */
  space_check_drift_point(e->s, e->ti_current, /* check_mpole=*/0);

  /* Be verbose about this */
  if (e->nodeID == 0) {
    if (e->policy & engine_policy_cosmology)
      message("Dumping snapshot at a=%e",
              exp(e->ti_current * e->time_base) * e->cosmology->a_begin);
    else
      message("Dumping snapshot at t=%e",
              e->ti_current * e->time_base + e->time_begin);
  }
#else
  if (e->verbose) {
    if (e->policy & engine_policy_cosmology)
      message("Dumping snapshot at a=%e",
              exp(e->ti_current * e->time_base) * e->cosmology->a_begin);
    else
      message("Dumping snapshot at t=%e",
              e->ti_current * e->time_base + e->time_begin);
  }
#endif

#ifdef DEBUG_INTERACTIONS_STARS
  engine_collect_stars_counter(e);
#endif

/* Dump... */
#if defined(HAVE_HDF5)
#if defined(WITH_MPI)
#if defined(HAVE_PARALLEL_HDF5)
  write_output_parallel(e, e->snapshot_base_name, e->internal_units,
                        e->snapshot_units, e->nodeID, e->nr_nodes,
                        MPI_COMM_WORLD, MPI_INFO_NULL);
#else
  write_output_serial(e, e->snapshot_base_name, e->internal_units,
                      e->snapshot_units, e->nodeID, e->nr_nodes, MPI_COMM_WORLD,
                      MPI_INFO_NULL);
#endif
#else
  write_output_single(e, e->snapshot_base_name, e->internal_units,
                      e->snapshot_units);
#endif
#endif

  /* Flag that we dumped a snapshot */
  e->step_props |= engine_step_prop_snapshot;

  clocks_gettime(&time2);
  if (e->verbose)
    message("writing particle properties took %.3f %s.",
            (float)clocks_diff(&time1, &time2), clocks_getunit());
}

/**
 * @brief Writes an index file with the current state of the engine
 *
 * @param e The #engine.
 */
void engine_dump_index(struct engine *e) {

#if defined(WITH_LOGGER)
  struct clocks_time time1, time2;
  clocks_gettime(&time1);

  if (e->verbose) {
    if (e->policy & engine_policy_cosmology)
      message("Writing index at a=%e",
              exp(e->ti_current * e->time_base) * e->cosmology->a_begin);
    else
      message("Writing index at t=%e",
              e->ti_current * e->time_base + e->time_begin);
  }

  /* Dump... */
  write_index_single(e, e->logger->base_name, e->internal_units,
                     e->snapshot_units);

  /* Flag that we dumped a snapshot */
  e->step_props |= engine_step_prop_logger_index;

  clocks_gettime(&time2);
  if (e->verbose)
    message("writing particle indices took %.3f %s.",
            (float)clocks_diff(&time1, &time2), clocks_getunit());
#else
  error("SWIFT was not compiled with the logger");
#endif
}

#ifdef HAVE_SETAFFINITY
/**
 * @brief Returns the initial affinity the main thread is using.
 */
cpu_set_t *engine_entry_affinity(void) {

  static int use_entry_affinity = 0;
  static cpu_set_t entry_affinity;

  if (!use_entry_affinity) {
    pthread_t engine = pthread_self();
    pthread_getaffinity_np(engine, sizeof(entry_affinity), &entry_affinity);
    use_entry_affinity = 1;
  }

  return &entry_affinity;
}
#endif

/**
 * @brief  Ensure the NUMA node on which we initialise (first touch) everything
 * doesn't change before engine_init allocates NUMA-local workers.
 */
void engine_pin(void) {

#ifdef HAVE_SETAFFINITY
  cpu_set_t *entry_affinity = engine_entry_affinity();
  int pin;
  for (pin = 0; pin < CPU_SETSIZE && !CPU_ISSET(pin, entry_affinity); ++pin)
    ;

  cpu_set_t affinity;
  CPU_ZERO(&affinity);
  CPU_SET(pin, &affinity);
  if (sched_setaffinity(0, sizeof(affinity), &affinity) != 0) {
    error("failed to set engine's affinity");
  }
#else
  error("SWIFT was not compiled with support for pinning.");
#endif
}

/**
 * @brief Unpins the main thread.
 */
void engine_unpin(void) {
#ifdef HAVE_SETAFFINITY
  pthread_t main_thread = pthread_self();
  cpu_set_t *entry_affinity = engine_entry_affinity();
  pthread_setaffinity_np(main_thread, sizeof(*entry_affinity), entry_affinity);
#else
  error("SWIFT was not compiled with support for pinning.");
#endif
}

/**
 * @brief init an engine struct with the necessary properties for the
 *        simulation.
 *
 * Note do not use when restarting. Engine initialisation
 * is completed by a call to engine_config().
 *
 * @param e The #engine.
 * @param s The #space in which this #runner will run.
 * @param params The parsed parameter file.
 * @param Ngas total number of gas particles in the simulation.
 * @param Ngparts total number of gravity particles in the simulation.
 * @param Nstars total number of star particles in the simulation.
 * @param policy The queuing policy to use.
 * @param verbose Is this #engine talkative ?
 * @param reparttype What type of repartition algorithm are we using ?
 * @param internal_units The system of units used internally.
 * @param physical_constants The #phys_const used for this run.
 * @param cosmo The #cosmology used for this run.
 * @param hydro The #hydro_props used for this run.
 * @param entropy_floor The #entropy_floor_properties for this run.
 * @param gravity The #gravity_props used for this run.
 * @param stars The #stars_props used for this run.
 * @param mesh The #pm_mesh used for the long-range periodic forces.
 * @param potential The properties of the external potential.
 * @param cooling_func The properties of the cooling function.
 * @param starform The #star_formation model of this run.
 * @param chemistry The chemistry information.
 */
void engine_init(struct engine *e, struct space *s, struct swift_params *params,
                 long long Ngas, long long Ngparts, long long Nstars,
                 int policy, int verbose, struct repartition *reparttype,
                 const struct unit_system *internal_units,
                 const struct phys_const *physical_constants,
                 struct cosmology *cosmo, struct hydro_props *hydro,
                 const struct entropy_floor_properties *entropy_floor,
                 struct gravity_props *gravity, const struct stars_props *stars,
                 struct pm_mesh *mesh,
                 const struct external_potential *potential,
                 struct cooling_function_data *cooling_func,
                 const struct star_formation *starform,
                 const struct chemistry_global_data *chemistry) {

  /* Clean-up everything */
  bzero(e, sizeof(struct engine));

  /* Store the all values in the fields of the engine. */
  e->s = s;
  e->policy = policy;
  e->step = 0;
  e->total_nr_parts = Ngas;
  e->total_nr_gparts = Ngparts;
  e->total_nr_sparts = Nstars;
  e->proxy_ind = NULL;
  e->nr_proxies = 0;
  e->reparttype = reparttype;
  e->ti_old = 0;
  e->ti_current = 0;
  e->time_step = 0.;
  e->time_base = 0.;
  e->time_base_inv = 0.;
  e->time_begin = 0.;
  e->time_end = 0.;
  e->max_active_bin = num_time_bins;
  e->min_active_bin = 1;
  e->internal_units = internal_units;
  e->a_first_snapshot =
      parser_get_opt_param_double(params, "Snapshots:scale_factor_first", 0.1);
  e->time_first_snapshot =
      parser_get_opt_param_double(params, "Snapshots:time_first", 0.);
  e->delta_time_snapshot =
      parser_get_param_double(params, "Snapshots:delta_time");
  e->ti_next_snapshot = 0;
  parser_get_param_string(params, "Snapshots:basename", e->snapshot_base_name);
  e->snapshot_compression =
      parser_get_opt_param_int(params, "Snapshots:compression", 0);
  e->snapshot_int_time_label_on =
      parser_get_opt_param_int(params, "Snapshots:int_time_label_on", 0);
  e->snapshot_invoke_stf =
      parser_get_opt_param_int(params, "Snapshots:invoke_stf", 0);
  e->snapshot_units = (struct unit_system *)malloc(sizeof(struct unit_system));
  units_init_default(e->snapshot_units, params, "Snapshots", internal_units);
  e->snapshot_output_count = 0;
  e->stf_output_count = 0;
  e->dt_min = parser_get_param_double(params, "TimeIntegration:dt_min");
  e->dt_max = parser_get_param_double(params, "TimeIntegration:dt_max");
  e->dt_max_RMS_displacement = FLT_MAX;
  e->max_RMS_displacement_factor = parser_get_opt_param_double(
      params, "TimeIntegration:max_dt_RMS_factor", 0.25);
  e->a_first_statistics =
      parser_get_opt_param_double(params, "Statistics:scale_factor_first", 0.1);
  e->time_first_statistics =
      parser_get_opt_param_double(params, "Statistics:time_first", 0.);
  e->delta_time_statistics =
      parser_get_param_double(params, "Statistics:delta_time");
  e->ti_next_stats = 0;
  e->verbose = verbose;
  e->wallclock_time = 0.f;
  e->physical_constants = physical_constants;
  e->cosmology = cosmo;
  e->hydro_properties = hydro;
  e->entropy_floor = entropy_floor;
  e->gravity_properties = gravity;
  e->stars_properties = stars;
  e->mesh = mesh;
  e->external_potential = potential;
  e->cooling_func = cooling_func;
  e->star_formation = starform;
  e->chemistry = chemistry;
  e->parameter_file = params;
#ifdef WITH_MPI
  e->cputime_last_step = 0;
  e->last_repartition = 0;
#endif
  e->total_nr_cells = 0;
  e->total_nr_tasks = 0;

  /* Initialize the SFH logger if running with star formation */
  if (e->policy & engine_policy_star_formation) {
    const int buffersize = 300;
    char SFH_logger_fileName[buffersize];
    snprintf(SFH_logger_fileName, buffersize, "%s_SFH_logger.txt",
             e->snapshot_base_name);

    e->sfh_logger = fopen(SFH_logger_fileName, "w");

    star_formation_logger_init_log_file(e->sfh_logger, e->internal_units,
                                        e->physical_constants);
  }

#if defined(WITH_LOGGER)
  e->logger = (struct logger *)malloc(sizeof(struct logger));
  logger_init(e->logger, params);
#endif

  /* Make the space link back to the engine. */
  s->e = e;

  /* Setup the timestep if non-cosmological */
  if (!(e->policy & engine_policy_cosmology)) {
    e->time_begin =
        parser_get_param_double(params, "TimeIntegration:time_begin");
    e->time_end = parser_get_param_double(params, "TimeIntegration:time_end");
    e->time_old = e->time_begin;
    e->time = e->time_begin;

    e->time_base = (e->time_end - e->time_begin) / max_nr_timesteps;
    e->time_base_inv = 1.0 / e->time_base;
    e->ti_current = 0;
  } else {

    e->time_begin = e->cosmology->time_begin;
    e->time_end = e->cosmology->time_end;
    e->time_old = e->time_begin;
    e->time = e->time_begin;

    /* Copy the relevent information from the cosmology model */
    e->time_base = e->cosmology->time_base;
    e->time_base_inv = e->cosmology->time_base_inv;
    e->ti_current = 0;
  }

  /* Initialise VELOCIraptor output. */
  if (e->policy & engine_policy_structure_finding) {
    parser_get_param_string(params, "StructureFinding:basename",
                            e->stf_base_name);
    parser_get_param_string(params, "StructureFinding:config_file_name",
                            e->stf_config_file_name);

    e->time_first_stf_output =
        parser_get_opt_param_double(params, "StructureFinding:time_first", 0.);
    e->a_first_stf_output = parser_get_opt_param_double(
        params, "StructureFinding:scale_factor_first", 0.1);
    e->delta_time_stf =
        parser_get_opt_param_double(params, "StructureFinding:delta_time", -1.);
  }

  engine_init_output_lists(e, params);
}

/**
 * @brief configure an engine with the given number of threads, queues
 *        and core affinity. Also initialises the scheduler and opens various
 *        output files, computes the next timestep and initialises the
 *        threadpool.
 *
 * Assumes the engine is correctly initialised i.e. is restored from a restart
 * file or has been setup by engine_init(). When restarting any output log
 * files are positioned so that further output is appended. Note that
 * parameters are not read from the engine, just the parameter file, this
 * allows values derived in this function to be changed between runs.
 * When not restarting params should be the same as given to engine_init().
 *
 * @param restart true when restarting the application.
 * @param e The #engine.
 * @param params The parsed parameter file.
 * @param nr_nodes The number of MPI ranks.
 * @param nodeID The MPI rank of this node.
 * @param nr_threads The number of threads per MPI rank.
 * @param with_aff use processor affinity, if supported.
 * @param verbose Is this #engine talkative ?
 * @param restart_file The name of our restart file.
 */
void engine_config(int restart, struct engine *e, struct swift_params *params,
                   int nr_nodes, int nodeID, int nr_threads, int with_aff,
                   int verbose, const char *restart_file) {

  /* Store the values and initialise global fields. */
  e->nodeID = nodeID;
  e->nr_threads = nr_threads;
  e->nr_nodes = nr_nodes;
  e->proxy_ind = NULL;
  e->nr_proxies = 0;
  e->forcerebuild = 1;
  e->forcerepart = 0;
  e->restarting = restart;
  e->step_props = engine_step_prop_none;
  e->links = NULL;
  e->nr_links = 0;
  e->file_stats = NULL;
  e->file_timesteps = NULL;
  e->verbose = verbose;
  e->wallclock_time = 0.f;
  e->restart_dump = 0;
  e->restart_file = restart_file;
  e->restart_next = 0;
  e->restart_dt = 0;
  engine_rank = nodeID;

  /* Get the number of queues */
  int nr_queues =
      parser_get_opt_param_int(params, "Scheduler:nr_queues", nr_threads);
  if (nr_queues <= 0) nr_queues = e->nr_threads;
  if (nr_queues != nr_threads)
    message("Number of task queues set to %d", nr_queues);
  e->s->nr_queues = nr_queues;

/* Deal with affinity. For now, just figure out the number of cores. */
#if defined(HAVE_SETAFFINITY)
  const int nr_cores = sysconf(_SC_NPROCESSORS_ONLN);
  cpu_set_t *entry_affinity = engine_entry_affinity();
  const int nr_affinity_cores = CPU_COUNT(entry_affinity);

  if (nr_cores > CPU_SETSIZE) /* Unlikely, except on e.g. SGI UV. */
    error("must allocate dynamic cpu_set_t (too many cores per node)");

  char *buf = (char *)malloc((nr_cores + 1) * sizeof(char));
  buf[nr_cores] = '\0';
  for (int j = 0; j < nr_cores; ++j) {
    /* Reversed bit order from convention, but same as e.g. Intel MPI's
     * I_MPI_PIN_DOMAIN explicit mask: left-to-right, LSB-to-MSB. */
    buf[j] = CPU_ISSET(j, entry_affinity) ? '1' : '0';
  }

  if (verbose && with_aff) message("Affinity at entry: %s", buf);

  int *cpuid = NULL;
  cpu_set_t cpuset;

  if (with_aff) {

    cpuid = (int *)malloc(nr_affinity_cores * sizeof(int));

    int skip = 0;
    for (int k = 0; k < nr_affinity_cores; k++) {
      int c;
      for (c = skip; c < CPU_SETSIZE && !CPU_ISSET(c, entry_affinity); ++c)
        ;
      cpuid[k] = c;
      skip = c + 1;
    }

#if defined(HAVE_LIBNUMA) && defined(_GNU_SOURCE)
    if ((e->policy & engine_policy_cputight) != engine_policy_cputight) {

      if (numa_available() >= 0) {
        if (nodeID == 0) message("prefer NUMA-distant CPUs");

        /* Get list of numa nodes of all available cores. */
        int *nodes = (int *)malloc(nr_affinity_cores * sizeof(int));
        int nnodes = 0;
        for (int i = 0; i < nr_affinity_cores; i++) {
          nodes[i] = numa_node_of_cpu(cpuid[i]);
          if (nodes[i] > nnodes) nnodes = nodes[i];
        }
        nnodes += 1;

        /* Count cores per node. */
        int *core_counts = (int *)malloc(nnodes * sizeof(int));
        for (int i = 0; i < nr_affinity_cores; i++) {
          core_counts[nodes[i]] = 0;
        }
        for (int i = 0; i < nr_affinity_cores; i++) {
          core_counts[nodes[i]] += 1;
        }

        /* Index cores within each node. */
        int *core_indices = (int *)malloc(nr_affinity_cores * sizeof(int));
        for (int i = nr_affinity_cores - 1; i >= 0; i--) {
          core_indices[i] = core_counts[nodes[i]];
          core_counts[nodes[i]] -= 1;
        }

        /* Now sort so that we pick adjacent cpuids from different nodes
         * by sorting internal node core indices. */
        int done = 0;
        while (!done) {
          done = 1;
          for (int i = 1; i < nr_affinity_cores; i++) {
            if (core_indices[i] < core_indices[i - 1]) {
              int t = cpuid[i - 1];
              cpuid[i - 1] = cpuid[i];
              cpuid[i] = t;

              t = core_indices[i - 1];
              core_indices[i - 1] = core_indices[i];
              core_indices[i] = t;
              done = 0;
            }
          }
        }

        free(nodes);
        free(core_counts);
        free(core_indices);
      }
    }
#endif
  } else {
    if (nodeID == 0) message("no processor affinity used");

  } /* with_aff */

  /* Avoid (unexpected) interference between engine and runner threads. We can
   * do this once we've made at least one call to engine_entry_affinity and
   * maybe numa_node_of_cpu(sched_getcpu()), even if the engine isn't already
   * pinned. */
  if (with_aff) engine_unpin();
#endif

  if (with_aff && nodeID == 0) {
#ifdef HAVE_SETAFFINITY
#ifdef WITH_MPI
    printf("[%04i] %s engine_init: cpu map is [ ", nodeID,
           clocks_get_timesincestart());
#else
    printf("%s engine_init: cpu map is [ ", clocks_get_timesincestart());
#endif
    for (int i = 0; i < nr_affinity_cores; i++) printf("%i ", cpuid[i]);
    printf("].\n");
#endif
  }

  /* Are we doing stuff in parallel? */
  if (nr_nodes > 1) {
#ifndef WITH_MPI
    error("SWIFT was not compiled with MPI support.");
#else
    e->policy |= engine_policy_mpi;
    if ((e->proxies = (struct proxy *)calloc(sizeof(struct proxy),
                                             engine_maxproxies)) == NULL)
      error("Failed to allocate memory for proxies.");
    e->nr_proxies = 0;
#endif
  }

  /* Open some files */
  if (e->nodeID == 0) {

    /* When restarting append to these files. */
    const char *mode;
    if (restart)
      mode = "a";
    else
      mode = "w";

    char energyfileName[200] = "";
    parser_get_opt_param_string(params, "Statistics:energy_file_name",
                                energyfileName,
                                engine_default_energy_file_name);
    sprintf(energyfileName + strlen(energyfileName), ".txt");
    e->file_stats = fopen(energyfileName, mode);

    if (!restart) {
      fprintf(
          e->file_stats,
          "#%14s %14s %14s %14s %14s %14s %14s %14s %14s %14s %14s %14s %14s "
          "%14s %14s %14s %14s %14s %14s\n",
          "Time", "Mass", "E_tot", "E_kin", "E_int", "E_pot", "E_pot_self",
          "E_pot_ext", "E_radcool", "Entropy", "p_x", "p_y", "p_z", "ang_x",
          "ang_y", "ang_z", "com_x", "com_y", "com_z");
      fflush(e->file_stats);
    }

    char timestepsfileName[200] = "";
    parser_get_opt_param_string(params, "Statistics:timestep_file_name",
                                timestepsfileName,
                                engine_default_timesteps_file_name);

    sprintf(timestepsfileName + strlen(timestepsfileName), "_%d.txt",
            nr_nodes * nr_threads);
    e->file_timesteps = fopen(timestepsfileName, mode);

    if (!restart) {
      fprintf(
          e->file_timesteps,
          "# Host: %s\n# Branch: %s\n# Revision: %s\n# Compiler: %s, "
          "Version: %s \n# "
          "Number of threads: %d\n# Number of MPI ranks: %d\n# Hydrodynamic "
          "scheme: %s\n# Hydrodynamic kernel: %s\n# No. of neighbours: %.2f "
          "+/- %.4f\n# Eta: %f\n# Config: %s\n# CFLAGS: %s\n",
          hostname(), git_branch(), git_revision(), compiler_name(),
          compiler_version(), e->nr_threads, e->nr_nodes, SPH_IMPLEMENTATION,
          kernel_name, e->hydro_properties->target_neighbours,
          e->hydro_properties->delta_neighbours,
          e->hydro_properties->eta_neighbours, configuration_options(),
          compilation_cflags());

      fprintf(e->file_timesteps,
              "# Step Properties: Rebuild=%d, Redistribute=%d, Repartition=%d, "
              "Statistics=%d, Snapshot=%d, Restarts=%d STF=%d, logger=%d\n",
              engine_step_prop_rebuild, engine_step_prop_redistribute,
              engine_step_prop_repartition, engine_step_prop_statistics,
              engine_step_prop_snapshot, engine_step_prop_restarts,
              engine_step_prop_stf, engine_step_prop_logger_index);

      fprintf(e->file_timesteps,
              "# %6s %14s %12s %12s %14s %9s %12s %12s %12s %16s [%s] %6s\n",
              "Step", "Time", "Scale-factor", "Redshift", "Time-step",
              "Time-bins", "Updates", "g-Updates", "s-Updates",
              "Wall-clock time", clocks_getunit(), "Props");
      fflush(e->file_timesteps);
    }
  }

  /* Print policy */
  engine_print_policy(e);

  /* Print information about the hydro scheme */
  if (e->policy & engine_policy_hydro) {
    if (e->nodeID == 0) hydro_props_print(e->hydro_properties);
    if (e->nodeID == 0) entropy_floor_print(e->entropy_floor);
  }

  /* Print information about the gravity scheme */
  if (e->policy & engine_policy_self_gravity)
    if (e->nodeID == 0) gravity_props_print(e->gravity_properties);

  if (e->policy & engine_policy_stars)
    if (e->nodeID == 0) stars_props_print(e->stars_properties);

  /* Check we have sensible time bounds */
  if (e->time_begin >= e->time_end)
    error(
        "Final simulation time (t_end = %e) must be larger than the start time "
        "(t_beg = %e)",
        e->time_end, e->time_begin);

  /* Check we don't have inappropriate time labels */
  if ((e->snapshot_int_time_label_on == 1) && (e->time_end <= 1.f))
    error("Snapshot integer time labels enabled but end time <= 1");

  /* Check we have sensible time-step values */
  if (e->dt_min > e->dt_max)
    error(
        "Minimal time-step size (%e) must be smaller than maximal time-step "
        "size (%e)",
        e->dt_min, e->dt_max);

  /* Info about time-steps */
  if (e->nodeID == 0) {
    message("Absolute minimal timestep size: %e", e->time_base);

    float dt_min = e->time_end - e->time_begin;
    while (dt_min > e->dt_min) dt_min /= 2.f;

    message("Minimal timestep size (on time-line): %e", dt_min);

    float dt_max = e->time_end - e->time_begin;
    while (dt_max > e->dt_max) dt_max /= 2.f;

    message("Maximal timestep size (on time-line): %e", dt_max);
  }

  if (e->dt_min < e->time_base && e->nodeID == 0)
    error(
        "Minimal time-step size smaller than the absolute possible minimum "
        "dt=%e",
        e->time_base);

  if (!(e->policy & engine_policy_cosmology))
    if (e->dt_max > (e->time_end - e->time_begin) && e->nodeID == 0)
      error("Maximal time-step size larger than the simulation run time t=%e",
            e->time_end - e->time_begin);

  /* Deal with outputs */
  if (e->policy & engine_policy_cosmology) {

    if (e->delta_time_snapshot <= 1.)
      error("Time between snapshots (%e) must be > 1.", e->delta_time_snapshot);

    if (e->delta_time_statistics <= 1.)
      error("Time between statistics (%e) must be > 1.",
            e->delta_time_statistics);

    if (e->a_first_snapshot < e->cosmology->a_begin)
      error(
          "Scale-factor of first snapshot (%e) must be after the simulation "
          "start a=%e.",
          e->a_first_snapshot, e->cosmology->a_begin);

    if (e->a_first_statistics < e->cosmology->a_begin)
      error(
          "Scale-factor of first stats output (%e) must be after the "
          "simulation start a=%e.",
          e->a_first_statistics, e->cosmology->a_begin);

    if (e->policy & engine_policy_structure_finding) {

      if (e->delta_time_stf == -1. && !e->snapshot_invoke_stf)
        error("A value for `StructureFinding:delta_time` must be specified");

      if (e->delta_time_stf <= 1. && e->delta_time_stf != -1.)
        error("Time between STF (%e) must be > 1.", e->delta_time_stf);

      if (e->a_first_stf_output < e->cosmology->a_begin)
        error(
            "Scale-factor of first stf output (%e) must be after the "
            "simulation start a=%e.",
            e->a_first_stf_output, e->cosmology->a_begin);
    }
  } else {

    if (e->delta_time_snapshot <= 0.)
      error("Time between snapshots (%e) must be positive.",
            e->delta_time_snapshot);

    if (e->delta_time_statistics <= 0.)
      error("Time between statistics (%e) must be positive.",
            e->delta_time_statistics);

    /* Find the time of the first output */
    if (e->time_first_snapshot < e->time_begin)
      error(
          "Time of first snapshot (%e) must be after the simulation start "
          "t=%e.",
          e->time_first_snapshot, e->time_begin);

    if (e->time_first_statistics < e->time_begin)
      error(
          "Time of first stats output (%e) must be after the simulation start "
          "t=%e.",
          e->time_first_statistics, e->time_begin);

    if (e->policy & engine_policy_structure_finding) {

      if (e->delta_time_stf == -1. && !e->snapshot_invoke_stf)
        error("A value for `StructureFinding:delta_time` must be specified");

      if (e->delta_time_stf <= 0. && e->delta_time_stf != -1.)
        error("Time between STF (%e) must be positive.", e->delta_time_stf);

      if (e->time_first_stf_output < e->time_begin)
        error("Time of first STF (%e) must be after the simulation start t=%e.",
              e->time_first_stf_output, e->time_begin);
    }
  }

  /* Get the total mass */
  e->total_mass = 0.;
  for (size_t i = 0; i < e->s->nr_gparts; ++i)
    e->total_mass += e->s->gparts[i].mass;

/* Reduce the total mass */
#ifdef WITH_MPI
  MPI_Allreduce(MPI_IN_PLACE, &e->total_mass, 1, MPI_DOUBLE, MPI_SUM,
                MPI_COMM_WORLD);
#endif

#if defined(WITH_LOGGER)
  if (e->nodeID == 0)
    message(
        "WARNING: There is currently no way of predicting the output "
        "size, please use it carefully");
#endif

  /* Find the time of the first snapshot output */
  engine_compute_next_snapshot_time(e);

  /* Find the time of the first statistics output */
  engine_compute_next_statistics_time(e);

  /* Find the time of the first stf output */
  if (e->policy & engine_policy_structure_finding) {
    engine_compute_next_stf_time(e);
  }

  /* Check that we are invoking VELOCIraptor only if we have it */
  if (e->snapshot_invoke_stf &&
      !(e->policy & engine_policy_structure_finding)) {
    error(
        "Invoking VELOCIraptor after snapshots but structure finding wasn't "
        "activated at runtime (Use --velociraptor).");
  }

  /* Whether restarts are enabled. Yes by default. Can be changed on restart. */
  e->restart_dump = parser_get_opt_param_int(params, "Restarts:enable", 1);

  /* Whether to save backup copies of the previous restart files. */
  e->restart_save = parser_get_opt_param_int(params, "Restarts:save", 1);

  /* Whether restarts should be dumped on exit. Not by default. Can be changed
   * on restart. */
  e->restart_onexit = parser_get_opt_param_int(params, "Restarts:onexit", 0);

  /* Hours between restart dumps. Can be changed on restart. */
  float dhours =
      parser_get_opt_param_float(params, "Restarts:delta_hours", 6.0);
  if (e->nodeID == 0) {
    if (e->restart_dump)
      message("Restarts will be dumped every %f hours", dhours);
    else
      message("WARNING: restarts will not be dumped");

    if (e->verbose && e->restart_onexit)
      message("Restarts will be dumped after the final step");
  }

  /* Internally we use ticks, so convert into a delta ticks. Assumes we can
   * convert from ticks into milliseconds. */
  e->restart_dt = clocks_to_ticks(dhours * 60.0 * 60.0 * 1000.0);

  /* The first dump will happen no sooner than restart_dt ticks in the
   * future. */
  e->restart_next = getticks() + e->restart_dt;

/* Construct types for MPI communications */
#ifdef WITH_MPI
  part_create_mpi_types();
  multipole_create_mpi_types();
  stats_create_mpi_type();
  proxy_create_mpi_type();
  task_create_mpi_comms();
#endif

  /* Initialise the collection group. */
  collectgroup_init();

  /* Initialize the threadpool. */
  threadpool_init(&e->threadpool, e->nr_threads);

  /* First of all, init the barrier and lock it. */
  if (swift_barrier_init(&e->wait_barrier, NULL, e->nr_threads + 1) != 0 ||
      swift_barrier_init(&e->run_barrier, NULL, e->nr_threads + 1) != 0)
    error("Failed to initialize barrier.");

  /* Expected average for tasks per cell. If set to zero we use a heuristic
   * guess based on the numbers of cells and how many tasks per cell we expect.
   * On restart this number cannot be estimated (no cells yet), so we recover
   * from the end of the dumped run. Can be changed on restart. */
  e->tasks_per_cell =
      parser_get_opt_param_float(params, "Scheduler:tasks_per_cell", 0.0);
  e->tasks_per_cell_max = 0.0f;

  float maxtasks = 0;
  if (restart)
    maxtasks = e->restart_max_tasks;
  else
    maxtasks = engine_estimate_nr_tasks(e);

  /* Estimated number of links per tasks */
  e->links_per_tasks =
      parser_get_opt_param_int(params, "Scheduler:links_per_tasks", 10);

  /* Init the scheduler. */
  scheduler_init(&e->sched, e->s, maxtasks, nr_queues,
                 (e->policy & scheduler_flag_steal), e->nodeID, &e->threadpool);

  /* Maximum size of MPI task messages, in KB, that should not be buffered,
   * that is sent using MPI_Issend, not MPI_Isend. 4Mb by default. Can be
   * changed on restart.
   */
  e->sched.mpi_message_limit =
      parser_get_opt_param_int(params, "Scheduler:mpi_message_limit", 4) * 1024;

  /* Allocate and init the threads. */
  if (swift_memalign("runners", (void **)&e->runners, SWIFT_CACHE_ALIGNMENT,
                     e->nr_threads * sizeof(struct runner)) != 0)
    error("Failed to allocate threads array.");

  for (int k = 0; k < e->nr_threads; k++) {
    e->runners[k].id = k;
    e->runners[k].e = e;
    if (pthread_create(&e->runners[k].thread, NULL, &runner_main,
                       &e->runners[k]) != 0)
      error("Failed to create runner thread.");

    /* Try to pin the runner to a given core */
    if (with_aff &&
        (e->policy & engine_policy_setaffinity) == engine_policy_setaffinity) {
#if defined(HAVE_SETAFFINITY)

      /* Set a reasonable queue ID. */
      int coreid = k % nr_affinity_cores;
      e->runners[k].cpuid = cpuid[coreid];

      if (nr_queues < e->nr_threads)
        e->runners[k].qid = cpuid[coreid] * nr_queues / nr_affinity_cores;
      else
        e->runners[k].qid = k;

      /* Set the cpu mask to zero | e->id. */
      CPU_ZERO(&cpuset);
      CPU_SET(cpuid[coreid], &cpuset);

      /* Apply this mask to the runner's pthread. */
      if (pthread_setaffinity_np(e->runners[k].thread, sizeof(cpu_set_t),
                                 &cpuset) != 0)
        error("Failed to set thread affinity.");

#else
      error("SWIFT was not compiled with affinity enabled.");
#endif
    } else {
      e->runners[k].cpuid = k;
      e->runners[k].qid = k * nr_queues / e->nr_threads;
    }

    /* Allocate particle caches. */
    e->runners[k].ci_gravity_cache.count = 0;
    e->runners[k].cj_gravity_cache.count = 0;
    gravity_cache_init(&e->runners[k].ci_gravity_cache, space_splitsize);
    gravity_cache_init(&e->runners[k].cj_gravity_cache, space_splitsize);
#ifdef WITH_VECTORIZATION
    e->runners[k].ci_cache.count = 0;
    e->runners[k].cj_cache.count = 0;
    cache_init(&e->runners[k].ci_cache, CACHE_SIZE);
    cache_init(&e->runners[k].cj_cache, CACHE_SIZE);
#endif

    if (verbose) {
      if (with_aff)
        message("runner %i on cpuid=%i with qid=%i.", e->runners[k].id,
                e->runners[k].cpuid, e->runners[k].qid);
      else
        message("runner %i using qid=%i no cpuid.", e->runners[k].id,
                e->runners[k].qid);
    }
  }

#ifdef WITH_LOGGER
  /* Write the particle logger header */
  logger_write_file_header(e->logger, e);
#endif

  /* Initialise the structure finder */
#ifdef HAVE_VELOCIRAPTOR
  if (e->policy & engine_policy_structure_finding) velociraptor_init(e);
#endif

    /* Free the affinity stuff */
#if defined(HAVE_SETAFFINITY)
  if (with_aff) {
    free(cpuid);
  }
  free(buf);
#endif

  /* Wait for the runner threads to be in place. */
  swift_barrier_wait(&e->wait_barrier);
}

/**
 * @brief Prints the current policy of an engine
 *
 * @param e The engine to print information about
 */
void engine_print_policy(struct engine *e) {

#ifdef WITH_MPI
  if (e->nodeID == 0) {
    printf("[0000] %s engine_policy: engine policies are [ ",
           clocks_get_timesincestart());
    for (int k = 0; k <= engine_maxpolicy; k++)
      if (e->policy & (1 << k)) printf(" '%s' ", engine_policy_names[k + 1]);
    printf(" ]\n");
    fflush(stdout);
  }
#else
  printf("%s engine_policy: engine policies are [ ",
         clocks_get_timesincestart());
  for (int k = 0; k <= engine_maxpolicy; k++)
    if (e->policy & (1 << k)) printf(" '%s' ", engine_policy_names[k + 1]);
  printf(" ]\n");
  fflush(stdout);
#endif
}

/**
 * @brief Computes the next time (on the time line) for a dump
 *
 * @param e The #engine.
 */
void engine_compute_next_snapshot_time(struct engine *e) {

  /* Do outputlist file case */
  if (e->output_list_snapshots) {
    output_list_read_next_time(e->output_list_snapshots, e, "snapshots",
                               &e->ti_next_snapshot);
    return;
  }

  /* Find upper-bound on last output */
  double time_end;
  if (e->policy & engine_policy_cosmology)
    time_end = e->cosmology->a_end * e->delta_time_snapshot;
  else
    time_end = e->time_end + e->delta_time_snapshot;

  /* Find next snasphot above current time */
  double time;
  if (e->policy & engine_policy_cosmology)
    time = e->a_first_snapshot;
  else
    time = e->time_first_snapshot;

  int found_snapshot_time = 0;
  while (time < time_end) {

    /* Output time on the integer timeline */
    if (e->policy & engine_policy_cosmology)
      e->ti_next_snapshot = log(time / e->cosmology->a_begin) / e->time_base;
    else
      e->ti_next_snapshot = (time - e->time_begin) / e->time_base;

    /* Found it? */
    if (e->ti_next_snapshot > e->ti_current) {
      found_snapshot_time = 1;
      break;
    }

    if (e->policy & engine_policy_cosmology)
      time *= e->delta_time_snapshot;
    else
      time += e->delta_time_snapshot;
  }

  /* Deal with last snapshot */
  if (!found_snapshot_time) {
    e->ti_next_snapshot = -1;
    if (e->verbose) message("No further output time.");
  } else {

    /* Be nice, talk... */
    if (e->policy & engine_policy_cosmology) {
      const double next_snapshot_time =
          exp(e->ti_next_snapshot * e->time_base) * e->cosmology->a_begin;
      if (e->verbose)
        message("Next snapshot time set to a=%e.", next_snapshot_time);
    } else {
      const double next_snapshot_time =
          e->ti_next_snapshot * e->time_base + e->time_begin;
      if (e->verbose)
        message("Next snapshot time set to t=%e.", next_snapshot_time);
    }
  }
}

/**
 * @brief Computes the next time (on the time line) for a statistics dump
 *
 * @param e The #engine.
 */
void engine_compute_next_statistics_time(struct engine *e) {
  /* Do output_list file case */
  if (e->output_list_stats) {
    output_list_read_next_time(e->output_list_stats, e, "stats",
                               &e->ti_next_stats);
    return;
  }

  /* Find upper-bound on last output */
  double time_end;
  if (e->policy & engine_policy_cosmology)
    time_end = e->cosmology->a_end * e->delta_time_statistics;
  else
    time_end = e->time_end + e->delta_time_statistics;

  /* Find next snasphot above current time */
  double time;
  if (e->policy & engine_policy_cosmology)
    time = e->a_first_statistics;
  else
    time = e->time_first_statistics;

  int found_stats_time = 0;
  while (time < time_end) {

    /* Output time on the integer timeline */
    if (e->policy & engine_policy_cosmology)
      e->ti_next_stats = log(time / e->cosmology->a_begin) / e->time_base;
    else
      e->ti_next_stats = (time - e->time_begin) / e->time_base;

    /* Found it? */
    if (e->ti_next_stats > e->ti_current) {
      found_stats_time = 1;
      break;
    }

    if (e->policy & engine_policy_cosmology)
      time *= e->delta_time_statistics;
    else
      time += e->delta_time_statistics;
  }

  /* Deal with last statistics */
  if (!found_stats_time) {
    e->ti_next_stats = -1;
    if (e->verbose) message("No further output time.");
  } else {

    /* Be nice, talk... */
    if (e->policy & engine_policy_cosmology) {
      const double next_statistics_time =
          exp(e->ti_next_stats * e->time_base) * e->cosmology->a_begin;
      if (e->verbose)
        message("Next output time for stats set to a=%e.",
                next_statistics_time);
    } else {
      const double next_statistics_time =
          e->ti_next_stats * e->time_base + e->time_begin;
      if (e->verbose)
        message("Next output time for stats set to t=%e.",
                next_statistics_time);
    }
  }
}

/**
 * @brief Computes the next time (on the time line) for structure finding
 *
 * @param e The #engine.
 */
void engine_compute_next_stf_time(struct engine *e) {
  /* Do output_list file case */
  if (e->output_list_stf) {
    output_list_read_next_time(e->output_list_stf, e, "stf", &e->ti_next_stf);
    return;
  }

  /* Find upper-bound on last output */
  double time_end;
  if (e->policy & engine_policy_cosmology)
    time_end = e->cosmology->a_end * e->delta_time_stf;
  else
    time_end = e->time_end + e->delta_time_stf;

  /* Find next snasphot above current time */
  double time;
  if (e->policy & engine_policy_cosmology)
    time = e->a_first_stf_output;
  else
    time = e->time_first_stf_output;

  int found_stf_time = 0;
  while (time < time_end) {

    /* Output time on the integer timeline */
    if (e->policy & engine_policy_cosmology)
      e->ti_next_stf = log(time / e->cosmology->a_begin) / e->time_base;
    else
      e->ti_next_stf = (time - e->time_begin) / e->time_base;

    /* Found it? */
    if (e->ti_next_stf > e->ti_current) {
      found_stf_time = 1;
      break;
    }

    if (e->policy & engine_policy_cosmology)
      time *= e->delta_time_stf;
    else
      time += e->delta_time_stf;
  }

  /* Deal with last snapshot */
  if (!found_stf_time) {
    e->ti_next_stf = -1;
    if (e->verbose) message("No further output time.");
  } else {

    /* Be nice, talk... */
    if (e->policy & engine_policy_cosmology) {
      const float next_stf_time =
          exp(e->ti_next_stf * e->time_base) * e->cosmology->a_begin;
      if (e->verbose)
        message("Next VELOCIraptor time set to a=%e.", next_stf_time);
    } else {
      const float next_stf_time = e->ti_next_stf * e->time_base + e->time_begin;
      if (e->verbose)
        message("Next VELOCIraptor time set to t=%e.", next_stf_time);
    }
  }
}

/**
 * @brief Initialize all the output_list required by the engine
 *
 * @param e The #engine.
 * @param params The #swift_params.
 */
void engine_init_output_lists(struct engine *e, struct swift_params *params) {
  /* Deal with snapshots */
  double snaps_time_first;
  e->output_list_snapshots = NULL;
  output_list_init(&e->output_list_snapshots, e, "Snapshots",
                   &e->delta_time_snapshot, &snaps_time_first);

  if (e->output_list_snapshots) {
    if (e->policy & engine_policy_cosmology)
      e->a_first_snapshot = snaps_time_first;
    else
      e->time_first_snapshot = snaps_time_first;
  }

  /* Deal with stats */
  double stats_time_first;
  e->output_list_stats = NULL;
  output_list_init(&e->output_list_stats, e, "Statistics",
                   &e->delta_time_statistics, &stats_time_first);

  if (e->output_list_stats) {
    if (e->policy & engine_policy_cosmology)
      e->a_first_statistics = stats_time_first;
    else
      e->time_first_statistics = stats_time_first;
  }

  /* Deal with stf */
  double stf_time_first;
  e->output_list_stf = NULL;
  output_list_init(&e->output_list_stf, e, "StructureFinding",
                   &e->delta_time_stf, &stf_time_first);

  if (e->output_list_stf) {
    if (e->policy & engine_policy_cosmology)
      e->a_first_stf_output = stf_time_first;
    else
      e->time_first_stf_output = stf_time_first;
  }
}

/**
 * @brief Computes the maximal time-step allowed by the max RMS displacement
 * condition.
 *
 * @param e The #engine.
 */
void engine_recompute_displacement_constraint(struct engine *e) {

  const ticks tic = getticks();

  /* Get the cosmological information */
  const struct cosmology *cosmo = e->cosmology;
  const float Om = cosmo->Omega_m;
  const float Ob = cosmo->Omega_b;
  const float H0 = cosmo->H0;
  const float a = cosmo->a;
  const float G_newton = e->physical_constants->const_newton_G;
  const float rho_crit0 = 3.f * H0 * H0 / (8.f * M_PI * G_newton);

  /* Start by reducing the minimal mass of each particle type */
  float min_mass[swift_type_count] = {e->s->min_part_mass,
                                      e->s->min_gpart_mass,
                                      FLT_MAX,
                                      FLT_MAX,
                                      e->s->min_spart_mass,
                                      FLT_MAX};
#ifdef SWIFT_DEBUG_CHECKS
  /* Check that the minimal mass collection worked */
  float min_part_mass_check = FLT_MAX;
  for (size_t i = 0; i < e->s->nr_parts; ++i) {
    if (e->s->parts[i].time_bin >= num_time_bins) continue;
    min_part_mass_check =
        min(min_part_mass_check, hydro_get_mass(&e->s->parts[i]));
  }
  if (min_part_mass_check != min_mass[swift_type_gas])
    error("Error collecting minimal mass of gas particles.");
#endif

#ifdef WITH_MPI
  MPI_Allreduce(MPI_IN_PLACE, min_mass, swift_type_count, MPI_FLOAT, MPI_MIN,
                MPI_COMM_WORLD);
#endif

  /* Do the same for the velocity norm sum */
  float vel_norm[swift_type_count] = {e->s->sum_part_vel_norm,
                                      e->s->sum_gpart_vel_norm,
                                      0.f,
                                      0.f,
                                      e->s->sum_spart_vel_norm,
                                      0.f};
#ifdef WITH_MPI
  MPI_Allreduce(MPI_IN_PLACE, vel_norm, swift_type_count, MPI_FLOAT, MPI_SUM,
                MPI_COMM_WORLD);
#endif

  /* Get the counts of each particle types */
  const long long total_nr_dm_gparts =
      e->total_nr_gparts - e->total_nr_parts - e->total_nr_sparts;
  float count_parts[swift_type_count] = {(float)e->total_nr_parts,
                                         (float)total_nr_dm_gparts,
                                         0.f,
                                         0.f,
                                         (float)e->total_nr_sparts,
                                         0.f};

  /* Count of particles for the two species */
  const float N_dm = count_parts[1];
  const float N_b = count_parts[0] + count_parts[4];

  /* Peculiar motion norm for the two species */
  const float vel_norm_dm = vel_norm[1];
  const float vel_norm_b = vel_norm[0] + vel_norm[4];

  /* Mesh forces smoothing scale */
  float r_s;
  if ((e->policy & engine_policy_self_gravity) && e->s->periodic)
    r_s = e->mesh->r_s;
  else
    r_s = FLT_MAX;

  float dt_dm = FLT_MAX, dt_b = FLT_MAX;

  /* DM case */
  if (N_dm > 0.f) {

    /* Minimal mass for the DM */
    const float min_mass_dm = min_mass[1];

    /* Inter-particle sepration for the DM */
    const float d_dm = cbrtf(min_mass_dm / ((Om - Ob) * rho_crit0));

    /* RMS peculiar motion for the DM */
    const float rms_vel_dm = vel_norm_dm / N_dm;

    /* Time-step based on maximum displacement */
    dt_dm = a * a * min(r_s, d_dm) / sqrtf(rms_vel_dm);
  }

  /* Baryon case */
  if (N_b > 0.f) {

    /* Minimal mass for the baryons */
    const float min_mass_b = min(min_mass[0], min_mass[4]);

    /* Inter-particle sepration for the baryons */
    const float d_b = cbrtf(min_mass_b / (Ob * rho_crit0));

    /* RMS peculiar motion for the baryons */
    const float rms_vel_b = vel_norm_b / N_b;

    /* Time-step based on maximum displacement */
    dt_b = a * a * min(r_s, d_b) / sqrtf(rms_vel_b);
  }

  /* Use the minimum */
  const float dt = min(dt_dm, dt_b);

  /* Apply the dimensionless factor */
  e->dt_max_RMS_displacement = dt * e->max_RMS_displacement_factor;

  if (e->verbose)
    message("max_dt_RMS_displacement = %e", e->dt_max_RMS_displacement);

  if (e->verbose)
    message("took %.3f %s.", clocks_from_ticks(getticks() - tic),
            clocks_getunit());
}

/**
 * @brief Frees up the memory allocated for this #engine
 */
void engine_clean(struct engine *e) {

  for (int i = 0; i < e->nr_threads; ++i) {
#ifdef WITH_VECTORIZATION
    cache_clean(&e->runners[i].ci_cache);
    cache_clean(&e->runners[i].cj_cache);
#endif
    gravity_cache_clean(&e->runners[i].ci_gravity_cache);
    gravity_cache_clean(&e->runners[i].cj_gravity_cache);
  }
  swift_free("runners", e->runners);
  free(e->snapshot_units);

  output_list_clean(&e->output_list_snapshots);
  output_list_clean(&e->output_list_stats);
  output_list_clean(&e->output_list_stf);

  swift_free("links", e->links);
#if defined(WITH_LOGGER)
  logger_clean(e->logger);
  free(e->logger);
#endif
  scheduler_clean(&e->sched);
  space_clean(e->s);
  threadpool_clean(&e->threadpool);
  
  /* Close files */
  fclose(e->file_timesteps);
  fclose(e->file_stats);

  if (e->policy & engine_policy_star_formation) {
    fclose(e->sfh_logger);
  }
}

/**
 * @brief Write the engine struct and its contents to the given FILE as a
 * stream of bytes.
 *
 * @param e the engine
 * @param stream the file stream
 */
void engine_struct_dump(struct engine *e, FILE *stream) {

  /* Dump the engine. Save the current tasks_per_cell estimate. */
  e->restart_max_tasks = engine_estimate_nr_tasks(e);
  restart_write_blocks(e, sizeof(struct engine), 1, stream, "engine",
                       "engine struct");

  /* And all the engine pointed data, these use their own dump functions. */
  space_struct_dump(e->s, stream);
  units_struct_dump(e->internal_units, stream);
  units_struct_dump(e->snapshot_units, stream);
  cosmology_struct_dump(e->cosmology, stream);

#ifdef WITH_MPI
  /* Save the partition for restoration. */
  partition_store_celllist(e->s, e->reparttype);
  partition_struct_dump(e->reparttype, stream);
#endif

  phys_const_struct_dump(e->physical_constants, stream);
  hydro_props_struct_dump(e->hydro_properties, stream);
  entropy_floor_struct_dump(e->entropy_floor, stream);
  gravity_props_struct_dump(e->gravity_properties, stream);
  stars_props_struct_dump(e->stars_properties, stream);
  pm_mesh_struct_dump(e->mesh, stream);
  potential_struct_dump(e->external_potential, stream);
  cooling_struct_dump(e->cooling_func, stream);
  starformation_struct_dump(e->star_formation, stream);
  chemistry_struct_dump(e->chemistry, stream);
  parser_struct_dump(e->parameter_file, stream);
  if (e->output_list_snapshots)
    output_list_struct_dump(e->output_list_snapshots, stream);
  if (e->output_list_stats)
    output_list_struct_dump(e->output_list_stats, stream);
  if (e->output_list_stf) output_list_struct_dump(e->output_list_stf, stream);
}

/**
 * @brief Re-create an engine struct and its contents from the given FILE
 *        stream.
 *
 * @param e the engine
 * @param stream the file stream
 */
void engine_struct_restore(struct engine *e, FILE *stream) {

  /* Read the engine. */
  restart_read_blocks(e, sizeof(struct engine), 1, stream, NULL,
                      "engine struct");

  /* Re-initializations as necessary for our struct and its members. */
  e->sched.tasks = NULL;
  e->sched.tasks_ind = NULL;
  e->sched.tid_active = NULL;
  e->sched.size = 0;

  /* Now for the other pointers, these use their own restore functions. */
  /* Note all this memory leaks, but is used once. */
  struct space *s = (struct space *)malloc(sizeof(struct space));
  space_struct_restore(s, stream);
  e->s = s;
  s->e = e;

  struct unit_system *us =
      (struct unit_system *)malloc(sizeof(struct unit_system));
  units_struct_restore(us, stream);
  e->internal_units = us;

  us = (struct unit_system *)malloc(sizeof(struct unit_system));
  units_struct_restore(us, stream);
  e->snapshot_units = us;

  struct cosmology *cosmo =
      (struct cosmology *)malloc(sizeof(struct cosmology));
  cosmology_struct_restore(e->policy & engine_policy_cosmology, cosmo, stream);
  e->cosmology = cosmo;

#ifdef WITH_MPI
  struct repartition *reparttype =
      (struct repartition *)malloc(sizeof(struct repartition));
  partition_struct_restore(reparttype, stream);
  e->reparttype = reparttype;
#endif

  struct phys_const *physical_constants =
      (struct phys_const *)malloc(sizeof(struct phys_const));
  phys_const_struct_restore(physical_constants, stream);
  e->physical_constants = physical_constants;

  struct hydro_props *hydro_properties =
      (struct hydro_props *)malloc(sizeof(struct hydro_props));
  hydro_props_struct_restore(hydro_properties, stream);
  e->hydro_properties = hydro_properties;

  struct entropy_floor_properties *entropy_floor =
      (struct entropy_floor_properties *)malloc(
          sizeof(struct entropy_floor_properties));
  entropy_floor_struct_restore(entropy_floor, stream);
  e->entropy_floor = entropy_floor;

  struct gravity_props *gravity_properties =
      (struct gravity_props *)malloc(sizeof(struct gravity_props));
  gravity_props_struct_restore(gravity_properties, stream);
  e->gravity_properties = gravity_properties;

  struct stars_props *stars_properties =
      (struct stars_props *)malloc(sizeof(struct stars_props));
  stars_props_struct_restore(stars_properties, stream);
  e->stars_properties = stars_properties;

  struct pm_mesh *mesh = (struct pm_mesh *)malloc(sizeof(struct pm_mesh));
  pm_mesh_struct_restore(mesh, stream);
  e->mesh = mesh;

  struct external_potential *external_potential =
      (struct external_potential *)malloc(sizeof(struct external_potential));
  potential_struct_restore(external_potential, stream);
  e->external_potential = external_potential;

  struct cooling_function_data *cooling_func =
      (struct cooling_function_data *)malloc(
          sizeof(struct cooling_function_data));
  cooling_struct_restore(cooling_func, stream, e->cosmology);
  e->cooling_func = cooling_func;

  struct star_formation *star_formation =
      (struct star_formation *)malloc(sizeof(struct star_formation));
  starformation_struct_restore(star_formation, stream);
  e->star_formation = star_formation;

  struct chemistry_global_data *chemistry =
      (struct chemistry_global_data *)malloc(
          sizeof(struct chemistry_global_data));
  chemistry_struct_restore(chemistry, stream);
  e->chemistry = chemistry;

  struct swift_params *parameter_file =
      (struct swift_params *)malloc(sizeof(struct swift_params));
  parser_struct_restore(parameter_file, stream);
  e->parameter_file = parameter_file;

  if (e->output_list_snapshots) {
    struct output_list *output_list_snapshots =
        (struct output_list *)malloc(sizeof(struct output_list));
    output_list_struct_restore(output_list_snapshots, stream);
    e->output_list_snapshots = output_list_snapshots;
  }

  if (e->output_list_stats) {
    struct output_list *output_list_stats =
        (struct output_list *)malloc(sizeof(struct output_list));
    output_list_struct_restore(output_list_stats, stream);
    e->output_list_stats = output_list_stats;
  }

  if (e->output_list_stf) {
    struct output_list *output_list_stf =
        (struct output_list *)malloc(sizeof(struct output_list));
    output_list_struct_restore(output_list_stf, stream);
    e->output_list_stf = output_list_stf;
  }

#ifdef EOS_PLANETARY
  eos_init(&eos, e->physical_constants, e->snapshot_units, e->parameter_file);
#endif

  /* Want to force a rebuild before using this engine. Wait to repartition.*/
  e->forcerebuild = 1;
  e->forcerepart = 0;
}<|MERGE_RESOLUTION|>--- conflicted
+++ resolved
@@ -2447,13 +2447,9 @@
   c->hydro.ti_beg_max = ti_hydro_beg_max;
   c->hydro.updated = updated;
   c->hydro.inhibited = inhibited;
-<<<<<<< HEAD
-  c->grav.inhibited = g_inhibited;
-  c->stars.inhibited = s_inhibited;
 
   /* Store the star formation history in the parent cell */
   star_formation_logger_assign(c, &sfh_updated);
-=======
 }
 
 /**
@@ -2569,9 +2565,6 @@
   c->stars.ti_end_min = ti_stars_end_min;
   c->stars.ti_end_max = ti_stars_end_max;
   c->stars.ti_beg_max = ti_stars_beg_max;
-  c->stars.updated = updated;
-  c->stars.inhibited = inhibited;
->>>>>>> 23c14b33
 }
 
 /**
