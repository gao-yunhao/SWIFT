--- conflicted
+++ resolved
@@ -913,7 +913,6 @@
   s->nr_cells_with_particles = 0;
   s->nr_local_cells_with_particles = 0;
   s->nr_local_cells = 0;
-<<<<<<< HEAD
 #ifdef WITH_ZOOM_REGION
   if (s->with_zoom_region) {
     s->zoom_props->nr_local_zoom_cells = 0;
@@ -922,8 +921,6 @@
     s->zoom_props->nr_local_bkg_cells_with_particles = 0;
   }
 #endif
-=======
->>>>>>> cbcd454b
 
   for (int k = 0; k < s->nr_cells; k++) {
     struct cell *restrict c = &cells_top[k];
