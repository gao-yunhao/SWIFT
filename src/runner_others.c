--- conflicted
+++ resolved
@@ -275,37 +275,10 @@
           c->stars.h_max = max(c->stars.h_max, sp->h);
           c->stars.h_max_active = max(c->stars.h_max_active, sp->h);
 
-<<<<<<< HEAD
 	  /* Update sink properties */
 	  sink_update_sink_properties_after_star_formation(s, sp, e, sink_props,
 							   phys_const, loop);
 	  loop++;
-=======
-          /* count the number of stars spawned by this particle */
-          s->n_stars++;
-
-          /* Update the mass */
-          s->mass = s->mass - s->target_mass * phys_const->const_solar_mass;
-
-          /* Bug fix: Do not forget to update the sink gpart's mass. */
-          s->gpart->mass = s->mass;
-
-#ifdef SWIFT_DEBUG_CHECKS
-          /* This message must be put carefully after giving the star its mass,
-             updated the sink mass and before changing the target_type */
-          message(
-              "%010lld spawn a star (%010lld) with mass %8.2f Msol type=%d  "
-              "loop=%03d. Sink remaining mass: %e Msol.",
-              s->id, sp->id, sp->mass / phys_const->const_solar_mass,
-              s->target_type, loop, s->mass / phys_const->const_solar_mass);
-#endif
-
-          /* Sample the IMF to the get next target mass */
-          sink_update_target_mass(s, sink_props, e, loop);
-
-          /* increase loop counter */
-          loop++;
->>>>>>> 9281f368
         }
       }
     } /* Loop over the particles */
