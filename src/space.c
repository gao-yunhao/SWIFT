/*******************************************************************************
 * This file is part of SWIFT.
 * Copyright (c) 2012 Pedro Gonnet (pedro.gonnet@durham.ac.uk)
 *                    Matthieu Schaller (matthieu.schaller@durham.ac.uk)
 *               2015 Peter W. Draper (p.w.draper@durham.ac.uk)
 *               2016 John A. Regan (john.a.regan@durham.ac.uk)
 *                    Tom Theuns (tom.theuns@durham.ac.uk)
 *
 * This program is free software: you can redistribute it and/or modify
 * it under the terms of the GNU Lesser General Public License as published
 * by the Free Software Foundation, either version 3 of the License, or
 * (at your option) any later version.
 *
 * This program is distributed in the hope that it will be useful,
 * but WITHOUT ANY WARRANTY; without even the implied warranty of
 * MERCHANTABILITY or FITNESS FOR A PARTICULAR PURPOSE.  See the
 * GNU General Public License for more details.
 *
 * You should have received a copy of the GNU Lesser General Public License
 * along with this program.  If not, see <http://www.gnu.org/licenses/>.
 *
 ******************************************************************************/

/* Config parameters. */
#include "../config.h"

/* Some standard headers. */
#include <float.h>
#include <limits.h>
#include <math.h>
#include <stdlib.h>
#include <string.h>

/* MPI headers. */
#ifdef WITH_MPI
#include <mpi.h>
#endif

/* This object's header. */
#include "space.h"

/* Local headers. */
#include "atomic.h"
#include "chemistry.h"
#include "const.h"
#include "cooling.h"
#include "debug.h"
#include "engine.h"
#include "error.h"
#include "gravity.h"
#include "hydro.h"
#include "kernel_hydro.h"
#include "lock.h"
#include "memswap.h"
#include "memuse.h"
#include "minmax.h"
#include "multipole.h"
#include "restart.h"
#include "sort_part.h"
#include "star_formation.h"
#include "stars.h"
#include "threadpool.h"
#include "tools.h"
#include "tracers.h"

/* Split size. */
int space_splitsize = space_splitsize_default;
int space_subsize_pair_hydro = space_subsize_pair_hydro_default;
int space_subsize_self_hydro = space_subsize_self_hydro_default;
int space_subsize_pair_grav = space_subsize_pair_grav_default;
int space_subsize_self_grav = space_subsize_self_grav_default;
int space_subdepth_diff_grav = space_subdepth_diff_grav_default;
int space_maxsize = space_maxsize_default;

/*! Number of extra #part we allocate memory for per top-level cell */
int space_extra_parts = space_extra_parts_default;

/*! Number of extra #spart we allocate memory for per top-level cell */
int space_extra_sparts = space_extra_sparts_default;

/*! Number of extra #gpart we allocate memory for per top-level cell */
int space_extra_gparts = space_extra_gparts_default;

/*! Expected maximal number of strays received at a rebuild */
int space_expected_max_nr_strays = space_expected_max_nr_strays_default;
#if defined(SWIFT_DEBUG_CHECKS) || defined(SWIFT_CELL_GRAPH)
int last_cell_id;
#endif

/**
 * @brief Interval stack necessary for parallel particle sorting.
 */
struct qstack {
  volatile ptrdiff_t i, j;
  volatile int min, max;
  volatile int ready;
};

/**
 * @brief Parallel particle-sorting stack
 */
struct parallel_sort {
  struct part *parts;
  struct gpart *gparts;
  struct xpart *xparts;
  struct spart *sparts;
  int *ind;
  struct qstack *stack;
  unsigned int stack_size;
  volatile unsigned int first, last, waiting;
};

/**
 * @brief Information required to compute the particle cell indices.
 */
struct index_data {
  struct space *s;
  int *ind;
  int *cell_counts;
  size_t count_inhibited_part;
  size_t count_inhibited_gpart;
  size_t count_inhibited_spart;
  size_t count_extra_part;
  size_t count_extra_gpart;
  size_t count_extra_spart;
};

/**
 * @brief Recursively dismantle a cell tree.
 *
 * @param s The #space.
 * @param c The #cell to recycle.
 * @param cell_rec_begin Pointer to the start of the list of cells to recycle.
 * @param cell_rec_end Pointer to the end of the list of cells to recycle.
 * @param multipole_rec_begin Pointer to the start of the list of multipoles to
 * recycle.
 * @param multipole_rec_end Pointer to the end of the list of multipoles to
 * recycle.
 */
void space_rebuild_recycle_rec(struct space *s, struct cell *c,
                               struct cell **cell_rec_begin,
                               struct cell **cell_rec_end,
                               struct gravity_tensors **multipole_rec_begin,
                               struct gravity_tensors **multipole_rec_end) {
  if (c->split)
    for (int k = 0; k < 8; k++)
      if (c->progeny[k] != NULL) {
        space_rebuild_recycle_rec(s, c->progeny[k], cell_rec_begin,
                                  cell_rec_end, multipole_rec_begin,
                                  multipole_rec_end);

        c->progeny[k]->next = *cell_rec_begin;
        *cell_rec_begin = c->progeny[k];

        if (s->with_self_gravity) {
          c->progeny[k]->grav.multipole->next = *multipole_rec_begin;
          *multipole_rec_begin = c->progeny[k]->grav.multipole;
        }

        if (*cell_rec_end == NULL) *cell_rec_end = *cell_rec_begin;
        if (s->with_self_gravity && *multipole_rec_end == NULL)
          *multipole_rec_end = *multipole_rec_begin;

        c->progeny[k]->grav.multipole = NULL;
        c->progeny[k] = NULL;
      }
}

void space_rebuild_recycle_mapper(void *map_data, int num_elements,
                                  void *extra_data) {

  struct space *s = (struct space *)extra_data;
  struct cell *cells = (struct cell *)map_data;

  for (int k = 0; k < num_elements; k++) {
    struct cell *c = &cells[k];
    struct cell *cell_rec_begin = NULL, *cell_rec_end = NULL;
    struct gravity_tensors *multipole_rec_begin = NULL,
                           *multipole_rec_end = NULL;
    space_rebuild_recycle_rec(s, c, &cell_rec_begin, &cell_rec_end,
                              &multipole_rec_begin, &multipole_rec_end);
    if (cell_rec_begin != NULL)
      space_recycle_list(s, cell_rec_begin, cell_rec_end, multipole_rec_begin,
                         multipole_rec_end);
    c->hydro.sorts = NULL;
    c->stars.sorts = NULL;
    c->nr_tasks = 0;
    c->grav.nr_mm_tasks = 0;
    c->hydro.density = NULL;
    c->hydro.gradient = NULL;
    c->hydro.force = NULL;
    c->hydro.limiter = NULL;
    c->grav.grav = NULL;
    c->grav.mm = NULL;
    c->hydro.dx_max_part = 0.0f;
    c->hydro.dx_max_sort = 0.0f;
    c->stars.dx_max_part = 0.f;
    c->stars.dx_max_sort = 0.f;
    c->hydro.sorted = 0;
    c->stars.sorted = 0;
    c->hydro.count = 0;
    c->hydro.count_total = 0;
    c->hydro.updated = 0;
    c->hydro.inhibited = 0;
    c->grav.count = 0;
    c->grav.count_total = 0;
    c->grav.updated = 0;
    c->grav.inhibited = 0;
    c->stars.count = 0;
    c->stars.count_total = 0;
    c->stars.updated = 0;
    c->stars.inhibited = 0;
    c->grav.init = NULL;
    c->grav.init_out = NULL;
    c->hydro.extra_ghost = NULL;
    c->hydro.ghost_in = NULL;
    c->hydro.ghost_out = NULL;
    c->hydro.ghost = NULL;
    c->stars.ghost = NULL;
    c->stars.density = NULL;
    c->stars.feedback = NULL;
    c->kick1 = NULL;
    c->kick2 = NULL;
    c->timestep = NULL;
    c->timestep_limiter = NULL;
    c->hydro.end_force = NULL;
    c->hydro.drift = NULL;
    c->stars.drift = NULL;
    c->stars.stars_in = NULL;
    c->stars.stars_out = NULL;
    c->grav.drift = NULL;
    c->grav.drift_out = NULL;
    c->hydro.cooling = NULL;
    c->grav.long_range = NULL;
    c->grav.down_in = NULL;
    c->grav.down = NULL;
    c->grav.mesh = NULL;
    c->grav.end_force = NULL;
    c->super = c;
    c->hydro.super = c;
    c->grav.super = c;
    c->hydro.parts = NULL;
    c->hydro.xparts = NULL;
    c->grav.parts = NULL;
    c->stars.parts = NULL;
    c->hydro.do_sub_sort = 0;
    c->stars.do_sub_sort = 0;
    c->hydro.do_sub_drift = 0;
    c->grav.do_sub_drift = 0;
    c->stars.do_sub_drift = 0;
    c->hydro.do_sub_limiter = 0;
    c->hydro.do_limiter = 0;
    c->hydro.ti_end_min = -1;
    c->hydro.ti_end_max = -1;
    c->grav.ti_end_min = -1;
    c->grav.ti_end_max = -1;
    c->stars.ti_end_min = -1;
    c->stars.ti_end_max = -1;
#if defined(SWIFT_DEBUG_CHECKS) || defined(SWIFT_CELL_GRAPH)
    c->cellID = 0;
#endif
    if (s->with_self_gravity)
      bzero(c->grav.multipole, sizeof(struct gravity_tensors));

    cell_free_hydro_sorts(c);
    cell_free_stars_sorts(c);
#if WITH_MPI
    c->mpi.tag = -1;

    c->mpi.hydro.recv_xv = NULL;
    c->mpi.hydro.recv_rho = NULL;
    c->mpi.hydro.recv_gradient = NULL;
    c->mpi.grav.recv = NULL;
    c->mpi.stars.recv = NULL;
    c->mpi.recv_ti = NULL;
    c->mpi.limiter.recv = NULL;

    c->mpi.hydro.send_xv = NULL;
    c->mpi.hydro.send_rho = NULL;
    c->mpi.hydro.send_gradient = NULL;
    c->mpi.grav.send = NULL;
    c->mpi.stars.send = NULL;
    c->mpi.send_ti = NULL;
    c->mpi.limiter.send = NULL;
#endif
  }
}

/**
 * @brief Free up any allocated cells.
 *
 * @param s The #space.
 */
void space_free_cells(struct space *s) {

  ticks tic = getticks();

  threadpool_map(&s->e->threadpool, space_rebuild_recycle_mapper, s->cells_top,
                 s->nr_cells, sizeof(struct cell), 0, s);
  s->maxdepth = 0;

  if (s->e->verbose)
    message("took %.3f %s.", clocks_from_ticks(getticks() - tic),
            clocks_getunit());
}

/**
 * @brief Free any memory in use for foreign particles.
 *
 * @param s The #space.
 */
void space_free_foreign_parts(struct space *s) {

#ifdef WITH_MPI
  if (s->parts_foreign != NULL) {
    swift_free("parts_foreign", s->parts_foreign);
    s->size_parts_foreign = 0;
    s->parts_foreign = NULL;
  }
  if (s->gparts_foreign != NULL) {
    swift_free("gparts_foreign", s->gparts_foreign);
    s->size_gparts_foreign = 0;
    s->gparts_foreign = NULL;
  }
  if (s->sparts_foreign != NULL) {
    swift_free("sparts_foreign", s->sparts_foreign);
    s->size_sparts_foreign = 0;
    s->sparts_foreign = NULL;
  }
#endif
}

/**
 * @brief Re-build the top-level cell grid.
 *
 * @param s The #space.
 * @param verbose Print messages to stdout or not.
 */
void space_regrid(struct space *s, int verbose) {

  const size_t nr_parts = s->nr_parts;
  const size_t nr_sparts = s->nr_sparts;
  const ticks tic = getticks();
  const integertime_t ti_current = (s->e != NULL) ? s->e->ti_current : 0;

  /* Run through the cells and get the current h_max. */
  // tic = getticks();
  float h_max = s->cell_min / kernel_gamma / space_stretch;
  if (nr_parts > 0) {

    /* Can we use the list of local non-empty top-level cells? */
    if (s->local_cells_with_particles_top != NULL) {
      for (int k = 0; k < s->nr_local_cells_with_particles; ++k) {
        const struct cell *c =
            &s->cells_top[s->local_cells_with_particles_top[k]];
        if (c->hydro.h_max > h_max) {
          h_max = c->hydro.h_max;
        }
        if (c->stars.h_max > h_max) {
          h_max = c->stars.h_max;
        }
      }

      /* Can we instead use all the top-level cells? */
    } else if (s->cells_top != NULL) {
      for (int k = 0; k < s->nr_cells; k++) {
        const struct cell *c = &s->cells_top[k];
        if (c->nodeID == engine_rank && c->hydro.h_max > h_max) {
          h_max = c->hydro.h_max;
        }
        if (c->nodeID == engine_rank && c->stars.h_max > h_max) {
          h_max = c->stars.h_max;
        }
      }

      /* Last option: run through the particles */
    } else {
      for (size_t k = 0; k < nr_parts; k++) {
        if (s->parts[k].h > h_max) h_max = s->parts[k].h;
      }
      for (size_t k = 0; k < nr_sparts; k++) {
        if (s->sparts[k].h > h_max) h_max = s->sparts[k].h;
      }
    }
  }

/* If we are running in parallel, make sure everybody agrees on
   how large the largest cell should be. */
#ifdef WITH_MPI
  {
    float buff;
    if (MPI_Allreduce(&h_max, &buff, 1, MPI_FLOAT, MPI_MAX, MPI_COMM_WORLD) !=
        MPI_SUCCESS)
      error("Failed to aggregate the rebuild flag across nodes.");
    h_max = buff;
  }
#endif
  if (verbose) message("h_max is %.3e (cell_min=%.3e).", h_max, s->cell_min);

  /* Get the new putative cell dimensions. */
  const int cdim[3] = {
      (int)floor(s->dim[0] /
                 fmax(h_max * kernel_gamma * space_stretch, s->cell_min)),
      (int)floor(s->dim[1] /
                 fmax(h_max * kernel_gamma * space_stretch, s->cell_min)),
      (int)floor(s->dim[2] /
                 fmax(h_max * kernel_gamma * space_stretch, s->cell_min))};

  /* Check if we have enough cells for periodicity. */
  if (s->periodic && (cdim[0] < 3 || cdim[1] < 3 || cdim[2] < 3))
    error(
        "Must have at least 3 cells in each spatial dimension when periodicity "
        "is switched on.\nThis error is often caused by any of the "
        "followings:\n"
        " - too few particles to generate a sensible grid,\n"
        " - the initial value of 'Scheduler:max_top_level_cells' is too "
        "small,\n"
        " - the (minimal) time-step is too large leading to particles with "
        "predicted smoothing lengths too large for the box size,\n"
        " - particles with velocities so large that they move by more than two "
        "box sizes per time-step.\n");

/* In MPI-Land, changing the top-level cell size requires that the
 * global partition is recomputed and the particles redistributed.
 * Be prepared to do that. */
#ifdef WITH_MPI
  double oldwidth[3];
  double oldcdim[3];
  int *oldnodeIDs = NULL;
  if (cdim[0] < s->cdim[0] || cdim[1] < s->cdim[1] || cdim[2] < s->cdim[2]) {

    /* Capture state of current space. */
    oldcdim[0] = s->cdim[0];
    oldcdim[1] = s->cdim[1];
    oldcdim[2] = s->cdim[2];
    oldwidth[0] = s->width[0];
    oldwidth[1] = s->width[1];
    oldwidth[2] = s->width[2];

    if ((oldnodeIDs =
             (int *)swift_malloc("nodeIDs", sizeof(int) * s->nr_cells)) == NULL)
      error("Failed to allocate temporary nodeIDs.");

    int cid = 0;
    for (int i = 0; i < s->cdim[0]; i++) {
      for (int j = 0; j < s->cdim[1]; j++) {
        for (int k = 0; k < s->cdim[2]; k++) {
          cid = cell_getid(oldcdim, i, j, k);
          oldnodeIDs[cid] = s->cells_top[cid].nodeID;
        }
      }
    }
  }

  /* Are we about to allocate new top level cells without a regrid?
   * Can happen when restarting the application. */
  const int no_regrid = (s->cells_top == NULL && oldnodeIDs == NULL);
#endif

  /* Do we need to re-build the upper-level cells? */
  // tic = getticks();
  if (s->cells_top == NULL || cdim[0] < s->cdim[0] || cdim[1] < s->cdim[1] ||
      cdim[2] < s->cdim[2]) {

/* Be verbose about this. */
#ifdef SWIFT_DEBUG_CHECKS
    message("(re)griding space cdim=(%d %d %d)", cdim[0], cdim[1], cdim[2]);
    fflush(stdout);
#endif

    /* Free the old cells, if they were allocated. */
    if (s->cells_top != NULL) {
      space_free_cells(s);
      swift_free("local_cells_with_tasks_top", s->local_cells_with_tasks_top);
      swift_free("local_cells_top", s->local_cells_top);
      swift_free("cells_with_particles_top", s->cells_with_particles_top);
      swift_free("local_cells_with_particles_top",
                 s->local_cells_with_particles_top);
      swift_free("cells_top", s->cells_top);
      swift_free("multipoles_top", s->multipoles_top);
    }

    /* Also free the task arrays, these will be regenerated and we can use the
     * memory while copying the particle arrays. */
    if (s->e != NULL) scheduler_free_tasks(&s->e->sched);

    /* Set the new cell dimensions only if smaller. */
    for (int k = 0; k < 3; k++) {
      s->cdim[k] = cdim[k];
      s->width[k] = s->dim[k] / cdim[k];
      s->iwidth[k] = 1.0 / s->width[k];
    }
    const float dmin = min3(s->width[0], s->width[1], s->width[2]);

    /* Allocate the highest level of cells. */
    s->tot_cells = s->nr_cells = cdim[0] * cdim[1] * cdim[2];

    if (swift_memalign("cells_top", (void **)&s->cells_top, cell_align,
                       s->nr_cells * sizeof(struct cell)) != 0)
      error("Failed to allocate top-level cells.");
    bzero(s->cells_top, s->nr_cells * sizeof(struct cell));

    /* Allocate the multipoles for the top-level cells. */
    if (s->with_self_gravity) {
      if (swift_memalign("multipoles_top", (void **)&s->multipoles_top,
                         multipole_align,
                         s->nr_cells * sizeof(struct gravity_tensors)) != 0)
        error("Failed to allocate top-level multipoles.");
      bzero(s->multipoles_top, s->nr_cells * sizeof(struct gravity_tensors));
    }

    /* Allocate the indices of local cells */
    if (swift_memalign("local_cells_top", (void **)&s->local_cells_top,
                       SWIFT_STRUCT_ALIGNMENT, s->nr_cells * sizeof(int)) != 0)
      error("Failed to allocate indices of local top-level cells.");
    bzero(s->local_cells_top, s->nr_cells * sizeof(int));

    /* Allocate the indices of local cells with tasks */
    if (swift_memalign("local_cells_with_tasks_top",
                       (void **)&s->local_cells_with_tasks_top,
                       SWIFT_STRUCT_ALIGNMENT, s->nr_cells * sizeof(int)) != 0)
      error("Failed to allocate indices of local top-level cells with tasks.");
    bzero(s->local_cells_with_tasks_top, s->nr_cells * sizeof(int));

    /* Allocate the indices of cells with particles */
    if (swift_memalign("cells_with_particles_top",
                       (void **)&s->cells_with_particles_top,
                       SWIFT_STRUCT_ALIGNMENT, s->nr_cells * sizeof(int)) != 0)
      error("Failed to allocate indices of top-level cells with particles.");
    bzero(s->cells_with_particles_top, s->nr_cells * sizeof(int));

    /* Allocate the indices of local cells with particles */
    if (swift_memalign("local_cells_with_particles_top",
                       (void **)&s->local_cells_with_particles_top,
                       SWIFT_STRUCT_ALIGNMENT, s->nr_cells * sizeof(int)) != 0)
      error(
          "Failed to allocate indices of local top-level cells with "
          "particles.");
    bzero(s->local_cells_with_particles_top, s->nr_cells * sizeof(int));

    /* Set the cells' locks */
    for (int k = 0; k < s->nr_cells; k++) {
      if (lock_init(&s->cells_top[k].hydro.lock) != 0)
        error("Failed to init spinlock for hydro.");
      if (lock_init(&s->cells_top[k].grav.plock) != 0)
        error("Failed to init spinlock for gravity.");
      if (lock_init(&s->cells_top[k].grav.mlock) != 0)
        error("Failed to init spinlock for multipoles.");
      if (lock_init(&s->cells_top[k].stars.lock) != 0)
        error("Failed to init spinlock for stars.");
      if (lock_init(&s->cells_top[k].stars.star_formation_lock) != 0)
        error("Failed to init spinlock for star formation.");
    }

    /* Set the cell location and sizes. */
    for (int i = 0; i < cdim[0]; i++)
      for (int j = 0; j < cdim[1]; j++)
        for (int k = 0; k < cdim[2]; k++) {
          const size_t cid = cell_getid(cdim, i, j, k);
          struct cell *restrict c = &s->cells_top[cid];
          c->loc[0] = i * s->width[0];
          c->loc[1] = j * s->width[1];
          c->loc[2] = k * s->width[2];
          c->width[0] = s->width[0];
          c->width[1] = s->width[1];
          c->width[2] = s->width[2];
          c->dmin = dmin;
          c->depth = 0;
          c->split = 0;
          c->hydro.count = 0;
          c->grav.count = 0;
          c->stars.count = 0;
          c->super = c;
          c->hydro.super = c;
          c->grav.super = c;
          c->hydro.ti_old_part = ti_current;
          c->grav.ti_old_part = ti_current;
          c->stars.ti_old_part = ti_current;
          c->grav.ti_old_multipole = ti_current;
#ifdef WITH_MPI
          c->mpi.tag = -1;
          c->mpi.hydro.recv_xv = NULL;
          c->mpi.hydro.recv_rho = NULL;
          c->mpi.hydro.recv_gradient = NULL;
          c->mpi.hydro.send_xv = NULL;
          c->mpi.hydro.send_rho = NULL;
          c->mpi.hydro.send_gradient = NULL;
          c->mpi.stars.send = NULL;
          c->mpi.stars.recv = NULL;
          c->mpi.grav.recv = NULL;
          c->mpi.grav.send = NULL;
#endif  // WITH_MPI
          if (s->with_self_gravity) c->grav.multipole = &s->multipoles_top[cid];
#if defined(SWIFT_DEBUG_CHECKS) || defined(SWIFT_CELL_GRAPH)
          c->cellID = -last_cell_id;
          last_cell_id++;
#endif
        }

    /* Be verbose about the change. */
    if (verbose)
      message("set cell dimensions to [ %i %i %i ].", cdim[0], cdim[1],
              cdim[2]);

#ifdef WITH_MPI
    if (oldnodeIDs != NULL) {
      /* We have changed the top-level cell dimension, so need to redistribute
       * cells around the nodes. We repartition using the old space node
       * positions as a grid to resample. */
      if (s->e->nodeID == 0)
        message(
            "basic cell dimensions have increased - recalculating the "
            "global partition.");

      if (!partition_space_to_space(oldwidth, oldcdim, oldnodeIDs, s)) {

        /* Failed, try another technique that requires no settings. */
        message("Failed to get a new partition, trying less optimal method");
        struct partition initial_partition;
#if defined(HAVE_PARMETIS) || defined(HAVE_METIS)
        initial_partition.type = INITPART_METIS_NOWEIGHT;
#else
        initial_partition.type = INITPART_VECTORIZE;
#endif
        partition_initial_partition(&initial_partition, s->e->nodeID,
                                    s->e->nr_nodes, s);
      }

      /* Re-distribute the particles to their new nodes. */
      engine_redistribute(s->e);

      /* Make the proxies. */
      engine_makeproxies(s->e);

      /* Finished with these. */
      swift_free("nodeIDs", oldnodeIDs);

    } else if (no_regrid && s->e != NULL) {
      /* If we have created the top-levels cells and not done an initial
       * partition (can happen when restarting), then the top-level cells
       * are not assigned to a node, we must do that and then associate the
       * particles with the cells. Note requires that
       * partition_store_celllist() was called once before, or just before
       * dumping the restart files.*/
      partition_restore_celllist(s, s->e->reparttype);

      /* Now re-distribute the particles, should just add to cells? */
      engine_redistribute(s->e);

      /* Make the proxies. */
      engine_makeproxies(s->e);
    }
#endif /* WITH_MPI */

    // message( "rebuilding upper-level cells took %.3f %s." ,
    // clocks_from_ticks(double)(getticks() - tic), clocks_getunit());

  }      /* re-build upper-level cells? */
  else { /* Otherwise, just clean up the cells. */

    /* Free the old cells, if they were allocated. */
    space_free_cells(s);
  }

  if (verbose)
    message("took %.3f %s.", clocks_from_ticks(getticks() - tic),
            clocks_getunit());
}

/**
 * @brief Allocate memory for the extra particles used for on-the-fly creation.
 *
 * This rarely actually allocates memory. Most of the time, we convert
 * pre-allocated memory inot extra particles.
 *
 * This function also sets the extra particles' location to their top-level
 * cells. They can then be sorted into their correct memory position later on.
 *
 * @param s The current #space.
 * @param verbose Are we talkative?
 */
void space_allocate_extras(struct space *s, int verbose) {

  const int local_nodeID = s->e->nodeID;

  /* Anything to do here? (Abort if we don't want extras)*/
  if (space_extra_parts == 0 && space_extra_gparts == 0 &&
      space_extra_sparts == 0)
    return;

  /* The top-level cells */
  const struct cell *cells = s->cells_top;
  const double half_cell_width[3] = {0.5 * cells[0].width[0],
                                     0.5 * cells[0].width[1],
                                     0.5 * cells[0].width[2]};

  /* The current number of particles (including spare ones) */
  size_t nr_parts = s->nr_parts;
  size_t nr_gparts = s->nr_gparts;
  size_t nr_sparts = s->nr_sparts;

  /* The current number of actual particles */
  size_t nr_actual_parts = nr_parts - s->nr_extra_parts;
  size_t nr_actual_gparts = nr_gparts - s->nr_extra_gparts;
  size_t nr_actual_sparts = nr_sparts - s->nr_extra_sparts;

  /* The number of particles we allocated memory for (MPI overhead) */
  size_t size_parts = s->size_parts;
  size_t size_gparts = s->size_gparts;
  size_t size_sparts = s->size_sparts;

  int local_cells = 0;
  for (int i = 0; i < s->nr_cells; ++i)
    if (s->cells_top[i].nodeID == local_nodeID) local_cells++;

  /* Number of extra particles we want for each type */
  const size_t expected_num_extra_parts = local_cells * space_extra_parts;
  const size_t expected_num_extra_gparts = local_cells * space_extra_gparts;
  const size_t expected_num_extra_sparts = local_cells * space_extra_sparts;

  if (verbose) {
    message("Currently have %zd/%zd/%zd real particles.", nr_actual_parts,
            nr_actual_gparts, nr_actual_sparts);
    message("Currently have %zd/%zd/%zd spaces for extra particles.",
            s->nr_extra_parts, s->nr_extra_gparts, s->nr_extra_sparts);
    message("Requesting space for future %zd/%zd/%zd part/gpart/sparts.",
            expected_num_extra_parts, expected_num_extra_gparts,
            expected_num_extra_sparts);
  }

  if (expected_num_extra_parts < s->nr_extra_parts)
    error("Reduction in top-level cells number not handled.");
  if (expected_num_extra_gparts < s->nr_extra_gparts)
    error("Reduction in top-level cells number not handled.");
  if (expected_num_extra_sparts < s->nr_extra_sparts)
    error("Reduction in top-level cells number not handled.");

  /* Do we have enough space for the extra gparts (i.e. we haven't used up any)
   * ? */
  if (nr_gparts + expected_num_extra_gparts > size_gparts) {

    /* Ok... need to put some more in the game */

    /* Do we need to reallocate? */
    if (nr_actual_gparts + expected_num_extra_gparts > size_gparts) {

      size_gparts = (nr_actual_gparts + expected_num_extra_gparts) *
                    engine_redistribute_alloc_margin;

      if (verbose)
        message("Re-allocating gparts array from %zd to %zd", s->size_gparts,
                size_gparts);

      /* Create more space for parts */
      struct gpart *gparts_new = NULL;
      if (swift_memalign("gparts", (void **)&gparts_new, gpart_align,
                         sizeof(struct gpart) * size_gparts) != 0)
        error("Failed to allocate new gpart data");
      const ptrdiff_t delta = gparts_new - s->gparts;
      memcpy(gparts_new, s->gparts, sizeof(struct gpart) * s->size_gparts);
      swift_free("gparts", s->gparts);
      s->gparts = gparts_new;

      /* Update the counter */
      s->size_gparts = size_gparts;

      /* We now need to reset all the part and spart pointers */
      for (size_t i = 0; i < nr_parts; ++i) {
        if (s->parts[i].time_bin != time_bin_not_created)
          s->parts[i].gpart += delta;
      }
      for (size_t i = 0; i < nr_sparts; ++i) {
        if (s->sparts[i].time_bin != time_bin_not_created)
          s->sparts[i].gpart += delta;
      }
    }

    /* Turn some of the allocated spares into particles we can use */
    for (size_t i = nr_gparts; i < nr_actual_gparts + expected_num_extra_gparts;
         ++i) {
      bzero(&s->gparts[i], sizeof(struct gpart));
      s->gparts[i].time_bin = time_bin_not_created;
      s->gparts[i].type = swift_type_dark_matter;
      s->gparts[i].id_or_neg_offset = -1;
    }

      /* Put the spare particles in their correct cell */
#ifdef WITH_MPI
    error("Need to do this correctly over MPI for only the local cells.");
#endif
    int count_in_cell = 0, current_cell = 0;
    size_t count_extra_gparts = 0;
    for (size_t i = 0; i < nr_actual_gparts + expected_num_extra_gparts; ++i) {

#ifdef SWIFT_DEBUG_CHECKS
      if (current_cell == s->nr_cells)
        error("Cell counter beyond the maximal nr. cells.");
#endif

      if (s->gparts[i].time_bin == time_bin_not_created) {

        /* We want the extra particles to be at the centre of their cell */
        s->gparts[i].x[0] = cells[current_cell].loc[0] + half_cell_width[0];
        s->gparts[i].x[1] = cells[current_cell].loc[1] + half_cell_width[1];
        s->gparts[i].x[2] = cells[current_cell].loc[2] + half_cell_width[2];
        ++count_in_cell;
        count_extra_gparts++;
      }

      /* Once we have reached the number of extra gpart per cell, we move to the
       * next */
      if (count_in_cell == space_extra_gparts) {
        ++current_cell;
        count_in_cell = 0;
      }
    }

#ifdef SWIFT_DEBUG_CHECKS
    if (count_extra_gparts != expected_num_extra_gparts)
      error("Constructed the wrong number of extra gparts (%zd vs. %zd)",
            count_extra_gparts, expected_num_extra_gparts);
#endif

    /* Update the counters */
    s->nr_gparts = nr_actual_gparts + expected_num_extra_gparts;
    s->nr_extra_gparts = expected_num_extra_gparts;
  }

  /* Do we have enough space for the extra parts (i.e. we haven't used up any) ?
   */
  if (expected_num_extra_parts > s->nr_extra_parts) {

    /* Ok... need to put some more in the game */

    /* Do we need to reallocate? */
    if (nr_actual_parts + expected_num_extra_parts > size_parts) {

      size_parts = (nr_actual_parts + expected_num_extra_parts) *
                   engine_redistribute_alloc_margin;

      if (verbose)
        message("Re-allocating parts array from %zd to %zd", s->size_parts,
                size_parts);

      /* Create more space for parts */
      struct part *parts_new = NULL;
      if (swift_memalign("parts", (void **)&parts_new, part_align,
                         sizeof(struct part) * size_parts) != 0)
        error("Failed to allocate new part data");
      memcpy(parts_new, s->parts, sizeof(struct part) * s->size_parts);
      swift_free("parts", s->parts);
      s->parts = parts_new;

      /* Same for xparts */
      struct xpart *xparts_new = NULL;
      if (swift_memalign("xparts", (void **)&xparts_new, xpart_align,
                         sizeof(struct xpart) * size_parts) != 0)
        error("Failed to allocate new xpart data");
      memcpy(xparts_new, s->xparts, sizeof(struct xpart) * s->size_parts);
      swift_free("xparts", s->xparts);
      s->xparts = xparts_new;

      /* Update the counter */
      s->size_parts = size_parts;
    }

    /* Turn some of the allocated spares into particles we can use */
    for (size_t i = nr_parts; i < nr_actual_parts + expected_num_extra_parts;
         ++i) {
      bzero(&s->parts[i], sizeof(struct part));
      bzero(&s->xparts[i], sizeof(struct xpart));
      s->parts[i].time_bin = time_bin_not_created;
      s->parts[i].id = -1;
    }

      /* Put the spare particles in their correct cell */
#ifdef WITH_MPI
    error("Need to do this correctly over MPI for only the local cells.");
#endif
    int count_in_cell = 0, current_cell = 0;
    size_t count_extra_parts = 0;
    for (size_t i = 0; i < nr_actual_parts + expected_num_extra_parts; ++i) {

#ifdef SWIFT_DEBUG_CHECKS
      if (current_cell == s->nr_cells)
        error("Cell counter beyond the maximal nr. cells.");
#endif

      if (s->parts[i].time_bin == time_bin_not_created) {

        /* We want the extra particles to be at the centre of their cell */
        s->parts[i].x[0] = cells[current_cell].loc[0] + half_cell_width[0];
        s->parts[i].x[1] = cells[current_cell].loc[1] + half_cell_width[1];
        s->parts[i].x[2] = cells[current_cell].loc[2] + half_cell_width[2];
        ++count_in_cell;
        count_extra_parts++;
      }

      /* Once we have reached the number of extra part per cell, we move to the
       * next */
      if (count_in_cell == space_extra_parts) {
        ++current_cell;
        count_in_cell = 0;
      }
    }

#ifdef SWIFT_DEBUG_CHECKS
    if (count_extra_parts != expected_num_extra_parts)
      error("Constructed the wrong number of extra parts (%zd vs. %zd)",
            count_extra_parts, expected_num_extra_parts);
#endif

    /* Update the counters */
    s->nr_parts = nr_actual_parts + expected_num_extra_parts;
    s->nr_extra_parts = expected_num_extra_parts;
  }

  /* Do we have enough space for the extra sparts (i.e. we haven't used up any)
   * ? */
  if (nr_actual_sparts + expected_num_extra_sparts > nr_sparts) {

    /* Ok... need to put some more in the game */

    /* Do we need to reallocate? */
    if (nr_actual_sparts + expected_num_extra_sparts > size_sparts) {

      size_sparts = (nr_actual_sparts + expected_num_extra_sparts) *
                    engine_redistribute_alloc_margin;

      if (verbose)
        message("Re-allocating sparts array from %zd to %zd", s->size_sparts,
                size_sparts);

      /* Create more space for parts */
      struct spart *sparts_new = NULL;
      if (swift_memalign("sparts", (void **)&sparts_new, spart_align,
                         sizeof(struct spart) * size_sparts) != 0)
        error("Failed to allocate new spart data");
      memcpy(sparts_new, s->sparts, sizeof(struct spart) * s->size_sparts);
      swift_free("sparts", s->sparts);
      s->sparts = sparts_new;

      /* Update the counter */
      s->size_sparts = size_sparts;
    }

    /* Turn some of the allocated spares into particles we can use */
    for (size_t i = nr_sparts; i < nr_actual_sparts + expected_num_extra_sparts;
         ++i) {
      bzero(&s->sparts[i], sizeof(struct spart));
      s->sparts[i].time_bin = time_bin_not_created;
      s->sparts[i].id = -42;
    }

      /* Put the spare particles in their correct cell */
#ifdef WITH_MPI
    error("Need to do this correctly over MPI for only the local cells.");
#endif
    int count_in_cell = 0, current_cell = 0;
    size_t count_extra_sparts = 0;
    for (size_t i = 0; i < nr_actual_sparts + expected_num_extra_sparts; ++i) {

#ifdef SWIFT_DEBUG_CHECKS
      if (current_cell == s->nr_cells)
        error("Cell counter beyond the maximal nr. cells.");
#endif

      if (s->sparts[i].time_bin == time_bin_not_created) {

        /* We want the extra particles to be at the centre of their cell */
        s->sparts[i].x[0] = cells[current_cell].loc[0] + half_cell_width[0];
        s->sparts[i].x[1] = cells[current_cell].loc[1] + half_cell_width[1];
        s->sparts[i].x[2] = cells[current_cell].loc[2] + half_cell_width[2];
        ++count_in_cell;
        count_extra_sparts++;
      }

      /* Once we have reached the number of extra spart per cell, we move to the
       * next */
      if (count_in_cell == space_extra_sparts) {
        ++current_cell;
        count_in_cell = 0;
      }
    }

#ifdef SWIFT_DEBUG_CHECKS
    if (count_extra_sparts != expected_num_extra_sparts)
      error("Constructed the wrong number of extra sparts (%zd vs. %zd)",
            count_extra_sparts, expected_num_extra_sparts);
#endif

    /* Update the counters */
    s->nr_sparts = nr_actual_sparts + expected_num_extra_sparts;
    s->nr_extra_sparts = expected_num_extra_sparts;
  }

#ifdef SWIFT_DEBUG_CHECKS
  /* Verify that the links are correct */
  if ((nr_gparts > 0 && nr_parts > 0) || (nr_gparts > 0 && nr_sparts > 0))
    part_verify_links(s->parts, s->gparts, s->sparts, nr_parts, nr_gparts,
                      nr_sparts, verbose);
#endif
}

/**
 * @brief Re-build the cells as well as the tasks.
 *
 * @param s The #space in which to update the cells.
 * @param repartitioned Did we just repartition?
 * @param verbose Print messages to stdout or not
 */
void space_rebuild(struct space *s, int repartitioned, int verbose) {

  const ticks tic = getticks();

/* Be verbose about this. */
#ifdef SWIFT_DEBUG_CHECKS
  if (s->e->nodeID == 0 || verbose) message("(re)building space");
  fflush(stdout);
#endif

  /* Re-grid if necessary, or just re-set the cell data. */
  space_regrid(s, verbose);

  /* Allocate extra space for particles that will be created */
  if (s->with_star_formation) space_allocate_extras(s, verbose);

  struct cell *cells_top = s->cells_top;
  const integertime_t ti_current = (s->e != NULL) ? s->e->ti_current : 0;
  const int local_nodeID = s->e->nodeID;

  /* The current number of particles */
  size_t nr_parts = s->nr_parts;
  size_t nr_gparts = s->nr_gparts;
  size_t nr_sparts = s->nr_sparts;

  /* The number of particles we allocated memory for */
  size_t size_parts = s->size_parts;
  size_t size_gparts = s->size_gparts;
  size_t size_sparts = s->size_sparts;

  /* Counter for the number of inhibited particles found on the node */
  size_t count_inhibited_parts = 0;
  size_t count_inhibited_gparts = 0;
  size_t count_inhibited_sparts = 0;

  /* Counter for the number of extra particles found on the node */
  size_t count_extra_parts = 0;
  size_t count_extra_gparts = 0;
  size_t count_extra_sparts = 0;

  /* Number of particles we expect to have after strays exchange */
  const size_t h_index_size = size_parts + space_expected_max_nr_strays;
  const size_t g_index_size = size_gparts + space_expected_max_nr_strays;
  const size_t s_index_size = size_sparts + space_expected_max_nr_strays;

  /* Allocate arrays to store the indices of the cells where particles
     belong. We allocate extra space to allow for particles we may
     receive from other nodes */
  int *h_index = (int *)swift_malloc("h_index", sizeof(int) * h_index_size);
  int *g_index = (int *)swift_malloc("g_index", sizeof(int) * g_index_size);
  int *s_index = (int *)swift_malloc("s_index", sizeof(int) * s_index_size);
  if (h_index == NULL || g_index == NULL || s_index == NULL)
    error("Failed to allocate temporary particle indices.");

  /* Allocate counters of particles that will land in each cell */
  int *cell_part_counts =
      (int *)swift_malloc("cell_part_counts", sizeof(int) * s->nr_cells);
  int *cell_gpart_counts =
      (int *)swift_malloc("cell_gpart_counts", sizeof(int) * s->nr_cells);
  int *cell_spart_counts =
      (int *)swift_malloc("cell_spart_counts", sizeof(int) * s->nr_cells);
  if (cell_part_counts == NULL || cell_gpart_counts == NULL ||
      cell_spart_counts == NULL)
    error("Failed to allocate cell particle count buffer.");

  /* Initialise the counters, including buffer space for future particles */
  for (int i = 0; i < s->nr_cells; ++i) {
    cell_part_counts[i] = 0;
    cell_gpart_counts[i] = 0;
    cell_spart_counts[i] = 0;
  }

  /* Run through the particles and get their cell index. */
  if (nr_parts > 0)
    space_parts_get_cell_index(s, h_index, cell_part_counts,
                               &count_inhibited_parts, &count_extra_parts,
                               verbose);
  if (nr_gparts > 0)
    space_gparts_get_cell_index(s, g_index, cell_gpart_counts,
                                &count_inhibited_gparts, &count_extra_gparts,
                                verbose);
  if (nr_sparts > 0)
    space_sparts_get_cell_index(s, s_index, cell_spart_counts,
                                &count_inhibited_sparts, &count_extra_sparts,
                                verbose);

#ifdef SWIFT_DEBUG_CHECKS
  /* Some safety checks */
  if (repartitioned && count_inhibited_parts)
    error("We just repartitioned but still found inhibited parts.");
  if (repartitioned && count_inhibited_sparts)
    error("We just repartitioned but still found inhibited sparts.");
  if (repartitioned && count_inhibited_gparts)
    error("We just repartitioned but still found inhibited gparts.");

  if (count_extra_parts != s->nr_extra_parts)
    error(
        "Number of extra parts in the part array not matching the space "
        "counter.");
  if (count_extra_gparts != s->nr_extra_gparts)
    error(
        "Number of extra gparts in the gpart array not matching the space "
        "counter.");
  if (count_extra_sparts != s->nr_extra_sparts)
    error(
        "Number of extra sparts in the spart array not matching the space "
        "counter.");
#endif

  /* Move non-local parts and inhibited parts to the end of the list. */
  if (!repartitioned && (s->e->nr_nodes > 1 || count_inhibited_parts > 0)) {
    for (size_t k = 0; k < nr_parts; /* void */) {

      /* Inhibited particle or foreign particle */
      if (h_index[k] == -1 || cells_top[h_index[k]].nodeID != local_nodeID) {

        /* One fewer particle */
        nr_parts -= 1;

        /* Swap the particle */
        memswap(&s->parts[k], &s->parts[nr_parts], sizeof(struct part));

        /* Swap the link with the gpart */
        if (s->parts[k].gpart != NULL) {
          s->parts[k].gpart->id_or_neg_offset = -k;
        }
        if (s->parts[nr_parts].gpart != NULL) {
          s->parts[nr_parts].gpart->id_or_neg_offset = -nr_parts;
        }

        /* Swap the xpart */
        memswap(&s->xparts[k], &s->xparts[nr_parts], sizeof(struct xpart));
        /* Swap the index */
        memswap(&h_index[k], &h_index[nr_parts], sizeof(int));

      } else {
        /* Increment when not exchanging otherwise we need to retest "k".*/
        k++;
      }
    }
  }

#ifdef SWIFT_DEBUG_CHECKS
  /* Check that all parts are in the correct places. */
  size_t check_count_inhibited_part = 0;
  for (size_t k = 0; k < nr_parts; k++) {
    if (h_index[k] == -1 || cells_top[h_index[k]].nodeID != local_nodeID) {
      error("Failed to move all non-local parts to send list");
    }
  }
  for (size_t k = nr_parts; k < s->nr_parts; k++) {
    if (h_index[k] != -1 && cells_top[h_index[k]].nodeID == local_nodeID) {
      error("Failed to remove local parts from send list");
    }
    if (h_index[k] == -1) ++check_count_inhibited_part;
  }
  if (check_count_inhibited_part != count_inhibited_parts)
    error("Counts of inhibited particles do not match!");
#endif /* SWIFT_DEBUG_CHECKS */

  /* Move non-local sparts and inhibited sparts to the end of the list. */
  if (!repartitioned && (s->e->nr_nodes > 1 || count_inhibited_sparts > 0)) {
    for (size_t k = 0; k < nr_sparts; /* void */) {

      /* Inhibited particle or foreign particle */
      if (s_index[k] == -1 || cells_top[s_index[k]].nodeID != local_nodeID) {

        /* One fewer particle */
        nr_sparts -= 1;

        /* Swap the particle */
        memswap(&s->sparts[k], &s->sparts[nr_sparts], sizeof(struct spart));

        /* Swap the link with the gpart */
        if (s->sparts[k].gpart != NULL) {
          s->sparts[k].gpart->id_or_neg_offset = -k;
        }
        if (s->sparts[nr_sparts].gpart != NULL) {
          s->sparts[nr_sparts].gpart->id_or_neg_offset = -nr_sparts;
        }

        /* Swap the index */
        memswap(&s_index[k], &s_index[nr_sparts], sizeof(int));

      } else {
        /* Increment when not exchanging otherwise we need to retest "k".*/
        k++;
      }
    }
  }

#ifdef SWIFT_DEBUG_CHECKS
  /* Check that all sparts are in the correct place. */
  size_t check_count_inhibited_spart = 0;
  for (size_t k = 0; k < nr_sparts; k++) {
    if (s_index[k] == -1 || cells_top[s_index[k]].nodeID != local_nodeID) {
      error("Failed to move all non-local sparts to send list");
    }
  }
  for (size_t k = nr_sparts; k < s->nr_sparts; k++) {
    if (s_index[k] != -1 && cells_top[s_index[k]].nodeID == local_nodeID) {
      error("Failed to remove local sparts from send list");
    }
    if (s_index[k] == -1) ++check_count_inhibited_spart;
  }
  if (check_count_inhibited_spart != count_inhibited_sparts)
    error("Counts of inhibited s-particles do not match!");
#endif /* SWIFT_DEBUG_CHECKS */

  /* Move non-local gparts and inhibited parts to the end of the list. */
  if (!repartitioned && (s->e->nr_nodes > 1 || count_inhibited_gparts > 0)) {
    for (size_t k = 0; k < nr_gparts; /* void */) {

      /* Inhibited particle or foreign particle */
      if (g_index[k] == -1 || cells_top[g_index[k]].nodeID != local_nodeID) {

        /* One fewer particle */
        nr_gparts -= 1;

        /* Swap the particle */
        memswap(&s->gparts[k], &s->gparts[nr_gparts], sizeof(struct gpart));

        /* Swap the link with part/spart */
        if (s->gparts[k].type == swift_type_gas) {
          s->parts[-s->gparts[k].id_or_neg_offset].gpart = &s->gparts[k];
        } else if (s->gparts[k].type == swift_type_stars) {
          s->sparts[-s->gparts[k].id_or_neg_offset].gpart = &s->gparts[k];
        }
        if (s->gparts[nr_gparts].type == swift_type_gas) {
          s->parts[-s->gparts[nr_gparts].id_or_neg_offset].gpart =
              &s->gparts[nr_gparts];
        } else if (s->gparts[nr_gparts].type == swift_type_stars) {
          s->sparts[-s->gparts[nr_gparts].id_or_neg_offset].gpart =
              &s->gparts[nr_gparts];
        }

        /* Swap the index */
        memswap(&g_index[k], &g_index[nr_gparts], sizeof(int));
      } else {
        /* Increment when not exchanging otherwise we need to retest "k".*/
        k++;
      }
    }
  }

#ifdef SWIFT_DEBUG_CHECKS
  /* Check that all gparts are in the correct place. */
  size_t check_count_inhibited_gpart = 0;
  for (size_t k = 0; k < nr_gparts; k++) {
    if (g_index[k] == -1 || cells_top[g_index[k]].nodeID != local_nodeID) {
      error("Failed to move all non-local gparts to send list");
    }
  }
  for (size_t k = nr_gparts; k < s->nr_gparts; k++) {
    if (g_index[k] != -1 && cells_top[g_index[k]].nodeID == local_nodeID) {
      error("Failed to remove local gparts from send list");
    }
    if (g_index[k] == -1) ++check_count_inhibited_gpart;
  }
  if (check_count_inhibited_gpart != count_inhibited_gparts)
    error("Counts of inhibited g-particles do not match!");
#endif /* SWIFT_DEBUG_CHECKS */

#ifdef WITH_MPI

  /* Exchange the strays, note that this potentially re-allocates
     the parts arrays. This can be skipped if we just repartitioned space
     as there should be no strays in that case */
  if (!repartitioned) {

    size_t nr_parts_exchanged = s->nr_parts - nr_parts;
    size_t nr_gparts_exchanged = s->nr_gparts - nr_gparts;
    size_t nr_sparts_exchanged = s->nr_sparts - nr_sparts;
    engine_exchange_strays(s->e, nr_parts, &h_index[nr_parts],
                           &nr_parts_exchanged, nr_gparts, &g_index[nr_gparts],
                           &nr_gparts_exchanged, nr_sparts, &s_index[nr_sparts],
                           &nr_sparts_exchanged);

    /* Set the new particle counts. */
    s->nr_parts = nr_parts + nr_parts_exchanged;
    s->nr_gparts = nr_gparts + nr_gparts_exchanged;
    s->nr_sparts = nr_sparts + nr_sparts_exchanged;

  } else {
#ifdef SWIFT_DEBUG_CHECKS
    if (s->nr_parts != nr_parts)
      error("Number of parts changing after repartition");
    if (s->nr_sparts != nr_sparts)
      error("Number of sparts changing after repartition");
    if (s->nr_gparts != nr_gparts)
      error("Number of gparts changing after repartition");
#endif
  }

  /* Clear non-local cell counts. */
  for (int k = 0; k < s->nr_cells; k++) {
    if (s->cells_top[k].nodeID != local_nodeID) {
      cell_part_counts[k] = 0;
      cell_spart_counts[k] = 0;
      cell_gpart_counts[k] = 0;
    }
  }

  /* Re-allocate the index array for the parts if needed.. */
  if (s->nr_parts + 1 > h_index_size) {
    int *ind_new;
    if ((ind_new = (int *)swift_malloc(
             "h_index", sizeof(int) * (s->nr_parts + 1))) == NULL)
      error("Failed to allocate temporary particle indices.");
    memcpy(ind_new, h_index, sizeof(int) * nr_parts);
    swift_free("h_index", h_index);
    h_index = ind_new;
  }

  /* Re-allocate the index array for the sparts if needed.. */
  if (s->nr_sparts + 1 > s_index_size) {
    int *sind_new;
    if ((sind_new = (int *)swift_malloc(
             "s_index", sizeof(int) * (s->nr_sparts + 1))) == NULL)
      error("Failed to allocate temporary s-particle indices.");
    memcpy(sind_new, s_index, sizeof(int) * nr_sparts);
    swift_free("s_index", s_index);
    s_index = sind_new;
  }

  const int cdim[3] = {s->cdim[0], s->cdim[1], s->cdim[2]};
  const double ih[3] = {s->iwidth[0], s->iwidth[1], s->iwidth[2]};

  /* Assign each received part to its cell. */
  for (size_t k = nr_parts; k < s->nr_parts; k++) {
    const struct part *const p = &s->parts[k];
    h_index[k] =
        cell_getid(cdim, p->x[0] * ih[0], p->x[1] * ih[1], p->x[2] * ih[2]);
    cell_part_counts[h_index[k]]++;
#ifdef SWIFT_DEBUG_CHECKS
    if (cells_top[h_index[k]].nodeID != local_nodeID)
      error("Received part that does not belong to me (nodeID=%i).",
            cells_top[h_index[k]].nodeID);
#endif
  }
  nr_parts = s->nr_parts;

  /* Assign each received spart to its cell. */
  for (size_t k = nr_sparts; k < s->nr_sparts; k++) {
    const struct spart *const sp = &s->sparts[k];
    s_index[k] =
        cell_getid(cdim, sp->x[0] * ih[0], sp->x[1] * ih[1], sp->x[2] * ih[2]);
    cell_spart_counts[s_index[k]]++;
#ifdef SWIFT_DEBUG_CHECKS
    if (cells_top[s_index[k]].nodeID != local_nodeID)
      error("Received s-part that does not belong to me (nodeID=%i).",
            cells_top[s_index[k]].nodeID);
#endif
  }
  nr_sparts = s->nr_sparts;

#else /* WITH_MPI */

  /* Update the part and spart counters */
  s->nr_parts = nr_parts;
  s->nr_sparts = nr_sparts;

#endif /* WITH_MPI */

  /* Sort the parts according to their cells. */
  if (nr_parts > 0)
    space_parts_sort(s->parts, s->xparts, h_index, cell_part_counts,
                     s->nr_cells, 0);

#ifdef SWIFT_DEBUG_CHECKS
  /* Verify that the part have been sorted correctly. */
  for (size_t k = 0; k < nr_parts; k++) {
    const struct part *p = &s->parts[k];

    if (p->time_bin == time_bin_inhibited)
      error("Inhibited particle sorted into a cell!");

    /* New cell index */
    const int new_ind =
        cell_getid(s->cdim, p->x[0] * s->iwidth[0], p->x[1] * s->iwidth[1],
                   p->x[2] * s->iwidth[2]);

    /* New cell of this part */
    const struct cell *c = &s->cells_top[new_ind];

    if (h_index[k] != new_ind)
      error("part's new cell index not matching sorted index.");

    if (p->x[0] < c->loc[0] || p->x[0] > c->loc[0] + c->width[0] ||
        p->x[1] < c->loc[1] || p->x[1] > c->loc[1] + c->width[1] ||
        p->x[2] < c->loc[2] || p->x[2] > c->loc[2] + c->width[2])
      error("part not sorted into the right top-level cell!");
  }
#endif /* SWIFT_DEBUG_CHECKS */

  /* Sort the sparts according to their cells. */
  if (nr_sparts > 0)
    space_sparts_sort(s->sparts, s_index, cell_spart_counts, s->nr_cells, 0);

#ifdef SWIFT_DEBUG_CHECKS
  /* Verify that the spart have been sorted correctly. */
  for (size_t k = 0; k < nr_sparts; k++) {
    const struct spart *sp = &s->sparts[k];

    if (sp->time_bin == time_bin_inhibited)
      error("Inhibited particle sorted into a cell!");

    /* New cell index */
    const int new_sind =
        cell_getid(s->cdim, sp->x[0] * s->iwidth[0], sp->x[1] * s->iwidth[1],
                   sp->x[2] * s->iwidth[2]);

    /* New cell of this spart */
    const struct cell *c = &s->cells_top[new_sind];

    if (s_index[k] != new_sind)
      error("spart's new cell index not matching sorted index.");

    if (sp->x[0] < c->loc[0] || sp->x[0] > c->loc[0] + c->width[0] ||
        sp->x[1] < c->loc[1] || sp->x[1] > c->loc[1] + c->width[1] ||
        sp->x[2] < c->loc[2] || sp->x[2] > c->loc[2] + c->width[2])
      error("spart not sorted into the right top-level cell!");
  }
#endif /* SWIFT_DEBUG_CHECKS */

  /* Extract the cell counts from the sorted indices. Deduct the extra
   * particles. */
  size_t last_index = 0;
  h_index[nr_parts] = s->nr_cells;  // sentinel.
  for (size_t k = 0; k < nr_parts; k++) {
    if (h_index[k] < h_index[k + 1]) {
      cells_top[h_index[k]].hydro.count =
          k - last_index + 1 - space_extra_parts;
      last_index = k + 1;
    }
  }

  /* Extract the cell counts from the sorted indices. Deduct the extra
   * particles. */
  size_t last_sindex = 0;
  s_index[nr_sparts] = s->nr_cells;  // sentinel.
  for (size_t k = 0; k < nr_sparts; k++) {
    if (s_index[k] < s_index[k + 1]) {
      cells_top[s_index[k]].stars.count =
          k - last_sindex + 1 - space_extra_sparts;
      last_sindex = k + 1;
    }
  }

  /* We no longer need the indices as of here. */
  swift_free("h_index", h_index);
  swift_free("cell_part_counts", cell_part_counts);
  swift_free("s_index", s_index);
  swift_free("cell_spart_counts", cell_spart_counts);

#ifdef WITH_MPI

  /* Re-allocate the index array for the gparts if needed.. */
  if (s->nr_gparts + 1 > g_index_size) {
    int *gind_new;
    if ((gind_new = (int *)swift_malloc(
             "g_index", sizeof(int) * (s->nr_gparts + 1))) == NULL)
      error("Failed to allocate temporary g-particle indices.");
    memcpy(gind_new, g_index, sizeof(int) * nr_gparts);
    swift_free("g_index", g_index);
    g_index = gind_new;
  }

  /* Assign each received gpart to its cell. */
  for (size_t k = nr_gparts; k < s->nr_gparts; k++) {
    const struct gpart *const p = &s->gparts[k];
    g_index[k] =
        cell_getid(cdim, p->x[0] * ih[0], p->x[1] * ih[1], p->x[2] * ih[2]);
    cell_gpart_counts[g_index[k]]++;
#ifdef SWIFT_DEBUG_CHECKS
    if (cells_top[g_index[k]].nodeID != s->e->nodeID)
      error("Received g-part that does not belong to me (nodeID=%i).",
            cells_top[g_index[k]].nodeID);
#endif
  }
  nr_gparts = s->nr_gparts;

#else /* WITH_MPI */

  /* Update the gpart counter */
  s->nr_gparts = nr_gparts;

#endif /* WITH_MPI */

  /* Mark that there are no inhibited particles left */
  s->nr_inhibited_parts = 0;
  s->nr_inhibited_gparts = 0;
  s->nr_inhibited_sparts = 0;

  /* Sort the gparts according to their cells. */
  if (nr_gparts > 0)
    space_gparts_sort(s->gparts, s->parts, s->sparts, g_index,
                      cell_gpart_counts, s->nr_cells);

#ifdef SWIFT_DEBUG_CHECKS
  /* Verify that the gpart have been sorted correctly. */
  for (size_t k = 0; k < nr_gparts; k++) {
    const struct gpart *gp = &s->gparts[k];

    if (gp->time_bin == time_bin_inhibited)
      error("Inhibited particle sorted into a cell!");

    /* New cell index */
    const int new_gind =
        cell_getid(s->cdim, gp->x[0] * s->iwidth[0], gp->x[1] * s->iwidth[1],
                   gp->x[2] * s->iwidth[2]);

    /* New cell of this gpart */
    const struct cell *c = &s->cells_top[new_gind];

    if (g_index[k] != new_gind)
      error("gpart's new cell index not matching sorted index.");

    if (gp->x[0] < c->loc[0] || gp->x[0] > c->loc[0] + c->width[0] ||
        gp->x[1] < c->loc[1] || gp->x[1] > c->loc[1] + c->width[1] ||
        gp->x[2] < c->loc[2] || gp->x[2] > c->loc[2] + c->width[2])
      error("gpart not sorted into the right top-level cell!");
  }
#endif /* SWIFT_DEBUG_CHECKS */

  /* Extract the cell counts from the sorted indices. Deduct the extra
   * particles. */
  size_t last_gindex = 0;
  g_index[nr_gparts] = s->nr_cells;
  for (size_t k = 0; k < nr_gparts; k++) {
    if (g_index[k] < g_index[k + 1]) {
      cells_top[g_index[k]].grav.count =
          k - last_gindex + 1 - space_extra_gparts;
      last_gindex = k + 1;
    }
  }

  /* We no longer need the indices as of here. */
  swift_free("g_index", g_index);
  swift_free("cell_gpart_counts", cell_gpart_counts);

#ifdef SWIFT_DEBUG_CHECKS
  /* Verify that the links are correct */
  if ((nr_gparts > 0 && nr_parts > 0) || (nr_gparts > 0 && nr_sparts > 0))
    part_verify_links(s->parts, s->gparts, s->sparts, nr_parts, nr_gparts,
                      nr_sparts, verbose);
#endif

  /* Hook the cells up to the parts. Make list of local and non-empty cells */
  ticks tic2 = getticks();
  struct part *finger = s->parts;
  struct xpart *xfinger = s->xparts;
  struct gpart *gfinger = s->gparts;
  struct spart *sfinger = s->sparts;
  s->nr_cells_with_particles = 0;
  s->nr_local_cells_with_particles = 0;
  s->nr_local_cells = 0;
  for (int k = 0; k < s->nr_cells; k++) {
    struct cell *restrict c = &cells_top[k];
    c->hydro.ti_old_part = ti_current;
    c->grav.ti_old_part = ti_current;
    c->grav.ti_old_multipole = ti_current;
    c->stars.ti_old_part = ti_current;

#if defined(SWIFT_DEBUG_CHECKS) || defined(SWIFT_CELL_GRAPH)
    c->cellID = -last_cell_id;
    last_cell_id++;
#endif

    const int is_local = (c->nodeID == engine_rank);
    const int has_particles =
        (c->hydro.count > 0) || (c->grav.count > 0) || (c->stars.count > 0);

    if (is_local) {
      c->hydro.parts = finger;
      c->hydro.xparts = xfinger;
      c->grav.parts = gfinger;
      c->stars.parts = sfinger;

      c->hydro.count_total = c->hydro.count + space_extra_parts;
      c->grav.count_total = c->grav.count + space_extra_gparts;
      c->stars.count_total = c->stars.count + space_extra_sparts;

      finger = &finger[c->hydro.count_total];
      xfinger = &xfinger[c->hydro.count_total];
      gfinger = &gfinger[c->grav.count_total];
      sfinger = &sfinger[c->stars.count_total];

      /* Add this cell to the list of local cells */
      s->local_cells_top[s->nr_local_cells] = k;
      s->nr_local_cells++;
    }

    if (is_local && has_particles) {

      /* Add this cell to the list of non-empty cells */
      s->local_cells_with_particles_top[s->nr_local_cells_with_particles] = k;
      s->nr_local_cells_with_particles++;
    }
  }
  if (verbose) {
    message("Have %d local top-level cells with particles (total=%d)",
            s->nr_local_cells_with_particles, s->nr_cells);
    message("Have %d local top-level cells (total=%d)", s->nr_local_cells,
            s->nr_cells);
    message("hooking up cells took %.3f %s.",
            clocks_from_ticks(getticks() - tic2), clocks_getunit());
  }

  /* Re-order the extra particles such that they are at the end of their cell's
     memory pool. */
  if (s->with_star_formation) space_reorder_extras(s, verbose);

  /* At this point, we have the upper-level cells. Now recursively split each
     cell to get the full AMR grid. */
  space_split(s, verbose);

#ifdef SWIFT_DEBUG_CHECKS
  /* Check that the multipole construction went OK */
  if (s->with_self_gravity)
    for (int k = 0; k < s->nr_cells; k++)
      cell_check_multipole(&s->cells_top[k]);
#endif

  /* Clean up any stray sort indices in the cell buffer. */
  space_free_buff_sort_indices(s);

  if (verbose)
    message("took %.3f %s.", clocks_from_ticks(getticks() - tic),
            clocks_getunit());
}

/**
 * @brief Split particles between cells of a hierarchy.
 *
 * This is done in parallel using threads in the #threadpool.
 * Only do this for the local non-empty top-level cells.
 *
 * @param s The #space.
 * @param verbose Are we talkative ?
 */
void space_split(struct space *s, int verbose) {

  const ticks tic = getticks();

  threadpool_map(&s->e->threadpool, space_split_mapper,
                 s->local_cells_with_particles_top,
                 s->nr_local_cells_with_particles, sizeof(int), 0, s);

  if (verbose)
    message("took %.3f %s.", clocks_from_ticks(getticks() - tic),
            clocks_getunit());
}

void space_reorder_extra_parts_mapper(void *map_data, int num_cells,
                                      void *extra_data) {

  struct cell *cells_top = (struct cell *)map_data;
  struct space *s = (struct space *)extra_data;

  for (int ind = 0; ind < num_cells; ind++) {
    struct cell *c = &cells_top[ind];
    cell_reorder_extra_parts(c, c->hydro.parts - s->parts);
  }
}

void space_reorder_extra_gparts_mapper(void *map_data, int num_cells,
                                       void *extra_data) {

  struct cell *cells_top = (struct cell *)map_data;
  struct space *s = (struct space *)extra_data;

  for (int ind = 0; ind < num_cells; ind++) {
    struct cell *c = &cells_top[ind];
    cell_reorder_extra_gparts(c, s->parts, s->sparts);
  }
}

void space_reorder_extra_sparts_mapper(void *map_data, int num_cells,
                                       void *extra_data) {

  struct cell *cells_top = (struct cell *)map_data;
  struct space *s = (struct space *)extra_data;

  for (int ind = 0; ind < num_cells; ind++) {
    struct cell *c = &cells_top[ind];
    cell_reorder_extra_sparts(c, c->stars.parts - s->sparts);
  }
}

/**
 * @brief Re-orders the particles in each cell such that the extra particles
 * for on-the-fly creation are located at the end of their respective cells.
 *
 * This assumes that all the particles (real and extra) have already been sorted
 * in their correct top-level cell.
 *
 * @param s The #space to act upon.
 * @param verbose Are we talkative?
 */
void space_reorder_extras(struct space *s, int verbose) {

#ifdef WITH_MPI
  if (space_extra_parts || space_extra_gparts || space_extra_sparts)
    error("Need an MPI-proof version of this.");
#endif

  /* Re-order the gas particles */
  if (space_extra_parts)
    threadpool_map(&s->e->threadpool, space_reorder_extra_parts_mapper,
                   s->cells_top, s->nr_cells, sizeof(struct cell), 0, s);

  /* Re-order the gravity particles */
  if (space_extra_gparts)
    threadpool_map(&s->e->threadpool, space_reorder_extra_gparts_mapper,
                   s->cells_top, s->nr_cells, sizeof(struct cell), 0, s);

  /* Re-order the star particles */
  if (space_extra_sparts)
    threadpool_map(&s->e->threadpool, space_reorder_extra_sparts_mapper,
                   s->cells_top, s->nr_cells, sizeof(struct cell), 0, s);
}

/**
 * @brief #threadpool mapper function to sanitize the cells
 *
 * @param map_data Pointers towards the top-level cells.
 * @param num_cells The number of top-level cells.
 * @param extra_data Unused parameters.
 */
void space_sanitize_mapper(void *map_data, int num_cells, void *extra_data) {
  /* Unpack the inputs. */
  struct cell *cells_top = (struct cell *)map_data;

  for (int ind = 0; ind < num_cells; ind++) {
    struct cell *c = &cells_top[ind];
    cell_sanitize(c, 0);
  }
}

/**
 * @brief Runs through the top-level cells and sanitize their h values
 *
 * @param s The #space to act upon.
 */
void space_sanitize(struct space *s) {

  if (s->e->nodeID == 0) message("Cleaning up unreasonable values of h");

  threadpool_map(&s->e->threadpool, space_sanitize_mapper, s->cells_top,
                 s->nr_cells, sizeof(struct cell), 0, NULL);
}

/**
 * @brief #threadpool mapper function to compute the particle cell indices.
 *
 * @param map_data Pointer towards the particles.
 * @param nr_parts The number of particles to treat.
 * @param extra_data Pointers to the space and index list
 */
void space_parts_get_cell_index_mapper(void *map_data, int nr_parts,
                                       void *extra_data) {

  /* Unpack the data */
  struct part *restrict parts = (struct part *)map_data;
  struct index_data *data = (struct index_data *)extra_data;
  struct space *s = data->s;
  int *const ind = data->ind + (ptrdiff_t)(parts - s->parts);

  /* Get some constants */
  const double dim_x = s->dim[0];
  const double dim_y = s->dim[1];
  const double dim_z = s->dim[2];
  const int cdim[3] = {s->cdim[0], s->cdim[1], s->cdim[2]};
  const double ih_x = s->iwidth[0];
  const double ih_y = s->iwidth[1];
  const double ih_z = s->iwidth[2];

  /* Init the local count buffer. */
  int *cell_counts = (int *)calloc(sizeof(int), s->nr_cells);
  if (cell_counts == NULL)
    error("Failed to allocate temporary cell count buffer.");

  /* Init the local collectors */
  float min_mass = FLT_MAX;
  float sum_vel_norm = 0.f;
  size_t count_inhibited_part = 0;
  size_t count_extra_part = 0;

  /* Loop over the parts. */
  for (int k = 0; k < nr_parts; k++) {

    /* Get the particle */
    struct part *restrict p = &parts[k];

    const double old_pos_x = p->x[0];
    const double old_pos_y = p->x[1];
    const double old_pos_z = p->x[2];

#ifdef SWIFT_DEBUG_CHECKS
    if (!s->periodic) {
      if (old_pos_x < 0. || old_pos_x > dim_x)
        error("Particle outside of volume along X.");
      if (old_pos_y < 0. || old_pos_y > dim_y)
        error("Particle outside of volume along Y.");
      if (old_pos_z < 0. || old_pos_z > dim_z)
        error("Particle outside of volume along Z.");
    }
#endif

    /* Put it back into the simulation volume */
    const double pos_x = box_wrap(old_pos_x, 0.0, dim_x);
    const double pos_y = box_wrap(old_pos_y, 0.0, dim_y);
    const double pos_z = box_wrap(old_pos_z, 0.0, dim_z);

    /* Get its cell index */
    const int index =
        cell_getid(cdim, pos_x * ih_x, pos_y * ih_y, pos_z * ih_z);

#ifdef SWIFT_DEBUG_CHECKS
    if (index < 0 || index >= cdim[0] * cdim[1] * cdim[2])
      error("Invalid index=%d cdim=[%d %d %d] p->x=[%e %e %e]", index, cdim[0],
            cdim[1], cdim[2], pos_x, pos_y, pos_z);

    if (pos_x >= dim_x || pos_y >= dim_y || pos_z >= dim_z || pos_x < 0. ||
        pos_y < 0. || pos_z < 0.)
      error("Particle outside of simulation box. p->x=[%e %e %e]", pos_x, pos_y,
            pos_z);
#endif

    if (p->time_bin == time_bin_inhibited) {
      /* Is this particle to be removed? */
      ind[k] = -1;
      ++count_inhibited_part;
    } else if (p->time_bin == time_bin_not_created) {
      /* Is this a place-holder for on-the-fly creation? */
      ind[k] = index;
      cell_counts[index]++;
      ++count_extra_part;
    } else {
      /* Normal case: list its top-level cell index */
      ind[k] = index;
      cell_counts[index]++;

      /* Compute minimal mass */
      min_mass = min(min_mass, hydro_get_mass(p));

      /* Compute sum of velocity norm */
      sum_vel_norm += p->v[0] * p->v[0] + p->v[1] * p->v[1] + p->v[2] * p->v[2];

      /* Update the position */
      p->x[0] = pos_x;
      p->x[1] = pos_y;
      p->x[2] = pos_z;
    }
  }

  /* Write the counts back to the global array. */
  for (int k = 0; k < s->nr_cells; k++)
    if (cell_counts[k]) atomic_add(&data->cell_counts[k], cell_counts[k]);
  free(cell_counts);

  /* Write the count of inhibited and extra parts */
  if (count_inhibited_part)
    atomic_add(&data->count_inhibited_part, count_inhibited_part);
  if (count_extra_part) atomic_add(&data->count_extra_part, count_extra_part);

  /* Write back the minimal part mass and velocity sum */
  atomic_min_f(&s->min_part_mass, min_mass);
  atomic_add_f(&s->sum_part_vel_norm, sum_vel_norm);
}

/**
 * @brief #threadpool mapper function to compute the g-particle cell indices.
 *
 * @param map_data Pointer towards the g-particles.
 * @param nr_gparts The number of g-particles to treat.
 * @param extra_data Pointers to the space and index list
 */
void space_gparts_get_cell_index_mapper(void *map_data, int nr_gparts,
                                        void *extra_data) {

  /* Unpack the data */
  struct gpart *restrict gparts = (struct gpart *)map_data;
  struct index_data *data = (struct index_data *)extra_data;
  struct space *s = data->s;
  int *const ind = data->ind + (ptrdiff_t)(gparts - s->gparts);

  /* Get some constants */
  const double dim_x = s->dim[0];
  const double dim_y = s->dim[1];
  const double dim_z = s->dim[2];
  const int cdim[3] = {s->cdim[0], s->cdim[1], s->cdim[2]};
  const double ih_x = s->iwidth[0];
  const double ih_y = s->iwidth[1];
  const double ih_z = s->iwidth[2];

  /* Init the local count buffer. */
  int *cell_counts = (int *)calloc(sizeof(int), s->nr_cells);
  if (cell_counts == NULL)
    error("Failed to allocate temporary cell count buffer.");

  /* Init the local collectors */
  float min_mass = FLT_MAX;
  float sum_vel_norm = 0.f;
  size_t count_inhibited_gpart = 0;
  size_t count_extra_gpart = 0;

  for (int k = 0; k < nr_gparts; k++) {

    /* Get the particle */
    struct gpart *restrict gp = &gparts[k];

    const double old_pos_x = gp->x[0];
    const double old_pos_y = gp->x[1];
    const double old_pos_z = gp->x[2];

#ifdef SWIFT_DEBUG_CHECKS
    if (!s->periodic) {
      if (old_pos_x < 0. || old_pos_x > dim_x)
        error("Particle outside of volume along X.");
      if (old_pos_y < 0. || old_pos_y > dim_y)
        error("Particle outside of volume along Y.");
      if (old_pos_z < 0. || old_pos_z > dim_z)
        error("Particle outside of volume along Z.");
    }
#endif

    /* Put it back into the simulation volume */
    const double pos_x = box_wrap(old_pos_x, 0.0, dim_x);
    const double pos_y = box_wrap(old_pos_y, 0.0, dim_y);
    const double pos_z = box_wrap(old_pos_z, 0.0, dim_z);

    /* Get its cell index */
    const int index =
        cell_getid(cdim, pos_x * ih_x, pos_y * ih_y, pos_z * ih_z);

#ifdef SWIFT_DEBUG_CHECKS
    if (index < 0 || index >= cdim[0] * cdim[1] * cdim[2])
      error("Invalid index=%d cdim=[%d %d %d] p->x=[%e %e %e]", index, cdim[0],
            cdim[1], cdim[2], pos_x, pos_y, pos_z);

    if (pos_x >= dim_x || pos_y >= dim_y || pos_z >= dim_z || pos_x < 0. ||
        pos_y < 0. || pos_z < 0.)
      error("Particle outside of simulation box. p->x=[%e %e %e]", pos_x, pos_y,
            pos_z);
#endif

    if (gp->time_bin == time_bin_inhibited) {
      /* Is this particle to be removed? */
      ind[k] = -1;
      ++count_inhibited_gpart;
    } else if (gp->time_bin == time_bin_not_created) {
      /* Is this a place-holder for on-the-fly creation? */
      ind[k] = index;
      cell_counts[index]++;
      ++count_extra_gpart;
    } else {
      /* List its top-level cell index */
      ind[k] = index;
      cell_counts[index]++;

      if (gp->type == swift_type_dark_matter) {

        /* Compute minimal mass */
        min_mass = min(min_mass, gp->mass);

        /* Compute sum of velocity norm */
        sum_vel_norm += gp->v_full[0] * gp->v_full[0] +
                        gp->v_full[1] * gp->v_full[1] +
                        gp->v_full[2] * gp->v_full[2];
      }

      /* Update the position */
      gp->x[0] = pos_x;
      gp->x[1] = pos_y;
      gp->x[2] = pos_z;
    }
  }

  /* Write the counts back to the global array. */
  for (int k = 0; k < s->nr_cells; k++)
    if (cell_counts[k]) atomic_add(&data->cell_counts[k], cell_counts[k]);
  free(cell_counts);

  /* Write the count of inhibited and extra gparts */
  if (count_inhibited_gpart)
    atomic_add(&data->count_inhibited_gpart, count_inhibited_gpart);
  if (count_extra_gpart)
    atomic_add(&data->count_extra_gpart, count_extra_gpart);

  /* Write back the minimal part mass and velocity sum */
  atomic_min_f(&s->min_gpart_mass, min_mass);
  atomic_add_f(&s->sum_gpart_vel_norm, sum_vel_norm);
}

/**
 * @brief #threadpool mapper function to compute the s-particle cell indices.
 *
 * @param map_data Pointer towards the s-particles.
 * @param nr_sparts The number of s-particles to treat.
 * @param extra_data Pointers to the space and index list
 */
void space_sparts_get_cell_index_mapper(void *map_data, int nr_sparts,
                                        void *extra_data) {

  /* Unpack the data */
  struct spart *restrict sparts = (struct spart *)map_data;
  struct index_data *data = (struct index_data *)extra_data;
  struct space *s = data->s;
  int *const ind = data->ind + (ptrdiff_t)(sparts - s->sparts);

  /* Get some constants */
  const double dim_x = s->dim[0];
  const double dim_y = s->dim[1];
  const double dim_z = s->dim[2];
  const int cdim[3] = {s->cdim[0], s->cdim[1], s->cdim[2]};
  const double ih_x = s->iwidth[0];
  const double ih_y = s->iwidth[1];
  const double ih_z = s->iwidth[2];

  /* Init the local count buffer. */
  int *cell_counts = (int *)calloc(sizeof(int), s->nr_cells);
  if (cell_counts == NULL)
    error("Failed to allocate temporary cell count buffer.");

  /* Init the local collectors */
  float min_mass = FLT_MAX;
  float sum_vel_norm = 0.f;
  size_t count_inhibited_spart = 0;
  size_t count_extra_spart = 0;

  for (int k = 0; k < nr_sparts; k++) {

    /* Get the particle */
    struct spart *restrict sp = &sparts[k];

    const double old_pos_x = sp->x[0];
    const double old_pos_y = sp->x[1];
    const double old_pos_z = sp->x[2];

#ifdef SWIFT_DEBUG_CHECKS
    if (!s->periodic) {
      if (old_pos_x < 0. || old_pos_x > dim_x)
        error("Particle outside of volume along X.");
      if (old_pos_y < 0. || old_pos_y > dim_y)
        error("Particle outside of volume along Y.");
      if (old_pos_z < 0. || old_pos_z > dim_z)
        error("Particle outside of volume along Z.");
    }
#endif

    /* Put it back into the simulation volume */
    const double pos_x = box_wrap(old_pos_x, 0.0, dim_x);
    const double pos_y = box_wrap(old_pos_y, 0.0, dim_y);
    const double pos_z = box_wrap(old_pos_z, 0.0, dim_z);

    /* Get its cell index */
    const int index =
        cell_getid(cdim, pos_x * ih_x, pos_y * ih_y, pos_z * ih_z);

#ifdef SWIFT_DEBUG_CHECKS
    if (index < 0 || index >= cdim[0] * cdim[1] * cdim[2])
      error("Invalid index=%d cdim=[%d %d %d] p->x=[%e %e %e]", index, cdim[0],
            cdim[1], cdim[2], pos_x, pos_y, pos_z);

    if (pos_x >= dim_x || pos_y >= dim_y || pos_z >= dim_z || pos_x < 0. ||
        pos_y < 0. || pos_z < 0.)
      error("Particle outside of simulation box. p->x=[%e %e %e]", pos_x, pos_y,
            pos_z);
#endif

    /* Is this particle to be removed? */
    if (sp->time_bin == time_bin_inhibited) {
      ind[k] = -1;
      ++count_inhibited_spart;
    } else if (sp->time_bin == time_bin_not_created) {
      /* Is this a place-holder for on-the-fly creation? */
      ind[k] = index;
      cell_counts[index]++;
      ++count_extra_spart;
    } else {
      /* List its top-level cell index */
      ind[k] = index;
      cell_counts[index]++;

      /* Compute minimal mass */
      min_mass = min(min_mass, sp->mass);

      /* Compute sum of velocity norm */
      sum_vel_norm +=
          sp->v[0] * sp->v[0] + sp->v[1] * sp->v[1] + sp->v[2] * sp->v[2];

      /* Update the position */
      sp->x[0] = pos_x;
      sp->x[1] = pos_y;
      sp->x[2] = pos_z;
    }
  }

  /* Write the counts back to the global array. */
  for (int k = 0; k < s->nr_cells; k++)
    if (cell_counts[k]) atomic_add(&data->cell_counts[k], cell_counts[k]);
  free(cell_counts);

  /* Write the count of inhibited and extra sparts */
  if (count_inhibited_spart)
    atomic_add(&data->count_inhibited_spart, count_inhibited_spart);
  if (count_extra_spart)
    atomic_add(&data->count_extra_spart, count_extra_spart);

  /* Write back the minimal part mass and velocity sum */
  atomic_min_f(&s->min_spart_mass, min_mass);
  atomic_add_f(&s->sum_spart_vel_norm, sum_vel_norm);
}

/**
 * @brief Computes the cell index of all the particles.
 *
 * Also computes the minimal mass of all #part.
 *
 * @param s The #space.
 * @param ind The array of indices to fill.
 * @param cell_counts The cell counters to update.
 * @param count_inhibited_parts (return) The number of #part to remove.
 * @param count_extra_parts (return) The number of #part for on-the-fly
 * creation.
 * @param verbose Are we talkative ?
 */
void space_parts_get_cell_index(struct space *s, int *ind, int *cell_counts,
                                size_t *count_inhibited_parts,
                                size_t *count_extra_parts, int verbose) {

  const ticks tic = getticks();

  /* Re-set the counters */
  s->min_part_mass = FLT_MAX;
  s->sum_part_vel_norm = 0.f;

  /* Pack the extra information */
  struct index_data data;
  data.s = s;
  data.ind = ind;
  data.cell_counts = cell_counts;
  data.count_inhibited_part = 0;
  data.count_inhibited_gpart = 0;
  data.count_inhibited_spart = 0;
  data.count_extra_part = 0;
  data.count_extra_gpart = 0;
  data.count_extra_spart = 0;

  threadpool_map(&s->e->threadpool, space_parts_get_cell_index_mapper, s->parts,
                 s->nr_parts, sizeof(struct part), 0, &data);

  *count_inhibited_parts = data.count_inhibited_part;
  *count_extra_parts = data.count_extra_part;

  if (verbose)
    message("took %.3f %s.", clocks_from_ticks(getticks() - tic),
            clocks_getunit());
}

/**
 * @brief Computes the cell index of all the g-particles.
 *
 * Also computes the minimal mass of all dark-matter #gpart.
 *
 * @param s The #space.
 * @param gind The array of indices to fill.
 * @param cell_counts The cell counters to update.
 * @param count_inhibited_gparts (return) The number of #gpart to remove.
 * @param count_extra_gparts (return) The number of #gpart for on-the-fly
 * creation.
 * @param verbose Are we talkative ?
 */
void space_gparts_get_cell_index(struct space *s, int *gind, int *cell_counts,
                                 size_t *count_inhibited_gparts,
                                 size_t *count_extra_gparts, int verbose) {

  const ticks tic = getticks();

  /* Re-set the counters */
  s->min_gpart_mass = FLT_MAX;
  s->sum_gpart_vel_norm = 0.f;

  /* Pack the extra information */
  struct index_data data;
  data.s = s;
  data.ind = gind;
  data.cell_counts = cell_counts;
  data.count_inhibited_part = 0;
  data.count_inhibited_gpart = 0;
  data.count_inhibited_spart = 0;
  data.count_extra_part = 0;
  data.count_extra_gpart = 0;
  data.count_extra_spart = 0;

  threadpool_map(&s->e->threadpool, space_gparts_get_cell_index_mapper,
                 s->gparts, s->nr_gparts, sizeof(struct gpart), 0, &data);

  *count_inhibited_gparts = data.count_inhibited_gpart;
  *count_extra_gparts = data.count_extra_gpart;

  if (verbose)
    message("took %.3f %s.", clocks_from_ticks(getticks() - tic),
            clocks_getunit());
}

/**
 * @brief Computes the cell index of all the s-particles.
 *
 * Also computes the minimal mass of all #spart.
 *
 * @param s The #space.
 * @param sind The array of indices to fill.
 * @param cell_counts The cell counters to update.
 * @param count_inhibited_sparts (return) The number of #spart to remove.
 * @param count_extra_sparts (return) The number of #spart for on-the-fly
 * creation.
 * @param verbose Are we talkative ?
 */
void space_sparts_get_cell_index(struct space *s, int *sind, int *cell_counts,
                                 size_t *count_inhibited_sparts,
                                 size_t *count_extra_sparts, int verbose) {

  const ticks tic = getticks();

  /* Re-set the counters */
  s->min_spart_mass = FLT_MAX;
  s->sum_spart_vel_norm = 0.f;

  /* Pack the extra information */
  struct index_data data;
  data.s = s;
  data.ind = sind;
  data.cell_counts = cell_counts;
  data.count_inhibited_part = 0;
  data.count_inhibited_gpart = 0;
  data.count_inhibited_spart = 0;
  data.count_extra_part = 0;
  data.count_extra_gpart = 0;
  data.count_extra_spart = 0;

  threadpool_map(&s->e->threadpool, space_sparts_get_cell_index_mapper,
                 s->sparts, s->nr_sparts, sizeof(struct spart), 0, &data);

  *count_inhibited_sparts = data.count_inhibited_spart;
  *count_extra_sparts = data.count_extra_spart;

  if (verbose)
    message("took %.3f %s.", clocks_from_ticks(getticks() - tic),
            clocks_getunit());
}

/**
 * @brief Sort the particles and condensed particles according to the given
 * indices.
 *
 * @param parts The array of #part to sort.
 * @param xparts The corresponding #xpart array to sort as well.
 * @param ind The indices with respect to which the parts are sorted.
 * @param counts Number of particles per index.
 * @param num_bins Total number of bins (length of count).
 * @param parts_offset Offset of the #part array from the global #part array.
 */
void space_parts_sort(struct part *parts, struct xpart *xparts,
                      int *restrict ind, int *restrict counts, int num_bins,
                      ptrdiff_t parts_offset) {
  /* Create the offsets array. */
  size_t *offsets = NULL;
  if (swift_memalign("parts_offsets", (void **)&offsets, SWIFT_STRUCT_ALIGNMENT,
                     sizeof(size_t) * (num_bins + 1)) != 0)
    error("Failed to allocate temporary cell offsets array.");

  offsets[0] = 0;
  for (int k = 1; k <= num_bins; k++) {
    offsets[k] = offsets[k - 1] + counts[k - 1];
    counts[k - 1] = 0;
  }

  /* Loop over local cells. */
  for (int cid = 0; cid < num_bins; cid++) {
    for (size_t k = offsets[cid] + counts[cid]; k < offsets[cid + 1]; k++) {
      counts[cid]++;
      int target_cid = ind[k];
      if (target_cid == cid) {
        continue;
      }
      struct part temp_part = parts[k];
      struct xpart temp_xpart = xparts[k];
      while (target_cid != cid) {
        size_t j = offsets[target_cid] + counts[target_cid]++;
        while (ind[j] == target_cid) {
          j = offsets[target_cid] + counts[target_cid]++;
        }
        memswap(&parts[j], &temp_part, sizeof(struct part));
        memswap(&xparts[j], &temp_xpart, sizeof(struct xpart));
        memswap(&ind[j], &target_cid, sizeof(int));
        if (parts[j].gpart)
          parts[j].gpart->id_or_neg_offset = -(j + parts_offset);
      }
      parts[k] = temp_part;
      xparts[k] = temp_xpart;
      ind[k] = target_cid;
      if (parts[k].gpart)
        parts[k].gpart->id_or_neg_offset = -(k + parts_offset);
    }
  }

#ifdef SWIFT_DEBUG_CHECKS
  for (int k = 0; k < num_bins; k++)
    if (offsets[k + 1] != offsets[k] + counts[k])
      error("Bad offsets after shuffle.");
#endif /* SWIFT_DEBUG_CHECKS */

  swift_free("parts_offsets", offsets);
}

/**
 * @brief Sort the s-particles according to the given indices.
 *
 * @param sparts The array of #spart to sort.
 * @param ind The indices with respect to which the #spart are sorted.
 * @param counts Number of particles per index.
 * @param num_bins Total number of bins (length of counts).
 * @param sparts_offset Offset of the #spart array from the global #spart.
 * array.
 */
void space_sparts_sort(struct spart *sparts, int *restrict ind,
                       int *restrict counts, int num_bins,
                       ptrdiff_t sparts_offset) {
  /* Create the offsets array. */
  size_t *offsets = NULL;
  if (swift_memalign("sparts_offsets", (void **)&offsets,
                     SWIFT_STRUCT_ALIGNMENT,
                     sizeof(size_t) * (num_bins + 1)) != 0)
    error("Failed to allocate temporary cell offsets array.");

  offsets[0] = 0;
  for (int k = 1; k <= num_bins; k++) {
    offsets[k] = offsets[k - 1] + counts[k - 1];
    counts[k - 1] = 0;
  }

  /* Loop over local cells. */
  for (int cid = 0; cid < num_bins; cid++) {
    for (size_t k = offsets[cid] + counts[cid]; k < offsets[cid + 1]; k++) {
      counts[cid]++;
      int target_cid = ind[k];
      if (target_cid == cid) {
        continue;
      }
      struct spart temp_spart = sparts[k];
      while (target_cid != cid) {
        size_t j = offsets[target_cid] + counts[target_cid]++;
        while (ind[j] == target_cid) {
          j = offsets[target_cid] + counts[target_cid]++;
        }
        memswap(&sparts[j], &temp_spart, sizeof(struct spart));
        memswap(&ind[j], &target_cid, sizeof(int));
        if (sparts[j].gpart)
          sparts[j].gpart->id_or_neg_offset = -(j + sparts_offset);
      }
      sparts[k] = temp_spart;
      ind[k] = target_cid;
      if (sparts[k].gpart)
        sparts[k].gpart->id_or_neg_offset = -(k + sparts_offset);
    }
  }

#ifdef SWIFT_DEBUG_CHECKS
  for (int k = 0; k < num_bins; k++)
    if (offsets[k + 1] != offsets[k] + counts[k])
      error("Bad offsets after shuffle.");
#endif /* SWIFT_DEBUG_CHECKS */

  swift_free("sparts_offsets", offsets);
}

/**
 * @brief Sort the g-particles according to the given indices.
 *
 * @param gparts The array of #gpart to sort.
 * @param parts Global #part array for re-linking.
 * @param sparts Global #spart array for re-linking.
 * @param ind The indices with respect to which the gparts are sorted.
 * @param counts Number of particles per index.
 * @param num_bins Total number of bins (length of counts).
 */
void space_gparts_sort(struct gpart *gparts, struct part *parts,
                       struct spart *sparts, int *restrict ind,
                       int *restrict counts, int num_bins) {
  /* Create the offsets array. */
  size_t *offsets = NULL;
  if (swift_memalign("gparts_offsets", (void **)&offsets,
                     SWIFT_STRUCT_ALIGNMENT,
                     sizeof(size_t) * (num_bins + 1)) != 0)
    error("Failed to allocate temporary cell offsets array.");

  offsets[0] = 0;
  for (int k = 1; k <= num_bins; k++) {
    offsets[k] = offsets[k - 1] + counts[k - 1];
    counts[k - 1] = 0;
  }

  /* Loop over local cells. */
  for (int cid = 0; cid < num_bins; cid++) {
    for (size_t k = offsets[cid] + counts[cid]; k < offsets[cid + 1]; k++) {
      counts[cid]++;
      int target_cid = ind[k];
      if (target_cid == cid) {
        continue;
      }
      struct gpart temp_gpart = gparts[k];
      while (target_cid != cid) {
        size_t j = offsets[target_cid] + counts[target_cid]++;
        while (ind[j] == target_cid) {
          j = offsets[target_cid] + counts[target_cid]++;
        }
        memswap(&gparts[j], &temp_gpart, sizeof(struct gpart));
        memswap(&ind[j], &target_cid, sizeof(int));
        if (gparts[j].type == swift_type_gas) {
          parts[-gparts[j].id_or_neg_offset].gpart = &gparts[j];
        } else if (gparts[j].type == swift_type_stars) {
          sparts[-gparts[j].id_or_neg_offset].gpart = &gparts[j];
        }
      }
      gparts[k] = temp_gpart;
      ind[k] = target_cid;
      if (gparts[k].type == swift_type_gas) {
        parts[-gparts[k].id_or_neg_offset].gpart = &gparts[k];
      } else if (gparts[k].type == swift_type_stars) {
        sparts[-gparts[k].id_or_neg_offset].gpart = &gparts[k];
      }
    }
  }

#ifdef SWIFT_DEBUG_CHECKS
  for (int k = 0; k < num_bins; k++)
    if (offsets[k + 1] != offsets[k] + counts[k])
      error("Bad offsets after shuffle.");
#endif /* SWIFT_DEBUG_CHECKS */

  swift_free("gparts_offsets", offsets);
}

/**
 * @brief Mapping function to free the sorted indices buffers.
 */
void space_map_clearsort(struct cell *c, void *data) {

  cell_free_hydro_sorts(c);
  cell_free_stars_sorts(c);
}

/**
 * @brief Map a function to all particles in a cell recursively.
 *
 * @param c The #cell we are working in.
 * @param fun Function pointer to apply on the cells.
 * @param data Data passed to the function fun.
 */
static void rec_map_parts(struct cell *c,
                          void (*fun)(struct part *p, struct cell *c,
                                      void *data),
                          void *data) {
  /* No progeny? */
  if (!c->split)
    for (int k = 0; k < c->hydro.count; k++) fun(&c->hydro.parts[k], c, data);

  /* Otherwise, recurse. */
  else
    for (int k = 0; k < 8; k++)
      if (c->progeny[k] != NULL) rec_map_parts(c->progeny[k], fun, data);
}

/**
 * @brief Map a function to all particles in a space.
 *
 * @param s The #space we are working in.
 * @param fun Function pointer to apply on the cells.
 * @param data Data passed to the function fun.
 */
void space_map_parts(struct space *s,
                     void (*fun)(struct part *p, struct cell *c, void *data),
                     void *data) {

  /* Call the recursive function on all higher-level cells. */
  for (int cid = 0; cid < s->nr_cells; cid++)
    rec_map_parts(&s->cells_top[cid], fun, data);
}

/**
 * @brief Map a function to all particles in a cell recursively.
 *
 * @param c The #cell we are working in.
 * @param fun Function pointer to apply on the cells.
 */
static void rec_map_parts_xparts(struct cell *c,
                                 void (*fun)(struct part *p, struct xpart *xp,
                                             struct cell *c)) {

  /* No progeny? */
  if (!c->split)
    for (int k = 0; k < c->hydro.count; k++)
      fun(&c->hydro.parts[k], &c->hydro.xparts[k], c);

  /* Otherwise, recurse. */
  else
    for (int k = 0; k < 8; k++)
      if (c->progeny[k] != NULL) rec_map_parts_xparts(c->progeny[k], fun);
}

/**
 * @brief Map a function to all particles (#part and #xpart) in a space.
 *
 * @param s The #space we are working in.
 * @param fun Function pointer to apply on the particles in the cells.
 */
void space_map_parts_xparts(struct space *s,
                            void (*fun)(struct part *p, struct xpart *xp,
                                        struct cell *c)) {

  /* Call the recursive function on all higher-level cells. */
  for (int cid = 0; cid < s->nr_cells; cid++)
    rec_map_parts_xparts(&s->cells_top[cid], fun);
}

/**
 * @brief Map a function to all particles in a cell recursively.
 *
 * @param c The #cell we are working in.
 * @param full Map to all cells, including cells with sub-cells.
 * @param fun Function pointer to apply on the cells.
 * @param data Data passed to the function fun.
 */
static void rec_map_cells_post(struct cell *c, int full,
                               void (*fun)(struct cell *c, void *data),
                               void *data) {
  /* Recurse. */
  if (c->split)
    for (int k = 0; k < 8; k++)
      if (c->progeny[k] != NULL)
        rec_map_cells_post(c->progeny[k], full, fun, data);

  /* No progeny? */
  if (full || !c->split) fun(c, data);
}

/**
 * @brief Map a function to all particles in a aspace.
 *
 * @param s The #space we are working in.
 * @param full Map to all cells, including cells with sub-cells.
 * @param fun Function pointer to apply on the cells.
 * @param data Data passed to the function fun.
 */
void space_map_cells_post(struct space *s, int full,
                          void (*fun)(struct cell *c, void *data), void *data) {

  /* Call the recursive function on all higher-level cells. */
  for (int cid = 0; cid < s->nr_cells; cid++)
    rec_map_cells_post(&s->cells_top[cid], full, fun, data);
}

static void rec_map_cells_pre(struct cell *c, int full,
                              void (*fun)(struct cell *c, void *data),
                              void *data) {

  /* No progeny? */
  if (full || !c->split) fun(c, data);

  /* Recurse. */
  if (c->split)
    for (int k = 0; k < 8; k++)
      if (c->progeny[k] != NULL)
        rec_map_cells_pre(c->progeny[k], full, fun, data);
}

/**
 * @brief Calls function fun on the cells in the space s
 *
 * @param s The #space
 * @param full If true calls the function on all cells and not just on leaves
 * @param fun The function to call.
 * @param data Additional data passed to fun() when called
 */
void space_map_cells_pre(struct space *s, int full,
                         void (*fun)(struct cell *c, void *data), void *data) {

  /* Call the recursive function on all higher-level cells. */
  for (int cid = 0; cid < s->nr_cells; cid++)
    rec_map_cells_pre(&s->cells_top[cid], full, fun, data);
}

/**
 * @brief Recursively split a cell.
 *
 * @param s The #space in which the cell lives.
 * @param c The #cell to split recursively.
 * @param buff A buffer for particle sorting, should be of size at least
 *        c->hydro.count or @c NULL.
 * @param sbuff A buffer for particle sorting, should be of size at least
 *        c->stars.count or @c NULL.
 * @param gbuff A buffer for particle sorting, should be of size at least
 *        c->grav.count or @c NULL.
 */
void space_split_recursive(struct space *s, struct cell *c,
                           struct cell_buff *buff, struct cell_buff *sbuff,
                           struct cell_buff *gbuff) {

  const int count = c->hydro.count;
  const int gcount = c->grav.count;
  const int scount = c->stars.count;
  const int with_self_gravity = s->with_self_gravity;
  const int depth = c->depth;
  int maxdepth = 0;
  float h_max = 0.0f;
  float stars_h_max = 0.f;
  integertime_t ti_hydro_end_min = max_nr_timesteps, ti_hydro_end_max = 0,
                ti_hydro_beg_max = 0;
  integertime_t ti_gravity_end_min = max_nr_timesteps, ti_gravity_end_max = 0,
                ti_gravity_beg_max = 0;
  integertime_t ti_stars_end_min = max_nr_timesteps, ti_stars_end_max = 0,
                ti_stars_beg_max = 0;
  struct part *parts = c->hydro.parts;
  struct gpart *gparts = c->grav.parts;
  struct spart *sparts = c->stars.parts;
  struct xpart *xparts = c->hydro.xparts;
  struct engine *e = s->e;
  const integertime_t ti_current = e->ti_current;

  /* If the buff is NULL, allocate it, and remember to free it. */
  const int allocate_buffer = (buff == NULL && gbuff == NULL && sbuff == NULL);
  if (allocate_buffer) {
    if (count > 0) {
      if (swift_memalign("tempbuff", (void **)&buff, SWIFT_STRUCT_ALIGNMENT,
                         sizeof(struct cell_buff) * count) != 0)
        error("Failed to allocate temporary indices.");
      for (int k = 0; k < count; k++) {
#ifdef SWIFT_DEBUG_CHECKS
        if (parts[k].time_bin == time_bin_inhibited)
          error("Inhibited particle present in space_split()");
        if (parts[k].time_bin == time_bin_not_created)
          error("Extra particle present in space_split()");
#endif
        buff[k].x[0] = parts[k].x[0];
        buff[k].x[1] = parts[k].x[1];
        buff[k].x[2] = parts[k].x[2];
      }
    }
    if (gcount > 0) {
      if (swift_memalign("tempgbuff", (void **)&gbuff, SWIFT_STRUCT_ALIGNMENT,
                         sizeof(struct cell_buff) * gcount) != 0)
        error("Failed to allocate temporary indices.");
      for (int k = 0; k < gcount; k++) {
#ifdef SWIFT_DEBUG_CHECKS
        if (gparts[k].time_bin == time_bin_inhibited)
          error("Inhibited particle present in space_split()");
        if (gparts[k].time_bin == time_bin_not_created)
          error("Extra particle present in space_split()");
#endif
        gbuff[k].x[0] = gparts[k].x[0];
        gbuff[k].x[1] = gparts[k].x[1];
        gbuff[k].x[2] = gparts[k].x[2];
      }
    }
    if (scount > 0) {
      if (swift_memalign("tempsbuff", (void **)&sbuff, SWIFT_STRUCT_ALIGNMENT,
                         sizeof(struct cell_buff) * scount) != 0)
        error("Failed to allocate temporary indices.");
      for (int k = 0; k < scount; k++) {
#ifdef SWIFT_DEBUG_CHECKS
        if (sparts[k].time_bin == time_bin_inhibited)
          error("Inhibited particle present in space_split()");
        if (sparts[k].time_bin == time_bin_not_created)
          error("Extra particle present in space_split()");
#endif
        sbuff[k].x[0] = sparts[k].x[0];
        sbuff[k].x[1] = sparts[k].x[1];
        sbuff[k].x[2] = sparts[k].x[2];
      }
    }
  }

  /* Check the depth. */
  while (depth > (maxdepth = s->maxdepth)) {
    atomic_cas(&s->maxdepth, maxdepth, depth);
  }

  /* If the depth is too large, we have a problem and should stop. */
  if (maxdepth > space_cell_maxdepth) {
    error("Exceeded maximum depth (%d) when splitting cells, aborting",
          space_cell_maxdepth);
  }

  /* Split or let it be? */
  if ((with_self_gravity && gcount > space_splitsize) ||
      (!with_self_gravity &&
       (count > space_splitsize || scount > space_splitsize))) {

    /* No longer just a leaf. */
    c->split = 1;

    /* Create the cell's progeny. */
    space_getcells(s, 8, c->progeny);
    for (int k = 0; k < 8; k++) {
      struct cell *cp = c->progeny[k];
      cp->hydro.count = 0;
      cp->grav.count = 0;
      cp->stars.count = 0;
      cp->hydro.count_total = 0;
      cp->grav.count_total = 0;
      cp->stars.count_total = 0;
      cp->hydro.ti_old_part = c->hydro.ti_old_part;
      cp->grav.ti_old_part = c->grav.ti_old_part;
      cp->grav.ti_old_multipole = c->grav.ti_old_multipole;
      cp->stars.ti_old_part = c->stars.ti_old_part;
      cp->loc[0] = c->loc[0];
      cp->loc[1] = c->loc[1];
      cp->loc[2] = c->loc[2];
      cp->width[0] = c->width[0] / 2;
      cp->width[1] = c->width[1] / 2;
      cp->width[2] = c->width[2] / 2;
      cp->dmin = c->dmin / 2;
      if (k & 4) cp->loc[0] += cp->width[0];
      if (k & 2) cp->loc[1] += cp->width[1];
      if (k & 1) cp->loc[2] += cp->width[2];
      cp->depth = c->depth + 1;
      cp->split = 0;
      cp->hydro.h_max = 0.f;
      cp->hydro.dx_max_part = 0.f;
      cp->hydro.dx_max_sort = 0.f;
      cp->stars.h_max = 0.f;
      cp->stars.dx_max_part = 0.f;
      cp->stars.dx_max_sort = 0.f;
      cp->nodeID = c->nodeID;
      cp->parent = c;
      cp->super = NULL;
      cp->hydro.super = NULL;
      cp->grav.super = NULL;
      cp->hydro.do_sub_sort = 0;
      cp->stars.do_sub_sort = 0;
      cp->grav.do_sub_drift = 0;
      cp->hydro.do_sub_drift = 0;
      cp->stars.do_sub_drift = 0;
      cp->hydro.do_sub_limiter = 0;
      cp->hydro.do_limiter = 0;
#ifdef WITH_MPI
      cp->mpi.tag = -1;
#endif  // WITH_MPI
#if defined(SWIFT_DEBUG_CHECKS) || defined(SWIFT_CELL_GRAPH)
      cp->cellID = last_cell_id++;
#endif
    }

    /* Split the cell's partcle data. */
    cell_split(c, c->hydro.parts - s->parts, c->stars.parts - s->sparts, buff,
               sbuff, gbuff);

    /* Buffers for the progenitors */
    struct cell_buff *progeny_buff = buff, *progeny_gbuff = gbuff,
                     *progeny_sbuff = sbuff;

    for (int k = 0; k < 8; k++) {

      /* Get the progenitor */
      struct cell *cp = c->progeny[k];

      /* Remove any progeny with zero particles. */
      if (cp->hydro.count == 0 && cp->grav.count == 0 && cp->stars.count == 0) {

        space_recycle(s, cp);
        c->progeny[k] = NULL;

      } else {

        /* Recurse */
        space_split_recursive(s, cp, progeny_buff, progeny_sbuff,
                              progeny_gbuff);

        /* Update the pointers in the buffers */
        progeny_buff += cp->hydro.count;
        progeny_gbuff += cp->grav.count;
        progeny_sbuff += cp->stars.count;

        /* Update the cell-wide properties */
        h_max = max(h_max, cp->hydro.h_max);
        stars_h_max = max(stars_h_max, cp->stars.h_max);
        ti_hydro_end_min = min(ti_hydro_end_min, cp->hydro.ti_end_min);
        ti_hydro_end_max = max(ti_hydro_end_max, cp->hydro.ti_end_max);
        ti_hydro_beg_max = max(ti_hydro_beg_max, cp->hydro.ti_beg_max);
        ti_gravity_end_min = min(ti_gravity_end_min, cp->grav.ti_end_min);
        ti_gravity_end_max = max(ti_gravity_end_max, cp->grav.ti_end_max);
        ti_gravity_beg_max = max(ti_gravity_beg_max, cp->grav.ti_beg_max);
        ti_stars_end_min = min(ti_stars_end_min, cp->stars.ti_end_min);
        ti_stars_end_max = min(ti_stars_end_max, cp->stars.ti_end_max);
        ti_stars_beg_max = min(ti_stars_beg_max, cp->stars.ti_beg_max);

        /* Increase the depth */
        if (cp->maxdepth > maxdepth) maxdepth = cp->maxdepth;
      }
    }

    /* Deal with the multipole */
    if (s->with_self_gravity) {

      /* Reset everything */
      gravity_reset(c->grav.multipole);

      /* Compute CoM and bulk velocity from all progenies */
      double CoM[3] = {0., 0., 0.};
      double vel[3] = {0., 0., 0.};
      float max_delta_vel[3] = {0.f, 0.f, 0.f};
      float min_delta_vel[3] = {0.f, 0.f, 0.f};
      double mass = 0.;

      for (int k = 0; k < 8; ++k) {
        if (c->progeny[k] != NULL) {
          const struct gravity_tensors *m = c->progeny[k]->grav.multipole;

          mass += m->m_pole.M_000;

          CoM[0] += m->CoM[0] * m->m_pole.M_000;
          CoM[1] += m->CoM[1] * m->m_pole.M_000;
          CoM[2] += m->CoM[2] * m->m_pole.M_000;

          vel[0] += m->m_pole.vel[0] * m->m_pole.M_000;
          vel[1] += m->m_pole.vel[1] * m->m_pole.M_000;
          vel[2] += m->m_pole.vel[2] * m->m_pole.M_000;

          max_delta_vel[0] = max(m->m_pole.max_delta_vel[0], max_delta_vel[0]);
          max_delta_vel[1] = max(m->m_pole.max_delta_vel[1], max_delta_vel[1]);
          max_delta_vel[2] = max(m->m_pole.max_delta_vel[2], max_delta_vel[2]);

          min_delta_vel[0] = min(m->m_pole.min_delta_vel[0], min_delta_vel[0]);
          min_delta_vel[1] = min(m->m_pole.min_delta_vel[1], min_delta_vel[1]);
          min_delta_vel[2] = min(m->m_pole.min_delta_vel[2], min_delta_vel[2]);
        }
      }

      /* Final operation on the CoM and bulk velocity */
      const double inv_mass = 1. / mass;
      c->grav.multipole->CoM[0] = CoM[0] * inv_mass;
      c->grav.multipole->CoM[1] = CoM[1] * inv_mass;
      c->grav.multipole->CoM[2] = CoM[2] * inv_mass;
      c->grav.multipole->m_pole.vel[0] = vel[0] * inv_mass;
      c->grav.multipole->m_pole.vel[1] = vel[1] * inv_mass;
      c->grav.multipole->m_pole.vel[2] = vel[2] * inv_mass;

      /* Min max velocity along each axis */
      c->grav.multipole->m_pole.max_delta_vel[0] = max_delta_vel[0];
      c->grav.multipole->m_pole.max_delta_vel[1] = max_delta_vel[1];
      c->grav.multipole->m_pole.max_delta_vel[2] = max_delta_vel[2];
      c->grav.multipole->m_pole.min_delta_vel[0] = min_delta_vel[0];
      c->grav.multipole->m_pole.min_delta_vel[1] = min_delta_vel[1];
      c->grav.multipole->m_pole.min_delta_vel[2] = min_delta_vel[2];

      /* Now shift progeny multipoles and add them up */
      struct multipole temp;
      double r_max = 0.;
      for (int k = 0; k < 8; ++k) {
        if (c->progeny[k] != NULL) {
          const struct cell *cp = c->progeny[k];
          const struct multipole *m = &cp->grav.multipole->m_pole;

          /* Contribution to multipole */
          gravity_M2M(&temp, m, c->grav.multipole->CoM,
                      cp->grav.multipole->CoM);
          gravity_multipole_add(&c->grav.multipole->m_pole, &temp);

          /* Upper limit of max CoM<->gpart distance */
          const double dx =
              c->grav.multipole->CoM[0] - cp->grav.multipole->CoM[0];
          const double dy =
              c->grav.multipole->CoM[1] - cp->grav.multipole->CoM[1];
          const double dz =
              c->grav.multipole->CoM[2] - cp->grav.multipole->CoM[2];
          const double r2 = dx * dx + dy * dy + dz * dz;
          r_max = max(r_max, cp->grav.multipole->r_max + sqrt(r2));
        }
      }

      /* Alternative upper limit of max CoM<->gpart distance */
      const double dx =
          c->grav.multipole->CoM[0] > c->loc[0] + c->width[0] / 2.
              ? c->grav.multipole->CoM[0] - c->loc[0]
              : c->loc[0] + c->width[0] - c->grav.multipole->CoM[0];
      const double dy =
          c->grav.multipole->CoM[1] > c->loc[1] + c->width[1] / 2.
              ? c->grav.multipole->CoM[1] - c->loc[1]
              : c->loc[1] + c->width[1] - c->grav.multipole->CoM[1];
      const double dz =
          c->grav.multipole->CoM[2] > c->loc[2] + c->width[2] / 2.
              ? c->grav.multipole->CoM[2] - c->loc[2]
              : c->loc[2] + c->width[2] - c->grav.multipole->CoM[2];

      /* Take minimum of both limits */
      c->grav.multipole->r_max = min(r_max, sqrt(dx * dx + dy * dy + dz * dz));

      /* Store the value at rebuild time */
      c->grav.multipole->r_max_rebuild = c->grav.multipole->r_max;
      c->grav.multipole->CoM_rebuild[0] = c->grav.multipole->CoM[0];
      c->grav.multipole->CoM_rebuild[1] = c->grav.multipole->CoM[1];
      c->grav.multipole->CoM_rebuild[2] = c->grav.multipole->CoM[2];

      /* We know the first-order multipole (dipole) is 0. */
      c->grav.multipole->m_pole.M_100 = 0.f;
      c->grav.multipole->m_pole.M_010 = 0.f;
      c->grav.multipole->m_pole.M_001 = 0.f;

    } /* Deal with gravity */
  }   /* Split or let it be? */

  /* Otherwise, collect the data from the particles this cell. */
  else {

    /* Clear the progeny. */
    bzero(c->progeny, sizeof(struct cell *) * 8);
    c->split = 0;
    maxdepth = c->depth;

    timebin_t hydro_time_bin_min = num_time_bins, hydro_time_bin_max = 0;
    timebin_t gravity_time_bin_min = num_time_bins, gravity_time_bin_max = 0;
    timebin_t stars_time_bin_min = num_time_bins;

    /* parts: Get dt_min/dt_max and h_max. */
    for (int k = 0; k < count; k++) {
#ifdef SWIFT_DEBUG_CHECKS
      if (parts[k].time_bin == time_bin_not_created)
        error("Extra particle present in space_split()");
      if (parts[k].time_bin == time_bin_inhibited)
        error("Inhibited particle present in space_split()");
#endif
      hydro_time_bin_min = min(hydro_time_bin_min, parts[k].time_bin);
      hydro_time_bin_max = max(hydro_time_bin_max, parts[k].time_bin);
      h_max = max(h_max, parts[k].h);
    }

    /* xparts: Reset x_diff */
    for (int k = 0; k < count; k++) {
      xparts[k].x_diff[0] = 0.f;
      xparts[k].x_diff[1] = 0.f;
      xparts[k].x_diff[2] = 0.f;
    }

    /* gparts: Get dt_min/dt_max. */
    for (int k = 0; k < gcount; k++) {
#ifdef SWIFT_DEBUG_CHECKS
      if (gparts[k].time_bin == time_bin_not_created)
        error("Extra g-particle present in space_split()");
      if (gparts[k].time_bin == time_bin_inhibited)
        error("Inhibited g-particle present in space_split()");
#endif
      gravity_time_bin_min = min(gravity_time_bin_min, gparts[k].time_bin);
      gravity_time_bin_max = max(gravity_time_bin_max, gparts[k].time_bin);
    }

    /* sparts: Get dt_min/dt_max */
    for (int k = 0; k < scount; k++) {
#ifdef SWIFT_DEBUG_CHECKS
      if (sparts[k].time_bin == time_bin_not_created)
        error("Extra s-particle present in space_split()");
      if (sparts[k].time_bin == time_bin_inhibited)
        error("Inhibited s-particle present in space_split()");
#endif
      gravity_time_bin_min = min(gravity_time_bin_min, sparts[k].time_bin);
      gravity_time_bin_max = max(gravity_time_bin_max, sparts[k].time_bin);
      stars_time_bin_min = min(stars_time_bin_min, sparts[k].time_bin);

      stars_h_max = max(stars_h_max, sparts[k].h);

      /* Reset x_diff */
      sparts[k].x_diff[0] = 0.f;
      sparts[k].x_diff[1] = 0.f;
      sparts[k].x_diff[2] = 0.f;
    }

    /* Convert into integer times */
    ti_hydro_end_min = get_integer_time_end(ti_current, hydro_time_bin_min);
    ti_hydro_end_max = get_integer_time_end(ti_current, hydro_time_bin_max);
    ti_hydro_beg_max =
        get_integer_time_begin(ti_current + 1, hydro_time_bin_max);
    ti_gravity_end_min = get_integer_time_end(ti_current, gravity_time_bin_min);
    ti_gravity_end_max = get_integer_time_end(ti_current, gravity_time_bin_max);
    ti_gravity_beg_max =
        get_integer_time_begin(ti_current + 1, gravity_time_bin_max);
    ti_stars_end_min = get_integer_time_end(ti_current, stars_time_bin_min);

    /* Construct the multipole and the centre of mass*/
    if (s->with_self_gravity) {
      if (gcount > 0) {

        gravity_P2M(c->grav.multipole, c->grav.parts, c->grav.count);

      } else {

        /* No gparts in that leaf cell */

        /* Set the values to something sensible */
        gravity_multipole_init(&c->grav.multipole->m_pole);
        if (c->nodeID == engine_rank) {
          c->grav.multipole->CoM[0] = c->loc[0] + c->width[0] / 2.;
          c->grav.multipole->CoM[1] = c->loc[1] + c->width[1] / 2.;
          c->grav.multipole->CoM[2] = c->loc[2] + c->width[2] / 2.;
          c->grav.multipole->r_max = 0.;
        }
      }

      /* Store the value at rebuild time */
      c->grav.multipole->r_max_rebuild = c->grav.multipole->r_max;
      c->grav.multipole->CoM_rebuild[0] = c->grav.multipole->CoM[0];
      c->grav.multipole->CoM_rebuild[1] = c->grav.multipole->CoM[1];
      c->grav.multipole->CoM_rebuild[2] = c->grav.multipole->CoM[2];
    }
  }

  /* Set the values for this cell. */
  c->hydro.h_max = h_max;
  c->hydro.ti_end_min = ti_hydro_end_min;
  c->hydro.ti_end_max = ti_hydro_end_max;
  c->hydro.ti_beg_max = ti_hydro_beg_max;
  c->grav.ti_end_min = ti_gravity_end_min;
  c->grav.ti_end_max = ti_gravity_end_max;
  c->grav.ti_beg_max = ti_gravity_beg_max;
  c->stars.ti_end_min = ti_stars_end_min;
  c->stars.ti_end_max = ti_stars_end_max;
  c->stars.ti_beg_max = ti_stars_beg_max;
  c->stars.h_max = stars_h_max;
  c->maxdepth = maxdepth;

  /* Set ownership according to the start of the parts array. */
  if (s->nr_parts > 0)
    c->owner = ((c->hydro.parts - s->parts) % s->nr_parts) * s->nr_queues /
               s->nr_parts;
  else if (s->nr_sparts > 0)
    c->owner = ((c->stars.parts - s->sparts) % s->nr_sparts) * s->nr_queues /
               s->nr_sparts;
  else if (s->nr_gparts > 0)
    c->owner = ((c->grav.parts - s->gparts) % s->nr_gparts) * s->nr_queues /
               s->nr_gparts;
  else
    c->owner = 0; /* Ok, there is really nothing on this rank... */

  /* Clean up. */
  if (allocate_buffer) {
    if (buff != NULL) swift_free("tempbuff", buff);
    if (gbuff != NULL) swift_free("tempgbuff", gbuff);
    if (sbuff != NULL) swift_free("tempsbuff", sbuff);
  }
}

/**
 * @brief #threadpool mapper function to split cells if they contain
 *        too many particles.
 *
 * @param map_data Pointer towards the top-cells.
 * @param num_cells The number of cells to treat.
 * @param extra_data Pointers to the #space.
 */
void space_split_mapper(void *map_data, int num_cells, void *extra_data) {

  /* Unpack the inputs. */
  struct space *s = (struct space *)extra_data;
  struct cell *cells_top = s->cells_top;
  int *local_cells_with_particles = (int *)map_data;

  /* Loop over the non-empty cells */
  for (int ind = 0; ind < num_cells; ind++) {
    struct cell *c = &cells_top[local_cells_with_particles[ind]];
    space_split_recursive(s, c, NULL, NULL, NULL);
  }

#ifdef SWIFT_DEBUG_CHECKS
  /* All cells and particles should have consistent h_max values. */
  for (int ind = 0; ind < num_cells; ind++) {
    int depth = 0;
    const struct cell *c = &cells_top[local_cells_with_particles[ind]];
    if (!checkCellhdxmax(c, &depth)) message("    at cell depth %d", depth);
  }
#endif
}

/**
 * @brief Return a used cell to the buffer of unused sub-cells.
 *
 * @param s The #space.
 * @param c The #cell.
 */
void space_recycle(struct space *s, struct cell *c) {

  /* Clear the cell. */
  if (lock_destroy(&c->lock) != 0 || lock_destroy(&c->grav.plock) != 0 ||
      lock_destroy(&c->mlock) != 0 || lock_destroy(&c->stars.lock) != 0 ||
      lock_destroy(&c->stars.star_formation_lock))
    error("Failed to destroy spinlocks.");

  /* Lock the space. */
  lock_lock(&s->lock);

  /* Hook the multipole back in the buffer */
  if (s->with_self_gravity) {
    c->grav.multipole->next = s->multipoles_sub;
    s->multipoles_sub = c->grav.multipole;
  }

  /* Hook this cell into the buffer. */
  c->next = s->cells_sub;
  s->cells_sub = c;
  s->tot_cells -= 1;

  /* Unlock the space. */
  lock_unlock_blind(&s->lock);
}

/**
 * @brief Return a list of used cells to the buffer of unused sub-cells.
 *
 * @param s The #space.
 * @param cell_list_begin Pointer to the first #cell in the linked list of
 *        cells joined by their @c next pointers.
 * @param cell_list_end Pointer to the last #cell in the linked list of
 *        cells joined by their @c next pointers. It is assumed that this
 *        cell's @c next pointer is @c NULL.
 * @param multipole_list_begin Pointer to the first #multipole in the linked
 * list of
 *        multipoles joined by their @c next pointers.
 * @param multipole_list_end Pointer to the last #multipole in the linked list
 * of
 *        multipoles joined by their @c next pointers. It is assumed that this
 *        multipole's @c next pointer is @c NULL.
 */
void space_recycle_list(struct space *s, struct cell *cell_list_begin,
                        struct cell *cell_list_end,
                        struct gravity_tensors *multipole_list_begin,
                        struct gravity_tensors *multipole_list_end) {

  int count = 0;

  /* Clean up the list of cells. */
  for (struct cell *c = cell_list_begin; c != NULL; c = c->next) {
    /* Clear the cell. */
    if (lock_destroy(&c->lock) != 0 || lock_destroy(&c->grav.plock) != 0 ||
        lock_destroy(&c->mlock) != 0 || lock_destroy(&c->stars.lock) != 0 ||
        lock_destroy(&c->stars.star_formation_lock))
      error("Failed to destroy spinlocks.");

    /* Count this cell. */
    count += 1;
  }

  /* Lock the space. */
  lock_lock(&s->lock);

  /* Hook the cells into the buffer. */
  cell_list_end->next = s->cells_sub;
  s->cells_sub = cell_list_begin;
  s->tot_cells -= count;

  /* Hook the multipoles into the buffer. */
  if (s->with_self_gravity) {
    multipole_list_end->next = s->multipoles_sub;
    s->multipoles_sub = multipole_list_begin;
  }

  /* Unlock the space. */
  lock_unlock_blind(&s->lock);
}

/**
 * @brief Get a new empty (sub-)#cell.
 *
 * If there are cells in the buffer, use the one at the end of the linked list.
 * If we have no cells, allocate a new chunk of memory and pick one from there.
 *
 * @param s The #space.
 * @param nr_cells Number of #cell to pick up.
 * @param cells Array of @c nr_cells #cell pointers in which to store the
 *        new cells.
 */
void space_getcells(struct space *s, int nr_cells, struct cell **cells) {

  /* Lock the space. */
  lock_lock(&s->lock);

  /* For each requested cell... */
  for (int j = 0; j < nr_cells; j++) {

    /* Is the cell buffer empty? */
    if (s->cells_sub == NULL) {
      if (swift_memalign("cells_sub", (void **)&s->cells_sub, cell_align,
                         space_cellallocchunk * sizeof(struct cell)) != 0)
        error("Failed to allocate more cells.");

      /* Clear the newly-allocated cells. */
      bzero(s->cells_sub, sizeof(struct cell) * space_cellallocchunk);

      /* Constructed a linked list */
      for (int k = 0; k < space_cellallocchunk - 1; k++)
        s->cells_sub[k].next = &s->cells_sub[k + 1];
      s->cells_sub[space_cellallocchunk - 1].next = NULL;
    }

    /* Is the multipole buffer empty? */
    if (s->with_self_gravity && s->multipoles_sub == NULL) {
      if (swift_memalign(
              "multipoles_sub", (void **)&s->multipoles_sub, multipole_align,
              space_cellallocchunk * sizeof(struct gravity_tensors)) != 0)
        error("Failed to allocate more multipoles.");

      /* Constructed a linked list */
      for (int k = 0; k < space_cellallocchunk - 1; k++)
        s->multipoles_sub[k].next = &s->multipoles_sub[k + 1];
      s->multipoles_sub[space_cellallocchunk - 1].next = NULL;
    }

    /* Pick off the next cell. */
    cells[j] = s->cells_sub;
    s->cells_sub = cells[j]->next;
    s->tot_cells += 1;

    /* Hook the multipole */
    if (s->with_self_gravity) {
      cells[j]->grav.multipole = s->multipoles_sub;
      s->multipoles_sub = cells[j]->grav.multipole->next;
    }
  }

  /* Unlock the space. */
  lock_unlock_blind(&s->lock);

  /* Init some things in the cell we just got. */
  for (int j = 0; j < nr_cells; j++) {
    cell_free_hydro_sorts(cells[j]);
    cell_free_stars_sorts(cells[j]);

    struct gravity_tensors *temp = cells[j]->grav.multipole;
    bzero(cells[j], sizeof(struct cell));
    cells[j]->grav.multipole = temp;
    cells[j]->nodeID = -1;
    if (lock_init(&cells[j]->hydro.lock) != 0 ||
        lock_init(&cells[j]->grav.plock) != 0 ||
        lock_init(&cells[j]->grav.mlock) != 0 ||
        lock_init(&cells[j]->stars.lock) != 0 ||
        lock_init(&cells[j]->stars.star_formation_lock) != 0)
      error("Failed to initialize cell spinlocks.");
  }
}

/**
 * @brief Free sort arrays in any cells in the cell buffer.
 *
 * @param s The #space.
 */
void space_free_buff_sort_indices(struct space *s) {
  for (struct cell *finger = s->cells_sub; finger != NULL;
       finger = finger->next) {
    cell_free_hydro_sorts(finger);
    cell_free_stars_sorts(finger);
  }
}

/**
 * @brief Construct the list of top-level cells that have any tasks in
 * their hierarchy on this MPI rank. Also construct the list of top-level
 * cells on any rank that have > 0 particles (of any kind).
 *
 * This assumes the list has been pre-allocated at a regrid.
 *
 * @param s The #space.
 */
void space_list_useful_top_level_cells(struct space *s) {

  const ticks tic = getticks();

  s->nr_local_cells_with_tasks = 0;
  s->nr_cells_with_particles = 0;

  for (int i = 0; i < s->nr_cells; ++i) {
    struct cell *c = &s->cells_top[i];

    if (cell_has_tasks(c)) {
      s->local_cells_with_tasks_top[s->nr_local_cells_with_tasks] = i;
      s->nr_local_cells_with_tasks++;
    }

    const int has_particles =
        (c->hydro.count > 0) || (c->grav.count > 0) || (c->stars.count > 0) ||
        (c->grav.multipole != NULL && c->grav.multipole->m_pole.M_000 > 0.f);

    if (has_particles) {
      s->cells_with_particles_top[s->nr_cells_with_particles] = i;
      s->nr_cells_with_particles++;
    }
  }
  if (s->e->verbose) {
    message("Have %d local top-level cells with tasks (total=%d)",
            s->nr_local_cells_with_tasks, s->nr_cells);
    message("Have %d top-level cells with particles (total=%d)",
            s->nr_cells_with_particles, s->nr_cells);
  }

  if (s->e->verbose)
    message("took %.3f %s.", clocks_from_ticks(getticks() - tic),
            clocks_getunit());
}

void space_synchronize_particle_positions_mapper(void *map_data, int nr_gparts,
                                                 void *extra_data) {
  /* Unpack the data */
  struct gpart *restrict gparts = (struct gpart *)map_data;
  struct space *s = (struct space *)extra_data;

  for (int k = 0; k < nr_gparts; k++) {

    /* Get the particle */
    const struct gpart *restrict gp = &gparts[k];

    if (gp->type == swift_type_dark_matter)
      continue;

    else if (gp->type == swift_type_gas) {

      /* Get it's gassy friend */
      struct part *p = &s->parts[-gp->id_or_neg_offset];
      struct xpart *xp = &s->xparts[-gp->id_or_neg_offset];

      /* Synchronize positions and velocities */
      p->x[0] = gp->x[0];
      p->x[1] = gp->x[1];
      p->x[2] = gp->x[2];

      xp->v_full[0] = gp->v_full[0];
      xp->v_full[1] = gp->v_full[1];
      xp->v_full[2] = gp->v_full[2];
    }

    else if (gp->type == swift_type_stars) {

      /* Get it's stellar friend */
      struct spart *sp = &s->sparts[-gp->id_or_neg_offset];

      /* Synchronize positions */
      sp->x[0] = gp->x[0];
      sp->x[1] = gp->x[1];
      sp->x[2] = gp->x[2];
    }
  }
}

void space_synchronize_particle_positions(struct space *s) {

  const ticks tic = getticks();

  if ((s->nr_gparts > 0 && s->nr_parts > 0) ||
      (s->nr_gparts > 0 && s->nr_sparts > 0))
    threadpool_map(&s->e->threadpool,
                   space_synchronize_particle_positions_mapper, s->gparts,
                   s->nr_gparts, sizeof(struct gpart), 0, (void *)s);

  if (s->e->verbose)
    message("took %.3f %s.", clocks_from_ticks(getticks() - tic),
            clocks_getunit());
}

void space_first_init_parts_mapper(void *restrict map_data, int count,
                                   void *restrict extra_data) {

  struct part *restrict p = (struct part *)map_data;
  const struct space *restrict s = (struct space *)extra_data;
  const struct engine *e = s->e;

  const ptrdiff_t delta = p - s->parts;
  struct xpart *restrict xp = s->xparts + delta;

  /* Extract some constants */
  const struct cosmology *cosmo = s->e->cosmology;
  const struct phys_const *phys_const = s->e->physical_constants;
  const struct unit_system *us = s->e->internal_units;
  const float a_factor_vel = cosmo->a;

  const struct hydro_props *hydro_props = s->e->hydro_properties;
  const float u_init = hydro_props->initial_internal_energy;
  const float hydro_h_min_ratio = e->hydro_properties->h_min_ratio;

  const struct gravity_props *grav_props = s->e->gravity_properties;
  const int with_gravity = e->policy & engine_policy_self_gravity;

  const struct chemistry_global_data *chemistry = e->chemistry;
  const struct star_formation *star_formation = e->star_formation;
  const struct cooling_function_data *cool_func = e->cooling_func;

  /* Check that the smoothing lengths are non-zero */
  for (int k = 0; k < count; k++) {
    if (p[k].h <= 0.)
      error("Invalid value of smoothing length for part %lld h=%e", p[k].id,
            p[k].h);

    if (with_gravity) {
      const struct gpart *gp = p[k].gpart;
      const float softening = gravity_get_softening(gp, grav_props);
      p->h = max(p->h, softening * hydro_h_min_ratio);
    }
  }

  /* Convert velocities to internal units */
  for (int k = 0; k < count; k++) {
    p[k].v[0] *= a_factor_vel;
    p[k].v[1] *= a_factor_vel;
    p[k].v[2] *= a_factor_vel;

#ifdef HYDRO_DIMENSION_2D
    p[k].x[2] = 0.f;
    p[k].v[2] = 0.f;
#endif

#ifdef HYDRO_DIMENSION_1D
    p[k].x[1] = p[k].x[2] = 0.f;
    p[k].v[1] = p[k].v[2] = 0.f;
#endif
  }

  /* Initialise the rest */
  for (int k = 0; k < count; k++) {

    hydro_first_init_part(&p[k], &xp[k]);
#ifdef WITH_LOGGER
    logger_part_data_init(&xp[k].logger_data);
#endif

    /* Overwrite the internal energy? */
    if (u_init > 0.f) hydro_set_init_internal_energy(&p[k], u_init);

    /* Also initialise the chemistry */
    chemistry_first_init_part(phys_const, us, cosmo, chemistry, &p[k], &xp[k]);

    /* Also initialise the star formation */
    star_formation_first_init_part(phys_const, us, cosmo, star_formation, &p[k],
                                   &xp[k]);

    /* And the cooling */
    cooling_first_init_part(phys_const, us, cosmo, cool_func, &p[k], &xp[k]);

    /* And the tracers */
    tracers_first_init_xpart(&p[k], &xp[k], us, phys_const, cosmo, hydro_props,
                             cool_func);

#ifdef SWIFT_DEBUG_CHECKS
    /* Check part->gpart->part linkeage. */
    if (p[k].gpart && p[k].gpart->id_or_neg_offset != -(k + delta))
      error("Invalid gpart -> part link");

    /* Initialise the time-integration check variables */
    p[k].ti_drift = 0;
    p[k].ti_kick = 0;
#endif
  }
}

/**
 * @brief Initialises all the particles by setting them into a valid state
 *
 * Calls hydro_first_init_part() on all the particles
 * Calls chemistry_first_init_part() on all the particles
 * Calls cooling_first_init_part() on all the particles
 */
void space_first_init_parts(struct space *s, int verbose) {

  const ticks tic = getticks();
  if (s->nr_parts > 0)
    threadpool_map(&s->e->threadpool, space_first_init_parts_mapper, s->parts,
                   s->nr_parts, sizeof(struct part), 0, s);

  if (verbose)
    message("took %.3f %s.", clocks_from_ticks(getticks() - tic),
            clocks_getunit());
}

void space_first_init_gparts_mapper(void *restrict map_data, int count,
                                    void *restrict extra_data) {

  struct gpart *restrict gp = (struct gpart *)map_data;
  const struct space *restrict s = (struct space *)extra_data;

  const struct cosmology *cosmo = s->e->cosmology;
  const float a_factor_vel = cosmo->a;
  const struct gravity_props *grav_props = s->e->gravity_properties;

  /* Convert velocities to internal units */
  for (int k = 0; k < count; k++) {
    gp[k].v_full[0] *= a_factor_vel;
    gp[k].v_full[1] *= a_factor_vel;
    gp[k].v_full[2] *= a_factor_vel;

#ifdef HYDRO_DIMENSION_2D
    gp[k].x[2] = 0.f;
    gp[k].v_full[2] = 0.f;
#endif

#ifdef HYDRO_DIMENSION_1D
    gp[k].x[1] = gp[k].x[2] = 0.f;
    gp[k].v_full[1] = gp[k].v_full[2] = 0.f;
#endif
  }

  /* Initialise the rest */
  for (int k = 0; k < count; k++) {

    gravity_first_init_gpart(&gp[k], grav_props);

#ifdef SWIFT_DEBUG_CHECKS
    /* Initialise the time-integration check variables */
    gp[k].ti_drift = 0;
    gp[k].ti_kick = 0;
#endif
  }
}

/**
 * @brief Initialises all the g-particles by setting them into a valid state
 *
 * Calls gravity_first_init_gpart() on all the particles
 */
void space_first_init_gparts(struct space *s, int verbose) {

  const ticks tic = getticks();
  if (s->nr_gparts > 0)
    threadpool_map(&s->e->threadpool, space_first_init_gparts_mapper, s->gparts,
                   s->nr_gparts, sizeof(struct gpart), 0, s);

  if (verbose)
    message("took %.3f %s.", clocks_from_ticks(getticks() - tic),
            clocks_getunit());
}

void space_first_init_sparts_mapper(void *restrict map_data, int count,
                                    void *restrict extra_data) {

  struct spart *restrict sp = (struct spart *)map_data;
  const struct space *restrict s = (struct space *)extra_data;
  const struct engine *e = s->e;

#ifdef SWIFT_DEBUG_CHECKS
  const ptrdiff_t delta = sp - s->sparts;
#endif

  const float initial_h = s->initial_spart_h;

  const int with_feedback = (e->policy & engine_policy_feedback);

  const struct cosmology *cosmo = e->cosmology;
  const float a_factor_vel = cosmo->a;

  /* Convert velocities to internal units */
  for (int k = 0; k < count; k++) {

    sp[k].v[0] *= a_factor_vel;
    sp[k].v[1] *= a_factor_vel;
    sp[k].v[2] *= a_factor_vel;

    /* Imposed smoothing length from parameter file */
    if (initial_h != -1.f) {
      sp[k].h = initial_h;
    }

#ifdef HYDRO_DIMENSION_2D
    sp[k].x[2] = 0.f;
    sp[k].v[2] = 0.f;
#endif

#ifdef HYDRO_DIMENSION_1D
    sp[k].x[1] = sp[k].x[2] = 0.f;
    sp[k].v[1] = sp[k].v[2] = 0.f;
#endif
  }

  /* Check that the smoothing lengths are non-zero */
  for (int k = 0; k < count; k++) {
    if (with_feedback && sp[k].h <= 0.)
      error("Invalid value of smoothing length for spart %lld h=%e", sp[k].id,
            sp[k].h);
  }

  /* Initialise the rest */
  for (int k = 0; k < count; k++) {

    stars_first_init_spart(&sp[k]);

#ifdef SWIFT_DEBUG_CHECKS
    if (sp[k].gpart && sp[k].gpart->id_or_neg_offset != -(k + delta))
      error("Invalid gpart -> spart link");

    /* Initialise the time-integration check variables */
    sp[k].ti_drift = 0;
    sp[k].ti_kick = 0;
#endif
  }
}

/**
 * @brief Initialises all the s-particles by setting them into a valid state
 *
 * Calls stars_first_init_spart() on all the particles
 */
void space_first_init_sparts(struct space *s, int verbose) {
  const ticks tic = getticks();
  if (s->nr_sparts > 0)
    threadpool_map(&s->e->threadpool, space_first_init_sparts_mapper, s->sparts,
                   s->nr_sparts, sizeof(struct spart), 0, s);

  if (verbose)
    message("took %.3f %s.", clocks_from_ticks(getticks() - tic),
            clocks_getunit());
}

void space_init_parts_mapper(void *restrict map_data, int count,
                             void *restrict extra_data) {

  struct part *restrict parts = (struct part *)map_data;
  const struct hydro_space *restrict hs = (struct hydro_space *)extra_data;
  for (int k = 0; k < count; k++) hydro_init_part(&parts[k], hs);
}

/**
 * @brief Calls the #part initialisation function on all particles in the space.
 *
 * @param s The #space.
 * @param verbose Are we talkative?
 */
void space_init_parts(struct space *s, int verbose) {

  const ticks tic = getticks();

  if (s->nr_parts > 0)
    threadpool_map(&s->e->threadpool, space_init_parts_mapper, s->parts,
                   s->nr_parts, sizeof(struct part), 0, &s->hs);
  if (verbose)
    message("took %.3f %s.", clocks_from_ticks(getticks() - tic),
            clocks_getunit());
}

void space_init_gparts_mapper(void *restrict map_data, int count,
                              void *restrict extra_data) {

  struct gpart *gparts = (struct gpart *)map_data;
  for (int k = 0; k < count; k++) gravity_init_gpart(&gparts[k]);
}

/**
 * @brief Calls the #gpart initialisation function on all particles in the
 * space.
 *
 * @param s The #space.
 * @param verbose Are we talkative?
 */
void space_init_gparts(struct space *s, int verbose) {

  const ticks tic = getticks();

  if (s->nr_gparts > 0)
    threadpool_map(&s->e->threadpool, space_init_gparts_mapper, s->gparts,
                   s->nr_gparts, sizeof(struct gpart), 0, NULL);
  if (verbose)
    message("took %.3f %s.", clocks_from_ticks(getticks() - tic),
            clocks_getunit());
}

void space_init_sparts_mapper(void *restrict map_data, int scount,
                              void *restrict extra_data) {

  struct spart *restrict sparts = (struct spart *)map_data;
  for (int k = 0; k < scount; k++) stars_init_spart(&sparts[k]);
}

/**
 * @brief Calls the #spart initialisation function on all particles in the
 * space.
 *
 * @param s The #space.
 * @param verbose Are we talkative?
 */
void space_init_sparts(struct space *s, int verbose) {

  const ticks tic = getticks();

  if (s->nr_sparts > 0)
    threadpool_map(&s->e->threadpool, space_init_sparts_mapper, s->sparts,
                   s->nr_sparts, sizeof(struct spart), 0, NULL);
  if (verbose)
    message("took %.3f %s.", clocks_from_ticks(getticks() - tic),
            clocks_getunit());
}

void space_convert_quantities_mapper(void *restrict map_data, int count,
                                     void *restrict extra_data) {
  struct space *s = (struct space *)extra_data;
  const struct cosmology *cosmo = s->e->cosmology;
  const struct hydro_props *hydro_props = s->e->hydro_properties;
  struct part *restrict parts = (struct part *)map_data;
  const ptrdiff_t index = parts - s->parts;
  struct xpart *restrict xparts = s->xparts + index;

  /* Loop over all the particles ignoring the extra buffer ones for on-the-fly
   * creation */
  for (int k = 0; k < count; k++)
    if (parts[k].time_bin <= num_time_bins)
      hydro_convert_quantities(&parts[k], &xparts[k], cosmo, hydro_props);
}

/**
 * @brief Calls the #part quantities conversion function on all particles in the
 * space.
 *
 * @param s The #space.
 * @param verbose Are we talkative?
 */
void space_convert_quantities(struct space *s, int verbose) {

  const ticks tic = getticks();

  if (s->nr_parts > 0)
    threadpool_map(&s->e->threadpool, space_convert_quantities_mapper, s->parts,
                   s->nr_parts, sizeof(struct part), 0, s);

  if (verbose)
    message("took %.3f %s.", clocks_from_ticks(getticks() - tic),
            clocks_getunit());
}

/**
 * @brief Split the space into cells given the array of particles.
 *
 * @param s The #space to initialize.
 * @param params The parsed parameter file.
 * @param cosmo The current cosmological model.
 * @param dim Spatial dimensions of the domain.
 * @param parts Array of Gas particles.
 * @param gparts Array of Gravity particles.
 * @param sparts Array of stars particles.
 * @param Npart The number of Gas particles in the space.
 * @param Ngpart The number of Gravity particles in the space.
 * @param Nspart The number of stars particles in the space.
 * @param periodic flag whether the domain is periodic or not.
 * @param replicate How many replications along each direction do we want?
 * @param generate_gas_in_ics Are we generating gas particles from the gparts?
 * @param hydro flag whether we are doing hydro or not?
 * @param self_gravity flag whether we are doing gravity or not?
 * @param star_formation flag whether we are doing star formation or not?
 * @param verbose Print messages to stdout or not.
 * @param dry_run If 1, just initialise stuff, don't do anything with the parts.
 *
 * Makes a grid of edge length > r_max and fills the particles
 * into the respective cells. Cells containing more than #space_splitsize
 * parts with a cutoff below half the cell width are then split
 * recursively.
 */
void space_init(struct space *s, struct swift_params *params,
                const struct cosmology *cosmo, double dim[3],
                struct part *parts, struct gpart *gparts, struct spart *sparts,
                size_t Npart, size_t Ngpart, size_t Nspart, int periodic,
                int replicate, int generate_gas_in_ics, int hydro,
                int self_gravity, int star_formation, int verbose,
                int dry_run) {

  /* Clean-up everything */
  bzero(s, sizeof(struct space));

  /* Store everything in the space. */
  s->dim[0] = dim[0];
  s->dim[1] = dim[1];
  s->dim[2] = dim[2];
  s->periodic = periodic;
  s->with_self_gravity = self_gravity;
  s->with_hydro = hydro;
  s->with_star_formation = star_formation;
  s->nr_parts = Npart;
  s->nr_gparts = Ngpart;
  s->nr_sparts = Nspart;
  s->size_parts = Npart;
  s->size_gparts = Ngpart;
  s->size_sparts = Nspart;
  s->nr_inhibited_parts = 0;
  s->nr_inhibited_gparts = 0;
  s->nr_inhibited_sparts = 0;
  s->nr_extra_parts = 0;
  s->nr_extra_gparts = 0;
  s->nr_extra_sparts = 0;
  s->parts = parts;
  s->gparts = gparts;
  s->sparts = sparts;
  s->min_part_mass = FLT_MAX;
  s->min_gpart_mass = FLT_MAX;
  s->min_spart_mass = FLT_MAX;
  s->sum_part_vel_norm = 0.f;
  s->sum_gpart_vel_norm = 0.f;
  s->sum_spart_vel_norm = 0.f;
  s->nr_queues = 1; /* Temporary value until engine construction */

  /* Are we generating gas from the DM-only ICs? */
  if (generate_gas_in_ics) {
    space_generate_gas(s, cosmo, periodic, dim, verbose);
    parts = s->parts;
    gparts = s->gparts;
    Npart = s->nr_parts;
    Ngpart = s->nr_gparts;

#ifdef SWIFT_DEBUG_CHECKS
    part_verify_links(parts, gparts, sparts, Npart, Ngpart, Nspart, 1);
#endif
  }

  /* Are we replicating the space ? */
  if (replicate < 1)
    error("Value of 'InitialConditions:replicate' (%d) is too small",
          replicate);
  if (replicate > 1) {
    space_replicate(s, replicate, verbose);
    parts = s->parts;
    gparts = s->gparts;
    sparts = s->sparts;
    Npart = s->nr_parts;
    Ngpart = s->nr_gparts;
    Nspart = s->nr_sparts;

#ifdef SWIFT_DEBUG_CHECKS
    part_verify_links(parts, gparts, sparts, Npart, Ngpart, Nspart, 1);
#endif
  }

  /* Decide on the minimal top-level cell size */
  const double dmax = max3(s->dim[0], s->dim[1], s->dim[2]);
  int maxtcells =
      parser_get_opt_param_int(params, "Scheduler:max_top_level_cells",
                               space_max_top_level_cells_default);
  s->cell_min = 0.99 * dmax / maxtcells;

  /* Check that it is big enough. */
  const double dmin = min3(s->dim[0], s->dim[1], s->dim[2]);
  int needtcells = 3 * dmax / dmin;
  if (maxtcells < needtcells)
    error(
        "Scheduler:max_top_level_cells is too small %d, needs to be at "
        "least %d",
        maxtcells, needtcells);

  /* Get the constants for the scheduler */
  space_maxsize = parser_get_opt_param_int(params, "Scheduler:cell_max_size",
                                           space_maxsize_default);
  space_subsize_pair_hydro =
      parser_get_opt_param_int(params, "Scheduler:cell_sub_size_pair_hydro",
                               space_subsize_pair_hydro_default);
  space_subsize_self_hydro =
      parser_get_opt_param_int(params, "Scheduler:cell_sub_size_self_hydro",
                               space_subsize_self_hydro_default);
  space_subsize_pair_grav =
      parser_get_opt_param_int(params, "Scheduler:cell_sub_size_pair_grav",
                               space_subsize_pair_grav_default);
  space_subsize_self_grav =
      parser_get_opt_param_int(params, "Scheduler:cell_sub_size_self_grav",
                               space_subsize_self_grav_default);
  space_splitsize = parser_get_opt_param_int(
      params, "Scheduler:cell_split_size", space_splitsize_default);
  space_subdepth_diff_grav =
      parser_get_opt_param_int(params, "Scheduler:cell_subdepth_diff_grav",
                               space_subdepth_diff_grav_default);
  space_extra_parts = parser_get_opt_param_int(
      params, "Scheduler:cell_extra_parts", space_extra_parts_default);
  space_extra_sparts = parser_get_opt_param_int(
      params, "Scheduler:cell_extra_sparts", space_extra_sparts_default);
  space_extra_gparts = parser_get_opt_param_int(
      params, "Scheduler:cell_extra_gparts", space_extra_gparts_default);

  if (verbose) {
    message("max_size set to %d split_size set to %d", space_maxsize,
            space_splitsize);
    message("subdepth_grav set to %d", space_subdepth_diff_grav);
    message("sub_size_pair_hydro set to %d, sub_size_self_hydro set to %d",
            space_subsize_pair_hydro, space_subsize_self_hydro);
    message("sub_size_pair_grav set to %d, sub_size_self_grav set to %d",
            space_subsize_pair_grav, space_subsize_self_grav);
  }

  /* Apply h scaling */
  const double scaling = parser_get_opt_param_double(
      params, "InitialConditions:smoothing_length_scaling", 1.0);
  if (scaling != 1.0 && !dry_run) {
    message("Re-scaling smoothing lengths by a factor %e", scaling);
    for (size_t k = 0; k < Npart; k++) parts[k].h *= scaling;
  }

  /* Read in imposed star smoothing length */
  s->initial_spart_h = parser_get_opt_param_float(
      params, "InitialConditions:stars_smoothing_length", -1.f);
  if (s->initial_spart_h != -1.f) {
    message("Imposing a star smoothing length of %e", s->initial_spart_h);
  }

  /* Apply shift */
  double shift[3] = {0.0, 0.0, 0.0};
  parser_get_opt_param_double_array(params, "InitialConditions:shift", 3,
                                    shift);
  if ((shift[0] != 0. || shift[1] != 0. || shift[2] != 0.) && !dry_run) {
    message("Shifting particles by [%e %e %e]", shift[0], shift[1], shift[2]);
    for (size_t k = 0; k < Npart; k++) {
      parts[k].x[0] += shift[0];
      parts[k].x[1] += shift[1];
      parts[k].x[2] += shift[2];
    }
    for (size_t k = 0; k < Ngpart; k++) {
      gparts[k].x[0] += shift[0];
      gparts[k].x[1] += shift[1];
      gparts[k].x[2] += shift[2];
    }
    for (size_t k = 0; k < Nspart; k++) {
      sparts[k].x[0] += shift[0];
      sparts[k].x[1] += shift[1];
      sparts[k].x[2] += shift[2];
    }
  }

  if (!dry_run) {

    /* Check that all the part positions are reasonable, wrap if periodic. */
    if (periodic) {
      for (size_t k = 0; k < Npart; k++)
        for (int j = 0; j < 3; j++) {
          while (parts[k].x[j] < 0) parts[k].x[j] += s->dim[j];
          while (parts[k].x[j] >= s->dim[j]) parts[k].x[j] -= s->dim[j];
        }
    } else {
      for (size_t k = 0; k < Npart; k++)
        for (int j = 0; j < 3; j++)
          if (parts[k].x[j] < 0 || parts[k].x[j] >= s->dim[j])
            error("Not all particles are within the specified domain.");
    }

    /* Same for the gparts */
    if (periodic) {
      for (size_t k = 0; k < Ngpart; k++)
        for (int j = 0; j < 3; j++) {
          while (gparts[k].x[j] < 0) gparts[k].x[j] += s->dim[j];
          while (gparts[k].x[j] >= s->dim[j]) gparts[k].x[j] -= s->dim[j];
        }
    } else {
      for (size_t k = 0; k < Ngpart; k++)
        for (int j = 0; j < 3; j++)
          if (gparts[k].x[j] < 0 || gparts[k].x[j] >= s->dim[j])
            error("Not all g-particles are within the specified domain.");
    }

    /* Same for the sparts */
    if (periodic) {
      for (size_t k = 0; k < Nspart; k++)
        for (int j = 0; j < 3; j++) {
          while (sparts[k].x[j] < 0) sparts[k].x[j] += s->dim[j];
          while (sparts[k].x[j] >= s->dim[j]) sparts[k].x[j] -= s->dim[j];
        }
    } else {
      for (size_t k = 0; k < Nspart; k++)
        for (int j = 0; j < 3; j++)
          if (sparts[k].x[j] < 0 || sparts[k].x[j] >= s->dim[j])
            error("Not all s-particles are within the specified domain.");
    }
  }

  /* Allocate the extra parts array for the gas particles. */
  if (Npart > 0) {
    if (swift_memalign("xparts", (void **)&s->xparts, xpart_align,
                       Npart * sizeof(struct xpart)) != 0)
      error("Failed to allocate xparts.");
    bzero(s->xparts, Npart * sizeof(struct xpart));
  }

  hydro_space_init(&s->hs, s);

  /* Init the space lock. */
  if (lock_init(&s->lock) != 0) error("Failed to create space spin-lock.");

#if defined(SWIFT_DEBUG_CHECKS) || defined(SWIFT_CELL_GRAPH)
  last_cell_id = 1;
#endif

  /* Do we want any spare particles for on the fly cration? */
  if (!star_formation) space_extra_sparts = 0;

  /* Build the cells recursively. */
  if (!dry_run) space_regrid(s, verbose);
}

/**
 * @brief Replicate the content of a space along each axis.
 *
 * Should only be called during initialisation.
 *
 * @param s The #space to replicate.
 * @param replicate The number of copies along each axis.
 * @param verbose Are we talkative ?
 */
void space_replicate(struct space *s, int replicate, int verbose) {

  if (replicate < 1) error("Invalid replicate value: %d", replicate);

  if (verbose)
    message("Replicating space %d times along each axis.", replicate);

  const int factor = replicate * replicate * replicate;

  /* Store the current values */
  const size_t nr_parts = s->nr_parts;
  const size_t nr_gparts = s->nr_gparts;
  const size_t nr_sparts = s->nr_sparts;
  const size_t nr_dm = nr_gparts - nr_parts - nr_sparts;

  s->size_parts = s->nr_parts = nr_parts * factor;
  s->size_gparts = s->nr_gparts = nr_gparts * factor;
  s->size_sparts = s->nr_sparts = nr_sparts * factor;

  /* Allocate space for new particles */
  struct part *parts = NULL;
  struct gpart *gparts = NULL;
  struct spart *sparts = NULL;

  if (swift_memalign("parts", (void **)&parts, part_align,
                     s->nr_parts * sizeof(struct part)) != 0)
    error("Failed to allocate new part array.");

  if (swift_memalign("gparts", (void **)&gparts, gpart_align,
                     s->nr_gparts * sizeof(struct gpart)) != 0)
    error("Failed to allocate new gpart array.");

  if (swift_memalign("sparts", (void **)&sparts, spart_align,
                     s->nr_sparts * sizeof(struct spart)) != 0)
    error("Failed to allocate new spart array.");

  /* Replicate everything */
  for (int i = 0; i < replicate; ++i) {
    for (int j = 0; j < replicate; ++j) {
      for (int k = 0; k < replicate; ++k) {
        const size_t offset = i * replicate * replicate + j * replicate + k;

        /* First copy the data */
        memcpy(parts + offset * nr_parts, s->parts,
               nr_parts * sizeof(struct part));
        memcpy(sparts + offset * nr_sparts, s->sparts,
               nr_sparts * sizeof(struct spart));
        memcpy(gparts + offset * nr_gparts, s->gparts,
               nr_gparts * sizeof(struct gpart));

        /* Shift the positions */
        const double shift[3] = {i * s->dim[0], j * s->dim[1], k * s->dim[2]};

        for (size_t n = offset * nr_parts; n < (offset + 1) * nr_parts; ++n) {
          parts[n].x[0] += shift[0];
          parts[n].x[1] += shift[1];
          parts[n].x[2] += shift[2];
        }
        for (size_t n = offset * nr_gparts; n < (offset + 1) * nr_gparts; ++n) {
          gparts[n].x[0] += shift[0];
          gparts[n].x[1] += shift[1];
          gparts[n].x[2] += shift[2];
        }
        for (size_t n = offset * nr_sparts; n < (offset + 1) * nr_sparts; ++n) {
          sparts[n].x[0] += shift[0];
          sparts[n].x[1] += shift[1];
          sparts[n].x[2] += shift[2];
        }

        /* Set the correct links (recall gpart are sorted by type at start-up):
           first DM (unassociated gpart), then gas, then stars */
        if (nr_parts > 0 && nr_gparts > 0) {
          const size_t offset_part = offset * nr_parts;
          const size_t offset_gpart = offset * nr_gparts + nr_dm;

          for (size_t n = 0; n < nr_parts; ++n) {
            parts[offset_part + n].gpart = &gparts[offset_gpart + n];
            gparts[offset_gpart + n].id_or_neg_offset = -(offset_part + n);
          }
        }
        if (nr_sparts > 0 && nr_gparts > 0) {
          const size_t offset_spart = offset * nr_sparts;
          const size_t offset_gpart = offset * nr_gparts + nr_dm + nr_parts;

          for (size_t n = 0; n < nr_sparts; ++n) {
            sparts[offset_spart + n].gpart = &gparts[offset_gpart + n];
            gparts[offset_gpart + n].id_or_neg_offset = -(offset_spart + n);
          }
        }
      }
    }
  }

  /* Replace the content of the space */
  swift_free("parts", s->parts);
  swift_free("gparts", s->gparts);
  swift_free("sparts", s->sparts);
  s->parts = parts;
  s->gparts = gparts;
  s->sparts = sparts;

  /* Finally, update the domain size */
  s->dim[0] *= replicate;
  s->dim[1] *= replicate;
  s->dim[2] *= replicate;

#ifdef SWIFT_DEBUG_CHECKS
  /* Verify that everything is correct */
  part_verify_links(s->parts, s->gparts, s->sparts, s->nr_parts, s->nr_gparts,
                    s->nr_sparts, verbose);
#endif
}

/**
 * @brief Duplicate all the dark matter particles to create the same number
 * of gas particles with mass ratios given by the cosmology.
 *
 * Note that this function alters the dark matter particle masses and positions.
 * Velocities are unchanged. We also leave the thermodynamic properties of the
 * gas un-initialised as they will be given a value from the parameter file at a
 * later stage.
 *
 * @param s The #space to create the particles in.
 * @param cosmo The current #cosmology model.
 * @param periodic Are we using periodic boundary conditions?
 * @param dim The size of the box (for periodic wrapping).
 * @param verbose Are we talkative?
 */
void space_generate_gas(struct space *s, const struct cosmology *cosmo,
                        int periodic, const double dim[3], int verbose) {

  /* Check that this is a sensible ting to do */
  if (!s->with_hydro)
    error(
        "Cannot generate gas from ICs if we are running without "
        "hydrodynamics. Need to run with -s and the corresponding "
        "hydrodynamics parameters in the YAML file.");

  if (verbose) message("Generating gas particles from gparts");

  /* Store the current values */
  const size_t nr_parts = s->nr_parts;
  const size_t nr_gparts = s->nr_gparts;

  if (nr_parts != 0)
    error("Generating gas particles from DM but gas already exists!");

  s->size_parts = s->nr_parts = nr_gparts;
  s->size_gparts = s->nr_gparts = 2 * nr_gparts;

  /* Allocate space for new particles */
  struct part *parts = NULL;
  struct gpart *gparts = NULL;

  if (swift_memalign("parts", (void **)&parts, part_align,
                     s->nr_parts * sizeof(struct part)) != 0)
    error("Failed to allocate new part array.");

  if (swift_memalign("gparts", (void **)&gparts, gpart_align,
                     s->nr_gparts * sizeof(struct gpart)) != 0)
    error("Failed to allocate new gpart array.");

  /* Start by copying the gparts */
  memcpy(gparts, s->gparts, nr_gparts * sizeof(struct gpart));
  memcpy(gparts + nr_gparts, s->gparts, nr_gparts * sizeof(struct gpart));

  /* And zero the parts */
  bzero(parts, s->nr_parts * sizeof(struct part));

  /* Compute some constants */
  const double mass_ratio = cosmo->Omega_b / cosmo->Omega_m;
  const double bg_density = cosmo->Omega_m * cosmo->critical_density_0;
  const double bg_density_inv = 1. / bg_density;

  /* Update the particle properties */
  for (size_t i = 0; i < nr_gparts; ++i) {

    struct part *p = &parts[i];
    struct gpart *gp_gas = &gparts[i];
    struct gpart *gp_dm = &gparts[nr_gparts + i];

    /* Set the IDs */
    p->id = gp_gas->id_or_neg_offset * 2 + 1;
    gp_dm->id_or_neg_offset *= 2;

    if (gp_dm->id_or_neg_offset < 0)
      error("DM particle ID overflowd (DM id=%lld gas id=%lld)",
            gp_dm->id_or_neg_offset, p->id);

    if (p->id < 0) error("gas particle ID overflowd (id=%lld)", p->id);

    /* Set the links correctly */
    p->gpart = gp_gas;
    gp_gas->id_or_neg_offset = -i;
    gp_gas->type = swift_type_gas;

    /* Compute positions shift */
    const double d = cbrt(gp_dm->mass * bg_density_inv);
    const double shift_dm = 0.5 * d * mass_ratio;
    const double shift_gas = 0.5 * d * (1. - mass_ratio);

    /* Set the masses */
    gp_dm->mass *= (1. - mass_ratio);
    gp_gas->mass *= mass_ratio;
    hydro_set_mass(p, gp_gas->mass);

    /* Set the new positions */
    gp_dm->x[0] += shift_dm;
    gp_dm->x[1] += shift_dm;
    gp_dm->x[2] += shift_dm;
    gp_gas->x[0] -= shift_gas;
    gp_gas->x[1] -= shift_gas;
    gp_gas->x[2] -= shift_gas;

    /* Make sure the positions are identical between linked particles */
    p->x[0] = gp_gas->x[0];
    p->x[1] = gp_gas->x[1];
    p->x[2] = gp_gas->x[2];

    /* Box-wrap the whole thing to be safe */
    if (periodic) {
      gp_dm->x[0] = box_wrap(gp_dm->x[0], 0., dim[0]);
      gp_dm->x[1] = box_wrap(gp_dm->x[1], 0., dim[1]);
      gp_dm->x[2] = box_wrap(gp_dm->x[2], 0., dim[2]);
      gp_gas->x[0] = box_wrap(gp_gas->x[0], 0., dim[0]);
      gp_gas->x[1] = box_wrap(gp_gas->x[1], 0., dim[1]);
      gp_gas->x[2] = box_wrap(gp_gas->x[2], 0., dim[2]);
      p->x[0] = box_wrap(p->x[0], 0., dim[0]);
      p->x[1] = box_wrap(p->x[1], 0., dim[1]);
      p->x[2] = box_wrap(p->x[2], 0., dim[2]);
    }

    /* Also copy the velocities */
    p->v[0] = gp_gas->v_full[0];
    p->v[1] = gp_gas->v_full[1];
    p->v[2] = gp_gas->v_full[2];

    /* Set the smoothing length to the mean inter-particle separation */
    p->h = d;

    /* Note that the thermodynamic properties (u, S, ...) will be set later */
  }

  /* Replace the content of the space */
  swift_free("gparts", s->gparts);
  s->parts = parts;
  s->gparts = gparts;
}

/**
 * @brief Verify that the matter content matches the cosmology model.
 *
 * @param s The #space.
 * @param cosmo The current cosmology model.
 * @param rank The MPI rank of this #space.
 */
void space_check_cosmology(struct space *s, const struct cosmology *cosmo,
                           int rank) {

  struct gpart *gparts = s->gparts;
  const size_t nr_gparts = s->nr_gparts;

  /* Sum up the mass in this space */
  double mass = 0.;
  for (size_t i = 0; i < nr_gparts; ++i) {
    mass += gparts[i].mass;
  }

/* Reduce the total mass */
#ifdef WITH_MPI
  double total_mass;
  MPI_Reduce(&mass, &total_mass, 1, MPI_DOUBLE, MPI_SUM, 0, MPI_COMM_WORLD);
#else
  double total_mass = mass;
#endif

  if (rank == 0) {

    const double volume = s->dim[0] * s->dim[1] * s->dim[2];

    /* Current Hubble constant */
    const double H = cosmo->H;

    /* z=0 Hubble parameter */
    const double H0 = cosmo->H0;

    /* Critical density at z=0 */
    const double rho_crit0 = cosmo->critical_density * H0 * H0 / (H * H);

    /* Compute the mass density */
    const double Omega_m = (total_mass / volume) / rho_crit0;

    if (fabs(Omega_m - cosmo->Omega_m) > 1e-3)
      error(
          "The matter content of the simulation does not match the cosmology "
          "in the parameter file cosmo.Omega_m=%e Omega_m=%e",
          cosmo->Omega_m, Omega_m);
  }
}

/**
 * @brief Cleans-up all the cell links in the space
 *
 * Expensive funtion. Should only be used for debugging purposes.
 *
 * @param s The #space to clean.
 */
void space_link_cleanup(struct space *s) {

  /* Recursively apply the cell link cleaning routine */
  space_map_cells_pre(s, 1, cell_clean_links, NULL);
}

/**
 * @brief Checks that all cells have been drifted to a given point in time
 *
 * Should only be used for debugging purposes.
 *
 * @param s The #space to check.
 * @param ti_drift The (integer) time.
 * @param multipole Are we also checking the multipoles ?
 */
void space_check_drift_point(struct space *s, integertime_t ti_drift,
                             int multipole) {
#ifdef SWIFT_DEBUG_CHECKS
  /* Recursively check all cells */
  space_map_cells_pre(s, 1, cell_check_part_drift_point, &ti_drift);
  space_map_cells_pre(s, 1, cell_check_gpart_drift_point, &ti_drift);
  space_map_cells_pre(s, 1, cell_check_spart_drift_point, &ti_drift);
  if (multipole)
    space_map_cells_pre(s, 1, cell_check_multipole_drift_point, &ti_drift);
#else
  error("Calling debugging code without debugging flag activated.");
#endif
}

void space_check_top_multipoles_drift_point(struct space *s,
                                            integertime_t ti_drift) {
#ifdef SWIFT_DEBUG_CHECKS
  for (int i = 0; i < s->nr_cells; ++i) {
    cell_check_multipole_drift_point(&s->cells_top[i], &ti_drift);
  }
#else
  error("Calling debugging code without debugging flag activated.");
#endif
}

/**
 * @brief Checks that all particles and local cells have a non-zero time-step.
 *
 * Should only be used for debugging purposes.
 *
 * @param s The #space to check.
 */
void space_check_timesteps(struct space *s) {
#ifdef SWIFT_DEBUG_CHECKS
  for (int i = 0; i < s->nr_cells; ++i) {
    cell_check_timesteps(&s->cells_top[i]);
  }
#else
  error("Calling debugging code without debugging flag activated.");
#endif
}

/**
 * @brief #threadpool mapper function for the limiter debugging check
 */
void space_check_limiter_mapper(void *map_data, int nr_parts,
                                void *extra_data) {
#ifdef SWIFT_DEBUG_CHECKS
  /* Unpack the data */
  struct part *restrict parts = (struct part *)map_data;

  /* Verify that all limited particles have been treated */
  for (int k = 0; k < nr_parts; k++) {

    if (parts[k].time_bin == time_bin_inhibited) continue;

    if (parts[k].wakeup == time_bin_awake)
      error("Particle still woken up! id=%lld", parts[k].id);

    if (parts[k].gpart != NULL)
      if (parts[k].time_bin != parts[k].gpart->time_bin)
        error("Gpart not on the same time-bin as part");
  }
#else
  error("Calling debugging code without debugging flag activated.");
#endif
}

/**
 * @brief Checks that all particles have their wakeup flag in a correct state.
 *
 * Should only be used for debugging purposes.
 *
 * @param s The #space to check.
 */
void space_check_limiter(struct space *s) {
#ifdef SWIFT_DEBUG_CHECKS

  threadpool_map(&s->e->threadpool, space_check_limiter_mapper, s->parts,
                 s->nr_parts, sizeof(struct part), 1000, NULL);
#else
  error("Calling debugging code without debugging flag activated.");
#endif
}

/**
 * @brief Resets all the individual cell task counters to 0.
 *
 * Should only be used for debugging purposes.
 *
 * @param s The #space to reset.
 */
void space_reset_task_counters(struct space *s) {
#ifdef SWIFT_DEBUG_CHECKS
  for (int i = 0; i < s->nr_cells; ++i) {
    cell_reset_task_counters(&s->cells_top[i]);
  }
#else
  error("Calling debugging code without debugging flag activated.");
#endif
}

/**
 * @brief Frees up the memory allocated for this #space
 */
void space_clean(struct space *s) {

  for (int i = 0; i < s->nr_cells; ++i) cell_clean(&s->cells_top[i]);
<<<<<<< HEAD
  swift_free("cells_top", s->cells_top);
  swift_free("multipoles_top", s->multipoles_top);
  swift_free("local_cells_top", s->local_cells_top);
  swift_free("local_cells_with_tasks_top", s->local_cells_with_tasks_top);
  swift_free("cells_with_particles_top", s->cells_with_particles_top);
  swift_free("local_cells_with_particles_top",
             s->local_cells_with_particles_top);
  swift_free("parts", s->parts);
  swift_free("xparts", s->xparts);
  swift_free("gparts", s->gparts);
  swift_free("sparts", s->sparts);
  swift_free("fof_group_index", s->fof_data.group_index);
  swift_free("fof_group_size",  s->fof_data.group_size);
=======
  free(s->cells_top);
  free(s->multipoles_top);
  free(s->local_cells_top);
  free(s->local_cells_with_tasks_top);
  free(s->cells_with_particles_top);
  free(s->local_cells_with_particles_top);
  free(s->parts);
  free(s->xparts);
  free(s->gparts);
  free(s->sparts);
  free(s->fof_data.group_index);
  free(s->fof_data.group_size);
  free(s->fof_data.group_mass);
>>>>>>> 105797bb
}

/**
 * @brief Write the space struct and its contents to the given FILE as a
 * stream of bytes.
 *
 * @param s the space
 * @param stream the file stream
 */
void space_struct_dump(struct space *s, FILE *stream) {

  restart_write_blocks(s, sizeof(struct space), 1, stream, "space",
                       "space struct");

  /* More things to write. */
  if (s->nr_parts > 0) {
    restart_write_blocks(s->parts, s->nr_parts, sizeof(struct part), stream,
                         "parts", "parts");
    restart_write_blocks(s->xparts, s->nr_parts, sizeof(struct xpart), stream,
                         "xparts", "xparts");
  }
  if (s->nr_gparts > 0)
    restart_write_blocks(s->gparts, s->nr_gparts, sizeof(struct gpart), stream,
                         "gparts", "gparts");

  if (s->nr_sparts > 0)
    restart_write_blocks(s->sparts, s->nr_sparts, sizeof(struct spart), stream,
                         "sparts", "sparts");
}

/**
 * @brief Re-create a space struct and its contents from the given FILE
 *        stream.
 *
 * @param s the space
 * @param stream the file stream
 */
void space_struct_restore(struct space *s, FILE *stream) {

  restart_read_blocks(s, sizeof(struct space), 1, stream, NULL, "space struct");

  /* Things that should be reconstructed in a rebuild. */
  s->cells_top = NULL;
  s->cells_sub = NULL;
  s->multipoles_top = NULL;
  s->multipoles_sub = NULL;
  s->local_cells_top = NULL;
  s->local_cells_with_tasks_top = NULL;
  s->cells_with_particles_top = NULL;
  s->local_cells_with_particles_top = NULL;
  s->nr_local_cells_with_tasks = 0;
  s->nr_cells_with_particles = 0;
#ifdef WITH_MPI
  s->parts_foreign = NULL;
  s->size_parts_foreign = 0;
  s->gparts_foreign = NULL;
  s->size_gparts_foreign = 0;
  s->sparts_foreign = NULL;
  s->size_sparts_foreign = 0;
#endif

  /* More things to read. */
  s->parts = NULL;
  s->xparts = NULL;
  if (s->nr_parts > 0) {

    /* Need the memory for these. */
    if (swift_memalign("parts", (void **)&s->parts, part_align,
                       s->size_parts * sizeof(struct part)) != 0)
      error("Failed to allocate restore part array.");

    if (swift_memalign("xparts", (void **)&s->xparts, xpart_align,
                       s->size_parts * sizeof(struct xpart)) != 0)
      error("Failed to allocate restore xpart array.");

    restart_read_blocks(s->parts, s->nr_parts, sizeof(struct part), stream,
                        NULL, "parts");
    restart_read_blocks(s->xparts, s->nr_parts, sizeof(struct xpart), stream,
                        NULL, "xparts");
  }
  s->gparts = NULL;
  if (s->nr_gparts > 0) {
    if (swift_memalign("gparts", (void **)&s->gparts, gpart_align,
                       s->size_gparts * sizeof(struct gpart)) != 0)
      error("Failed to allocate restore gpart array.");

    restart_read_blocks(s->gparts, s->nr_gparts, sizeof(struct gpart), stream,
                        NULL, "gparts");
  }

  s->sparts = NULL;
  if (s->nr_sparts > 0) {
    if (swift_memalign("sparts", (void **)&s->sparts, spart_align,
                       s->size_sparts * sizeof(struct spart)) != 0)
      error("Failed to allocate restore spart array.");

    restart_read_blocks(s->sparts, s->nr_sparts, sizeof(struct spart), stream,
                        NULL, "sparts");
  }

  /* Need to reconnect the gravity parts to their hydro and stars particles. */
  /* Re-link the parts. */
  if (s->nr_parts > 0 && s->nr_gparts > 0)
    part_relink_parts_to_gparts(s->gparts, s->nr_gparts, s->parts);

  /* Re-link the sparts. */
  if (s->nr_sparts > 0 && s->nr_gparts > 0)
    part_relink_sparts_to_gparts(s->gparts, s->nr_gparts, s->sparts);

#ifdef SWIFT_DEBUG_CHECKS
  /* Verify that everything is correct */
  part_verify_links(s->parts, s->gparts, s->sparts, s->nr_parts, s->nr_gparts,
                    s->nr_sparts, 1);
#endif
}

#define root_cell_id 0
/**
 * @brief write a single cell in a csv file.
 *
 * @param s The #space.
 * @param f The file to use (already open).
 * @param c The current #cell.
 */
void space_write_cell(const struct space *s, FILE *f, const struct cell *c) {
#ifdef SWIFT_CELL_GRAPH

  if (c == NULL) return;

  /* Get parent ID */
  int parent = root_cell_id;
  if (c->parent != NULL) parent = c->parent->cellID;

  /* Get super ID */
  char superID[100] = "";
  if (c->super != NULL) sprintf(superID, "%i", c->super->cellID);

  /* Get hydro super ID */
  char hydro_superID[100] = "";
  if (c->hydro.super != NULL)
    sprintf(hydro_superID, "%i", c->hydro.super->cellID);

  /* Write line for current cell */
  fprintf(f, "%i,%i,%i,", c->cellID, parent, c->nodeID);
  fprintf(f, "%i,%i,%i,%s,%s,%g,%g,%g,%g,%g,%g, ", c->hydro.count,
          c->stars.count, c->grav.count, superID, hydro_superID, c->loc[0],
          c->loc[1], c->loc[2], c->width[0], c->width[1], c->width[2]);
  fprintf(f, "%g, %g\n", c->hydro.h_max, c->stars.h_max);

  /* Write children */
  for (int i = 0; i < 8; i++) {
    space_write_cell(s, f, c->progeny[i]);
  }
#endif
}

/**
 * @brief Write a csv file containing the cell hierarchy
 *
 * @param s The #space.
 */
void space_write_cell_hierarchy(const struct space *s) {

#ifdef SWIFT_CELL_GRAPH

  /* Open file */
  char filename[200];
  sprintf(filename, "cell_hierarchy_%04i.csv", engine_rank);
  FILE *f = fopen(filename, "w");
  if (f == NULL) error("Error opening task level file.");

  const int root_id = root_cell_id;
  /* Write header */
  if (engine_rank == 0) {
    fprintf(f, "name,parent,mpi_rank,");
    fprintf(f,
            "hydro_count,stars_count,gpart_count,super,hydro_super,"
            "loc1,loc2,loc3,width1,width2,width3,");
    fprintf(f, "hydro_h_max,stars_h_max\n");

    /* Write root data */
    fprintf(f, "%i, ,-1,", root_id);
    fprintf(f, "%li,%li,%li, , , , , , , , , ", s->nr_parts, s->nr_sparts,
            s->nr_gparts);
    fprintf(f, ",\n");
  }

  /* Write all the top level cells (and their children) */
  for (int i = 0; i < s->nr_cells; i++) {
    struct cell *c = &s->cells_top[i];
    if (c->nodeID == engine_rank) space_write_cell(s, f, c);
  }

  /* Cleanup */
  fclose(f);
#endif
}<|MERGE_RESOLUTION|>--- conflicted
+++ resolved
@@ -4437,7 +4437,6 @@
 void space_clean(struct space *s) {
 
   for (int i = 0; i < s->nr_cells; ++i) cell_clean(&s->cells_top[i]);
-<<<<<<< HEAD
   swift_free("cells_top", s->cells_top);
   swift_free("multipoles_top", s->multipoles_top);
   swift_free("local_cells_top", s->local_cells_top);
@@ -4451,21 +4450,7 @@
   swift_free("sparts", s->sparts);
   swift_free("fof_group_index", s->fof_data.group_index);
   swift_free("fof_group_size",  s->fof_data.group_size);
-=======
-  free(s->cells_top);
-  free(s->multipoles_top);
-  free(s->local_cells_top);
-  free(s->local_cells_with_tasks_top);
-  free(s->cells_with_particles_top);
-  free(s->local_cells_with_particles_top);
-  free(s->parts);
-  free(s->xparts);
-  free(s->gparts);
-  free(s->sparts);
-  free(s->fof_data.group_index);
-  free(s->fof_data.group_size);
-  free(s->fof_data.group_mass);
->>>>>>> 105797bb
+  swift_free("fof_group_mass",  s->fof_data.group_mass);
 }
 
 /**
