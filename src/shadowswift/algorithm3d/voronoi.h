--- conflicted
+++ resolved
@@ -246,15 +246,11 @@
   voronoi_assert(d->vertex_end > 0);
 
   /* Compute the circumcentres */
-<<<<<<< HEAD
   ticks grid_ticks = getticks();
-  delaunay_compute_circumcentres(d);
-  grid_timers[timer_voronoi_vertices] += getticks() - grid_ticks;
-=======
   double *circumcenters =
       malloc(3 * d->tetrahedra_index * sizeof(*circumcenters));
   delaunay_compute_circumcenters(d, circumcenters);
->>>>>>> 4aaa86c3
+  grid_timers[timer_voronoi_vertices] += getticks() - grid_ticks;
 
   grid_ticks = getticks();
   /* Allocate memory for the neighbour flags and initialize them to 0 (will be
@@ -526,12 +522,9 @@
     }
 #endif
   }
-<<<<<<< HEAD
   grid_timers[timer_voronoi_cells] += getticks() - grid_ticks;
 
-=======
   free(circumcenters);
->>>>>>> 4aaa86c3
   free(neighbour_flags);
   int3_fifo_queue_destroy(&neighbour_info_q);
   grid_ticks = getticks();
