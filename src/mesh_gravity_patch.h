--- conflicted
+++ resolved
@@ -25,10 +25,8 @@
 
 /* Includes. */
 #include "align.h"
-#include "atomic.h"
 #include "error.h"
 #include "inline.h"
-#include "row_major_id.h"
 
 /* Forward declarations */
 struct cell;
@@ -169,31 +167,7 @@
   mesh[pm_mesh_patch_index(patch, i + 1, j + 1, k + 1)] += value * dx * dy * dz;
 }
 
-<<<<<<< HEAD
-INLINE static void pm_add_patch_to_global_mesh(
-    double *mesh, const struct pm_mesh_patch *patch) {
-
-  const int N = patch->N;
-
-  for (int i = 0; i < patch->mesh_size[0]; ++i) {
-    for (int j = 0; j < patch->mesh_size[1]; ++j) {
-      for (int k = 0; k < patch->mesh_size[2]; ++k) {
-
-        const int ii = i + patch->mesh_min[0];
-        const int jj = j + patch->mesh_min[1];
-        const int kk = k + patch->mesh_min[2];
-
-        const int patch_index = pm_mesh_patch_index(patch, i, j, k);
-        const int mesh_index = row_major_id_periodic(ii, jj, kk, N);
-
-        atomic_add_d(&mesh[mesh_index], patch->mesh[patch_index]);
-      }
-    }
-  }
-}
-=======
 void pm_add_patch_to_global_mesh(double *const global_mesh,
                                  const struct pm_mesh_patch *patch);
->>>>>>> def8ca7c
 
 #endif