/*******************************************************************************
 * This file is part of SWIFT.
 * Copyright (c) 2012 Pedro Gonnet (pedro.gonnet@durham.ac.uk)
 *                    Matthieu Schaller (schaller@strw.leidenuniv.nl)
 *               2015 Peter W. Draper (p.w.draper@durham.ac.uk)
 *
 * This program is free software: you can redistribute it and/or modify
 * it under the terms of the GNU Lesser General Public License as published
 * by the Free Software Foundation, either version 3 of the License, or
 * (at your option) any later version.
 *
 * This program is distributed in the hope that it will be useful,
 * but WITHOUT ANY WARRANTY; without even the implied warranty of
 * MERCHANTABILITY or FITNESS FOR A PARTICULAR PURPOSE.  See the
 * GNU General Public License for more details.
 *
 * You should have received a copy of the GNU Lesser General Public License
 * along with this program.  If not, see <http://www.gnu.org/licenses/>.
 *
 ******************************************************************************/

/* Config parameters. */
#include <config.h>

/* This object's header. */
#include "cell.h"

/**
 * @brief Pack the data of the given cell and all it's sub-cells.
 *
 * @param c The #cell.
 * @param pc Pointer to an array of packed cells in which the
 *      cells will be packed.
 * @param with_gravity Are we running with gravity and hence need
 *      to exchange multipoles?
 *
 * @return The number of packed cells.
 */
int cell_pack(struct cell *restrict c, struct pcell *restrict pc,
              const int with_gravity) {
#ifdef WITH_MPI

  /* Start by packing the data of the current cell. */
  pc->hydro.h_max = c->hydro.h_max;
  pc->stars.h_max = c->stars.h_max;
  pc->black_holes.h_max = c->black_holes.h_max;
  pc->sinks.r_cut_max = c->sinks.r_cut_max;
  pc->dark_matter.h_max = c->dark_matter.h_max;

  pc->hydro.ti_end_min = c->hydro.ti_end_min;
  pc->grav.ti_end_min = c->grav.ti_end_min;
  pc->stars.ti_end_min = c->stars.ti_end_min;
  pc->sinks.ti_end_min = c->sinks.ti_end_min;
  pc->black_holes.ti_end_min = c->black_holes.ti_end_min;
<<<<<<< HEAD
  pc->rt.ti_rt_end_min = c->rt.ti_rt_end_min;
  pc->rt.ti_rt_min_step_size = c->rt.ti_rt_min_step_size;
=======
  pc->dark_matter.ti_end_min = c->dark_matter.ti_end_min;
>>>>>>> cb1e82d8

  pc->hydro.ti_old_part = c->hydro.ti_old_part;
  pc->grav.ti_old_part = c->grav.ti_old_part;
  pc->grav.ti_old_multipole = c->grav.ti_old_multipole;
  pc->stars.ti_old_part = c->stars.ti_old_part;
  pc->black_holes.ti_old_part = c->black_holes.ti_old_part;
  pc->sinks.ti_old_part = c->sinks.ti_old_part;
  pc->dark_matter.ti_old_part = c->dark_matter.ti_old_part;

  pc->hydro.count = c->hydro.count;
  pc->grav.count = c->grav.count;
  pc->stars.count = c->stars.count;
  pc->sinks.count = c->sinks.count;
  pc->black_holes.count = c->black_holes.count;
  pc->dark_matter.count = c->dark_matter.count;
  pc->maxdepth = c->maxdepth;

  /* Copy the Multipole related information */
  if (with_gravity) {
    const struct gravity_tensors *mp = c->grav.multipole;

    pc->grav.m_pole = mp->m_pole;
    pc->grav.CoM[0] = mp->CoM[0];
    pc->grav.CoM[1] = mp->CoM[1];
    pc->grav.CoM[2] = mp->CoM[2];
    pc->grav.CoM_rebuild[0] = mp->CoM_rebuild[0];
    pc->grav.CoM_rebuild[1] = mp->CoM_rebuild[1];
    pc->grav.CoM_rebuild[2] = mp->CoM_rebuild[2];
    pc->grav.r_max = mp->r_max;
    pc->grav.r_max_rebuild = mp->r_max_rebuild;
  }

#ifdef SWIFT_DEBUG_CHECKS
  pc->cellID = c->cellID;
#endif

  /* Fill in the progeny, depth-first recursion. */
  int count = 1;
  for (int k = 0; k < 8; k++)
    if (c->progeny[k] != NULL) {
      pc->progeny[k] = count;
      count += cell_pack(c->progeny[k], &pc[count], with_gravity);
    } else {
      pc->progeny[k] = -1;
    }

  /* Return the number of packed cells used. */
  c->mpi.pcell_size = count;
  return count;

#else
  error("SWIFT was not compiled with MPI support.");
  return 0;
#endif
}

/**
 * @brief Pack the tag of the given cell and all it's sub-cells.
 *
 * @param c The #cell.
 * @param tags Pointer to an array of packed tags.
 *
 * @return The number of packed tags.
 */
int cell_pack_tags(const struct cell *c, int *tags) {
#ifdef WITH_MPI

  /* Start by packing the data of the current cell. */
  tags[0] = c->mpi.tag;

  /* Fill in the progeny, depth-first recursion. */
  int count = 1;
  for (int k = 0; k < 8; k++)
    if (c->progeny[k] != NULL)
      count += cell_pack_tags(c->progeny[k], &tags[count]);

#ifdef SWIFT_DEBUG_CHECKS
  if (c->mpi.pcell_size != count) error("Inconsistent tag and pcell count!");
#endif  // SWIFT_DEBUG_CHECKS

  /* Return the number of packed tags used. */
  return count;

#else
  error("SWIFT was not compiled with MPI support.");
  return 0;
#endif
}

void cell_pack_part_swallow(const struct cell *c,
                            struct black_holes_part_data *data) {

  const size_t count = c->hydro.count;
  const struct part *parts = c->hydro.parts;

  for (size_t i = 0; i < count; ++i) {
    data[i] = parts[i].black_holes_data;
  }
}

void cell_unpack_part_swallow(struct cell *c,
                              const struct black_holes_part_data *data) {

  const size_t count = c->hydro.count;
  struct part *parts = c->hydro.parts;

  for (size_t i = 0; i < count; ++i) {
    parts[i].black_holes_data = data[i];
  }
}

void cell_pack_bpart_swallow(const struct cell *c,
                             struct black_holes_bpart_data *data) {

  const size_t count = c->black_holes.count;
  const struct bpart *bparts = c->black_holes.parts;

  for (size_t i = 0; i < count; ++i) {
    data[i] = bparts[i].merger_data;
  }
}

void cell_unpack_bpart_swallow(struct cell *c,
                               const struct black_holes_bpart_data *data) {

  const size_t count = c->black_holes.count;
  struct bpart *bparts = c->black_holes.parts;

  for (size_t i = 0; i < count; ++i) {
    bparts[i].merger_data = data[i];
  }
}

/**
 * @brief Unpack the data of a given cell and its sub-cells.
 *
 * @param pc An array of packed #pcell.
 * @param c The #cell in which to unpack the #pcell.
 * @param s The #space in which the cells are created.
 * @param with_gravity Are we running with gravity and hence need
 *      to exchange multipoles?
 *
 * @return The number of cells created.
 */
int cell_unpack(struct pcell *restrict pc, struct cell *restrict c,
                struct space *restrict s, const int with_gravity) {
#ifdef WITH_MPI

  /* Unpack the current pcell. */
  c->hydro.h_max = pc->hydro.h_max;
  c->stars.h_max = pc->stars.h_max;
  c->black_holes.h_max = pc->black_holes.h_max;
  c->sinks.r_cut_max = pc->sinks.r_cut_max;
  c->dark_matter.h_max = pc->dark_matter.h_max;

  c->hydro.ti_end_min = pc->hydro.ti_end_min;
  c->grav.ti_end_min = pc->grav.ti_end_min;
  c->stars.ti_end_min = pc->stars.ti_end_min;
  c->black_holes.ti_end_min = pc->black_holes.ti_end_min;
  c->sinks.ti_end_min = pc->sinks.ti_end_min;
<<<<<<< HEAD
  c->rt.ti_rt_end_min = pc->rt.ti_rt_end_min;
  c->rt.ti_rt_min_step_size = pc->rt.ti_rt_min_step_size;
=======
  c->dark_matter.ti_end_min = pc->dark_matter.ti_end_min;
>>>>>>> cb1e82d8

  c->hydro.ti_old_part = pc->hydro.ti_old_part;
  c->grav.ti_old_part = pc->grav.ti_old_part;
  c->grav.ti_old_multipole = pc->grav.ti_old_multipole;
  c->stars.ti_old_part = pc->stars.ti_old_part;
  c->black_holes.ti_old_part = pc->black_holes.ti_old_part;
  c->sinks.ti_old_part = pc->sinks.ti_old_part;
  c->dark_matter.ti_old_part = pc->dark_matter.ti_old_part;

  c->hydro.count = pc->hydro.count;
  c->grav.count = pc->grav.count;
  c->stars.count = pc->stars.count;
  c->sinks.count = pc->sinks.count;
  c->black_holes.count = pc->black_holes.count;
  c->dark_matter.count = pc->dark_matter.count;
  c->maxdepth = pc->maxdepth;

#ifdef SWIFT_DEBUG_CHECKS
  c->cellID = pc->cellID;
#endif

  /* Copy the Multipole related information */
  if (with_gravity) {
    struct gravity_tensors *mp = c->grav.multipole;

    mp->m_pole = pc->grav.m_pole;
    mp->CoM[0] = pc->grav.CoM[0];
    mp->CoM[1] = pc->grav.CoM[1];
    mp->CoM[2] = pc->grav.CoM[2];
    mp->CoM_rebuild[0] = pc->grav.CoM_rebuild[0];
    mp->CoM_rebuild[1] = pc->grav.CoM_rebuild[1];
    mp->CoM_rebuild[2] = pc->grav.CoM_rebuild[2];
    mp->r_max = pc->grav.r_max;
    mp->r_max_rebuild = pc->grav.r_max_rebuild;
  }

  /* Number of new cells created. */
  int count = 1;

  /* Fill the progeny recursively, depth-first. */
  c->split = 0;
  for (int k = 0; k < 8; k++)
    if (pc->progeny[k] >= 0) {
      struct cell *temp;
      space_getcells(s, 1, &temp, 0);
      temp->hydro.count = 0;
      temp->grav.count = 0;
      temp->stars.count = 0;
      temp->dark_matter.count = 0;
      temp->loc[0] = c->loc[0];
      temp->loc[1] = c->loc[1];
      temp->loc[2] = c->loc[2];
      temp->width[0] = c->width[0] / 2;
      temp->width[1] = c->width[1] / 2;
      temp->width[2] = c->width[2] / 2;
      temp->dmin = c->dmin / 2;
      if (k & 4) temp->loc[0] += temp->width[0];
      if (k & 2) temp->loc[1] += temp->width[1];
      if (k & 1) temp->loc[2] += temp->width[2];
      temp->depth = c->depth + 1;
      temp->split = 0;
      temp->hydro.dx_max_part = 0.f;
      temp->hydro.dx_max_sort = 0.f;
      temp->stars.dx_max_part = 0.f;
      temp->stars.dx_max_sort = 0.f;
      temp->black_holes.dx_max_part = 0.f;
      temp->dark_matter.dx_max_part = 0.f;
      temp->nodeID = c->nodeID;
      temp->parent = c;
      temp->top = c->top;
      c->progeny[k] = temp;
      c->split = 1;
      count += cell_unpack(&pc[pc->progeny[k]], temp, s, with_gravity);
    }

  /* Return the total number of unpacked cells. */
  c->mpi.pcell_size = count;
  return count;

#else
  error("SWIFT was not compiled with MPI support.");
  return 0;
#endif
}

/**
 * @brief Unpack the tags of a given cell and its sub-cells.
 *
 * @param tags An array of tags.
 * @param c The #cell in which to unpack the tags.
 *
 * @return The number of tags created.
 */
int cell_unpack_tags(const int *tags, struct cell *restrict c) {
#ifdef WITH_MPI

  /* Unpack the current pcell. */
  c->mpi.tag = tags[0];

  /* Number of new cells created. */
  int count = 1;

  /* Fill the progeny recursively, depth-first. */
  for (int k = 0; k < 8; k++)
    if (c->progeny[k] != NULL) {
      count += cell_unpack_tags(&tags[count], c->progeny[k]);
    }

#ifdef SWIFT_DEBUG_CHECKS
  if (c->mpi.pcell_size != count) error("Inconsistent tag and pcell count!");
#endif  // SWIFT_DEBUG_CHECKS

  /* Return the total number of unpacked tags. */
  return count;

#else
  error("SWIFT was not compiled with MPI support.");
  return 0;
#endif
}

/**
 * @brief Pack the cell information about time-step sizes and displacements
 * of a cell hierarchy.
 *
 * @param c The #cells to pack.
 * @param pcells the packed cell structures to pack into.
 *
 * @return The number of cells that were packed.
 */
int cell_pack_end_step(const struct cell *c, struct pcell_step *pcells) {

#ifdef WITH_MPI

  /* Pack this cell's data. */
  pcells[0].hydro.ti_end_min = c->hydro.ti_end_min;
  pcells[0].hydro.dx_max_part = c->hydro.dx_max_part;
  pcells[0].rt.ti_rt_end_min = c->rt.ti_rt_end_min;
  pcells[0].rt.ti_rt_min_step_size = c->rt.ti_rt_min_step_size;

  pcells[0].grav.ti_end_min = c->grav.ti_end_min;

  pcells[0].stars.ti_end_min = c->stars.ti_end_min;
  pcells[0].stars.dx_max_part = c->stars.dx_max_part;

  pcells[0].black_holes.ti_end_min = c->black_holes.ti_end_min;
  pcells[0].black_holes.dx_max_part = c->black_holes.dx_max_part;

  /* Fill in the progeny, depth-first recursion. */
  int count = 1;
  for (int k = 0; k < 8; k++)
    if (c->progeny[k] != NULL) {
      count += cell_pack_end_step(c->progeny[k], &pcells[count]);
    }

  /* Return the number of packed values. */
  return count;

#else
  error("SWIFT was not compiled with MPI support.");
  return 0;
#endif
}

/**
 * @brief Unpack the cell information about time-step sizes and displacements
 * of a cell hierarchy.
 *
 * @param c The #cells to unpack into.
 * @param pcells the packed cell structures to unpack from.
 *
 * @return The number of cells that were packed.
 */
int cell_unpack_end_step(struct cell *c, const struct pcell_step *pcells) {

#ifdef WITH_MPI

  /* Unpack this cell's data. */
  c->hydro.ti_end_min = pcells[0].hydro.ti_end_min;
  c->hydro.dx_max_part = pcells[0].hydro.dx_max_part;

  c->rt.ti_rt_end_min = pcells[0].rt.ti_rt_end_min;
  c->rt.ti_rt_min_step_size = pcells[0].rt.ti_rt_min_step_size;

  c->grav.ti_end_min = pcells[0].grav.ti_end_min;

  c->stars.ti_end_min = pcells[0].stars.ti_end_min;
  c->stars.dx_max_part = pcells[0].stars.dx_max_part;

  c->black_holes.ti_end_min = pcells[0].black_holes.ti_end_min;
  c->black_holes.dx_max_part = pcells[0].black_holes.dx_max_part;

  /* Fill in the progeny, depth-first recursion. */
  int count = 1;
  for (int k = 0; k < 8; k++)
    if (c->progeny[k] != NULL) {
      count += cell_unpack_end_step(c->progeny[k], &pcells[count]);
    }

  /* Return the number of packed values. */
  return count;

#else
  error("SWIFT was not compiled with MPI support.");
  return 0;
#endif
}

/**
 * @brief Pack the time information of the given cell and all it's sub-cells.
 *
 * @param c The #cell.
 * @param pcells (output) The end-of-timestep information we pack into
 *
 * @return The number of packed cells.
 */
int cell_pack_end_step_dark_matter(
        struct cell *restrict c, struct pcell_step_dark_matter *restrict pcells) {

#ifdef WITH_MPI

    /* Pack this cell's data. */
    pcells[0].ti_end_min = c->dark_matter.ti_end_min;
    pcells[0].ti_end_max = c->dark_matter.ti_end_max;
    pcells[0].dx_max_part = c->dark_matter.dx_max_part;

    /* Fill in the progeny, depth-first recursion. */
    int count = 1;
    for (int k = 0; k < 8; k++)
        if (c->progeny[k] != NULL) {
            count += cell_pack_end_step_dark_matter(c->progeny[k], &pcells[count]);
        }

    /* Return the number of packed values. */
    return count;

#else
    error("SWIFT was not compiled with MPI support.");
    return 0;
#endif
}

/**
 * @brief Pack the hydro timebin information of the given cell.
 *
 * t needs to be aligned on SWIFT_CACHE_ALIGNMENT.
 *
 * @param c The #cell.
 * @param t (output) The array of timebins we pack into.
 */
void cell_pack_timebin(const struct cell *const c, timebin_t *const t) {

#ifdef WITH_MPI

  swift_declare_aligned_ptr(timebin_t, t_align, t, SWIFT_CACHE_ALIGNMENT);

  for (int i = 0; i < c->hydro.count; ++i)
    t_align[i] = c->hydro.parts[i].time_bin;

#else
  error("SWIFT was not compiled with MPI support.");
#endif
}

/**
 * @brief Unpack the time information of a given cell and its sub-cells.
 *
 * @param c The #cell
 * @param pcells The end-of-timestep information to unpack
 *
 * @return The number of cells created.
 */
int cell_unpack_end_step_dark_matter(struct cell *restrict c, struct pcell_step_dark_matter *restrict pcells) {

#ifdef WITH_MPI

    /* Unpack this cell's data. */
    c->dark_matter.ti_end_min = pcells[0].ti_end_min;
    c->dark_matter.ti_end_max = pcells[0].ti_end_max;
    c->dark_matter.dx_max_part = pcells[0].dx_max_part;

    /* Fill in the progeny, depth-first recursion. */
    int count = 1;
    for (int k = 0; k < 8; k++)
        if (c->progeny[k] != NULL) {
            count += cell_unpack_end_step_dark_matter(c->progeny[k], &pcells[count]);
        }

    /* Return the number of packed values. */
    return count;

#else
    error("SWIFT was not compiled with MPI support.");
    return 0;
#endif
}


/**
 * @brief Unpack the hydro timebin information of a given cell.
 *
 * t needs to be aligned on SWIFT_CACHE_ALIGNMENT.
 *
 * @param c The #cell
 * @param t The array of timebins we unpack from.
 */
void cell_unpack_timebin(struct cell *const c, timebin_t *const t) {

#ifdef WITH_MPI

  swift_declare_aligned_ptr(timebin_t, t_align, t, SWIFT_CACHE_ALIGNMENT);

  for (int i = 0; i < c->hydro.count; ++i)
    c->hydro.parts[i].time_bin = t_align[i];

#else
  error("SWIFT was not compiled with MPI support.");
#endif
}

/**
 * @brief Pack the multipole information of the given cell and all it's
 * sub-cells.
 *
 * @param c The #cell.
 * @param pcells (output) The multipole information we pack into
 *
 * @return The number of packed cells.
 */
int cell_pack_multipoles(struct cell *restrict c,
                         struct gravity_tensors *restrict pcells) {
#ifdef WITH_MPI

  /* Pack this cell's data. */
  pcells[0] = *c->grav.multipole;

  /* Fill in the progeny, depth-first recursion. */
  int count = 1;
  for (int k = 0; k < 8; k++)
    if (c->progeny[k] != NULL) {
      count += cell_pack_multipoles(c->progeny[k], &pcells[count]);
    }

  /* Return the number of packed values. */
  return count;

#else
  error("SWIFT was not compiled with MPI support.");
  return 0;
#endif
}

/**
 * @brief Unpack the multipole information of a given cell and its sub-cells.
 *
 * @param c The #cell
 * @param pcells The multipole information to unpack
 *
 * @return The number of cells created.
 */
int cell_unpack_multipoles(struct cell *restrict c,
                           struct gravity_tensors *restrict pcells) {
#ifdef WITH_MPI

  /* Unpack this cell's data. */
  *c->grav.multipole = pcells[0];

  /* Fill in the progeny, depth-first recursion. */
  int count = 1;
  for (int k = 0; k < 8; k++)
    if (c->progeny[k] != NULL) {
      count += cell_unpack_multipoles(c->progeny[k], &pcells[count]);
    }

  /* Return the number of packed values. */
  return count;

#else
  error("SWIFT was not compiled with MPI support.");
  return 0;
#endif
}

/**
 * @brief Pack the counts for star formation of the given cell and all it's
 * sub-cells.
 *
 * @param c The #cell.
 * @param pcells (output) The multipole information we pack into
 *
 * @return The number of packed cells.
 */
int cell_pack_sf_counts(struct cell *restrict c,
                        struct pcell_sf *restrict pcells) {

#ifdef WITH_MPI

  /* Pack this cell's data. */
  pcells[0].stars.delta_from_rebuild = c->stars.parts - c->stars.parts_rebuild;
  pcells[0].stars.count = c->stars.count;
  pcells[0].stars.dx_max_part = c->stars.dx_max_part;

  /* Pack this cell's data. */
  pcells[0].grav.delta_from_rebuild = c->grav.parts - c->grav.parts_rebuild;
  pcells[0].grav.count = c->grav.count;

#ifdef SWIFT_DEBUG_CHECKS
  /* Stars */
  if (c->stars.parts_rebuild == NULL)
    error("Star particles array at rebuild is NULL! c->depth=%d", c->depth);

  if (pcells[0].stars.delta_from_rebuild < 0)
    error("Stars part pointer moved in the wrong direction!");

  if (pcells[0].stars.delta_from_rebuild > 0 && c->depth == 0)
    error("Shifting the top-level pointer is not allowed!");

  /* Grav */
  if (c->grav.parts_rebuild == NULL)
    error("Grav. particles array at rebuild is NULL! c->depth=%d", c->depth);

  if (pcells[0].grav.delta_from_rebuild < 0)
    error("Grav part pointer moved in the wrong direction!");

  if (pcells[0].grav.delta_from_rebuild > 0 && c->depth == 0)
    error("Shifting the top-level pointer is not allowed!");
#endif

  /* Fill in the progeny, depth-first recursion. */
  int count = 1;
  for (int k = 0; k < 8; k++)
    if (c->progeny[k] != NULL) {
      count += cell_pack_sf_counts(c->progeny[k], &pcells[count]);
    }

  /* Return the number of packed values. */
  return count;

#else
  error("SWIFT was not compiled with MPI support.");
  return 0;
#endif
}

/**
 * @brief Unpack the counts for star formation of a given cell and its
 * sub-cells.
 *
 * @param c The #cell
 * @param pcells The multipole information to unpack
 *
 * @return The number of cells created.
 */
int cell_unpack_sf_counts(struct cell *restrict c,
                          struct pcell_sf *restrict pcells) {

#ifdef WITH_MPI

#ifdef SWIFT_DEBUG_CHECKS
  if (c->stars.parts_rebuild == NULL)
    error("Star particles array at rebuild is NULL!");
  if (c->grav.parts_rebuild == NULL)
    error("Grav particles array at rebuild is NULL!");
#endif

  /* Unpack this cell's data. */
  c->stars.count = pcells[0].stars.count;
  c->stars.parts = c->stars.parts_rebuild + pcells[0].stars.delta_from_rebuild;
  c->stars.dx_max_part = pcells[0].stars.dx_max_part;

  c->grav.count = pcells[0].grav.count;
  c->grav.parts = c->grav.parts_rebuild + pcells[0].grav.delta_from_rebuild;

  /* Fill in the progeny, depth-first recursion. */
  int count = 1;
  for (int k = 0; k < 8; k++)
    if (c->progeny[k] != NULL) {
      count += cell_unpack_sf_counts(c->progeny[k], &pcells[count]);
    }

  /* Return the number of packed values. */
  return count;

#else
  error("SWIFT was not compiled with MPI support.");
  return 0;
#endif
}<|MERGE_RESOLUTION|>--- conflicted
+++ resolved
@@ -52,12 +52,9 @@
   pc->stars.ti_end_min = c->stars.ti_end_min;
   pc->sinks.ti_end_min = c->sinks.ti_end_min;
   pc->black_holes.ti_end_min = c->black_holes.ti_end_min;
-<<<<<<< HEAD
   pc->rt.ti_rt_end_min = c->rt.ti_rt_end_min;
   pc->rt.ti_rt_min_step_size = c->rt.ti_rt_min_step_size;
-=======
   pc->dark_matter.ti_end_min = c->dark_matter.ti_end_min;
->>>>>>> cb1e82d8
 
   pc->hydro.ti_old_part = c->hydro.ti_old_part;
   pc->grav.ti_old_part = c->grav.ti_old_part;
@@ -218,12 +215,9 @@
   c->stars.ti_end_min = pc->stars.ti_end_min;
   c->black_holes.ti_end_min = pc->black_holes.ti_end_min;
   c->sinks.ti_end_min = pc->sinks.ti_end_min;
-<<<<<<< HEAD
   c->rt.ti_rt_end_min = pc->rt.ti_rt_end_min;
   c->rt.ti_rt_min_step_size = pc->rt.ti_rt_min_step_size;
-=======
   c->dark_matter.ti_end_min = pc->dark_matter.ti_end_min;
->>>>>>> cb1e82d8
 
   c->hydro.ti_old_part = pc->hydro.ti_old_part;
   c->grav.ti_old_part = pc->grav.ti_old_part;
@@ -372,6 +366,9 @@
   pcells[0].black_holes.ti_end_min = c->black_holes.ti_end_min;
   pcells[0].black_holes.dx_max_part = c->black_holes.dx_max_part;
 
+  pcells[0].dark_matter.ti_end_min = c->dark_matter.ti_end_min
+  pcells[0].dark_matter.dx_max_part = c->dark_matter.dx_max_part
+
   /* Fill in the progeny, depth-first recursion. */
   int count = 1;
   for (int k = 0; k < 8; k++)
@@ -416,6 +413,9 @@
   c->black_holes.ti_end_min = pcells[0].black_holes.ti_end_min;
   c->black_holes.dx_max_part = pcells[0].black_holes.dx_max_part;
 
+  c->dark_matter.ti_end_min = pcells[0].dark_matter.ti_end_min;
+  c->dark_matter.dx_max_part = pcells[0].dark_matter.dx_max_part;
+
   /* Fill in the progeny, depth-first recursion. */
   int count = 1;
   for (int k = 0; k < 8; k++)
@@ -429,40 +429,6 @@
 #else
   error("SWIFT was not compiled with MPI support.");
   return 0;
-#endif
-}
-
-/**
- * @brief Pack the time information of the given cell and all it's sub-cells.
- *
- * @param c The #cell.
- * @param pcells (output) The end-of-timestep information we pack into
- *
- * @return The number of packed cells.
- */
-int cell_pack_end_step_dark_matter(
-        struct cell *restrict c, struct pcell_step_dark_matter *restrict pcells) {
-
-#ifdef WITH_MPI
-
-    /* Pack this cell's data. */
-    pcells[0].ti_end_min = c->dark_matter.ti_end_min;
-    pcells[0].ti_end_max = c->dark_matter.ti_end_max;
-    pcells[0].dx_max_part = c->dark_matter.dx_max_part;
-
-    /* Fill in the progeny, depth-first recursion. */
-    int count = 1;
-    for (int k = 0; k < 8; k++)
-        if (c->progeny[k] != NULL) {
-            count += cell_pack_end_step_dark_matter(c->progeny[k], &pcells[count]);
-        }
-
-    /* Return the number of packed values. */
-    return count;
-
-#else
-    error("SWIFT was not compiled with MPI support.");
-    return 0;
 #endif
 }
 
@@ -487,40 +453,6 @@
   error("SWIFT was not compiled with MPI support.");
 #endif
 }
-
-/**
- * @brief Unpack the time information of a given cell and its sub-cells.
- *
- * @param c The #cell
- * @param pcells The end-of-timestep information to unpack
- *
- * @return The number of cells created.
- */
-int cell_unpack_end_step_dark_matter(struct cell *restrict c, struct pcell_step_dark_matter *restrict pcells) {
-
-#ifdef WITH_MPI
-
-    /* Unpack this cell's data. */
-    c->dark_matter.ti_end_min = pcells[0].ti_end_min;
-    c->dark_matter.ti_end_max = pcells[0].ti_end_max;
-    c->dark_matter.dx_max_part = pcells[0].dx_max_part;
-
-    /* Fill in the progeny, depth-first recursion. */
-    int count = 1;
-    for (int k = 0; k < 8; k++)
-        if (c->progeny[k] != NULL) {
-            count += cell_unpack_end_step_dark_matter(c->progeny[k], &pcells[count]);
-        }
-
-    /* Return the number of packed values. */
-    return count;
-
-#else
-    error("SWIFT was not compiled with MPI support.");
-    return 0;
-#endif
-}
-
 
 /**
  * @brief Unpack the hydro timebin information of a given cell.
