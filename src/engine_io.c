/*******************************************************************************
 * This file is part of SWIFT.
 * Copyright (c) 2012 Pedro Gonnet (pedro.gonnet@durham.ac.uk)
 *                    Matthieu Schaller (schaller@strw.leidenuniv.nl)
 *               2015 Peter W. Draper (p.w.draper@durham.ac.uk)
 *
 * This program is free software: you can redistribute it and/or modify
 * it under the terms of the GNU Lesser General Public License as published
 * by the Free Software Foundation, either version 3 of the License, or
 * (at your option) any later version.
 *
 * This program is distributed in the hope that it will be useful,
 * but WITHOUT ANY WARRANTY; without even the implied warranty of
 * MERCHANTABILITY or FITNESS FOR A PARTICULAR PURPOSE.  See the
 * GNU General Public License for more details.
 *
 * You should have received a copy of the GNU Lesser General Public License
 * along with this program.  If not, see <http://www.gnu.org/licenses/>.
 *
 ******************************************************************************/

/* Config parameters. */
#include <config.h>

/* MPI headers. */
#ifdef WITH_MPI
#include <mpi.h>
#endif

/* This object's header. */
#include "engine.h"

/* Local headers. */
#include "active.h"
#include "csds_io.h"
#include "distributed_io.h"
#include "kick.h"
#include "lightcone/lightcone.h"
#include "lightcone/lightcone_array.h"
#include "line_of_sight.h"
#include "parallel_io.h"
#include "power_spectrum.h"
#include "serial_io.h"
#include "single_io.h"
#include "tracers.h"

/* Standard includes */
#include <stdio.h>

/**
 * @brief Finalize the quantities recorded via the snapshot triggers
 *
 * This adds the small amount of time between the particles' last start
 * of step and the current (snapshot) time.
 *
 * @param e The #engine to act on.
 */
void engine_finalize_trigger_recordings(struct engine *e) {

  const int with_cosmology = (e->policy & engine_policy_cosmology);
  struct space *s = e->s;

  /* Finish the recording period for part triggers */
  if (num_snapshot_triggers_part) {
    for (size_t k = 0; k < s->nr_parts; ++k) {

      /* Get a handle on the part. */
      struct part *p = &s->parts[k];
      struct xpart *xp = &s->xparts[k];
      const integertime_t ti_begin =
          get_integer_time_begin(e->ti_current, p->time_bin);

      /* Escape inhibited particles */
      if (part_is_inhibited(p, e)) continue;

      /* We need to escape the special case of a particle that
       * actually ended its time-step on this very step */
      if (e->ti_current - ti_begin == get_integer_timestep(p->time_bin))
        continue;

      /* Time from the start of the particle's step to the snapshot (aka.
       * current time) */
      double missing_time;
      if (with_cosmology) {
        missing_time =
            cosmology_get_delta_time(e->cosmology, ti_begin, e->ti_current);
      } else {
        missing_time = (e->ti_current - ti_begin) * e->time_base;
      }

      tracers_after_timestep_part(
          p, xp, e->internal_units, e->physical_constants, with_cosmology,
          e->cosmology, e->hydro_properties, e->cooling_func, e->time,
          missing_time, e->snapshot_recording_triggers_started_part);
    }
  }

  /* Finish the recording period for spart triggers */
  if (num_snapshot_triggers_spart) {
    for (size_t k = 0; k < s->nr_sparts; ++k) {

      /* Get a handle on the part. */
      struct spart *sp = &s->sparts[k];
      const integertime_t ti_begin =
          get_integer_time_begin(e->ti_current, sp->time_bin);

      /* Escape inhibited particles */
      if (spart_is_inhibited(sp, e)) continue;

      /* We need to escape the special case of a particle that
       * actually ended its time-step on this very step */
      if (e->ti_current - ti_begin == get_integer_timestep(sp->time_bin))
        continue;

      /* Time from the start of the particle's step to the snapshot (aka.
       * current time) */
      double missing_time;
      if (with_cosmology) {
        missing_time =
            cosmology_get_delta_time(e->cosmology, ti_begin, e->ti_current);
      } else {
        missing_time = (e->ti_current - ti_begin) * e->time_base;
      }

      tracers_after_timestep_spart(
          sp, e->internal_units, e->physical_constants, with_cosmology,
          e->cosmology, missing_time,
          e->snapshot_recording_triggers_started_spart);
    }
  }

  /* Finish the recording period for spart triggers */
  if (num_snapshot_triggers_bpart) {
    for (size_t k = 0; k < s->nr_bparts; ++k) {

      /* Get a handle on the part. */
      struct bpart *bp = &s->bparts[k];
      const integertime_t ti_begin =
          get_integer_time_begin(e->ti_current, bp->time_bin);

      /* Escape inhibited particles */
      if (bpart_is_inhibited(bp, e)) continue;

      /* We need to escape the special case of a particle that
       * actually ended its time-step on this very step */
      if (e->ti_current - ti_begin == get_integer_timestep(bp->time_bin))
        continue;

      /* Time from the start of the particle's step to the snapshot (aka.
       * current time) */
      double missing_time;
      if (with_cosmology) {
        missing_time =
            cosmology_get_delta_time(e->cosmology, ti_begin, e->ti_current);
      } else {
        missing_time = (e->ti_current - ti_begin) * e->time_base;
      }

      tracers_after_timestep_bpart(
          bp, e->internal_units, e->physical_constants, with_cosmology,
          e->cosmology, missing_time,
          e->snapshot_recording_triggers_started_bpart);
    }
  }
}

/**
 * @brief dump restart files if it is time to do so and dumps are enabled.
 *
 * @param e the engine.
 * @param drifted_all true if a drift_all has just been performed.
 * @param force force a dump, if dumping is enabled.
 * @return Do we want to stop the run altogether?
 */
int engine_dump_restarts(struct engine *e, const int drifted_all,
                         const int force) {

  /* Are any of the conditions to fully stop a run met? */
  const int end_run_time = e->runtime > e->restart_max_hours_runtime;
  const int stop_file = (e->step % e->restart_stop_steps == 0 &&
                         restart_stop_now(e->restart_dir, 0));

  /* Exit run when told to */
  const int exit_run = (end_run_time || stop_file);

  if (e->restart_dump) {
    ticks tic = getticks();

    const int check_point_time = tic > e->restart_next;

    /* Dump when the time has arrived, or we are told to. */
    int dump = (check_point_time || end_run_time || force || stop_file);

#ifdef WITH_MPI
    /* Synchronize this action from rank 0 (ticks may differ between
     * machines). */
    MPI_Bcast(&dump, 1, MPI_INT, 0, MPI_COMM_WORLD);
#endif

    if (dump) {

      if (e->nodeID == 0) {

        /* Flush the time-step file to avoid gaps in case of crashes
         * before the next automated flush */
        fflush(e->file_timesteps);

        message("Writing restart files");
      }

      /* Clean out the previous saved files, if found. Do this now as we are
       * MPI synchronized. */
      restart_remove_previous(e->restart_file);

      /* Drift all particles first (may have just been done). */
      if (!drifted_all) engine_drift_all(e, /*drift_mpole=*/1);

        /* Free the foreign particles to get more breathing space. */
#ifdef WITH_MPI
      if (e->free_foreign_when_dumping_restart)
        space_free_foreign_parts(e->s, /*clear_cell_pointers=*/1);
#endif

#ifdef WITH_LIGHTCONE
      /* Flush lightcone buffers before dumping restarts */
      lightcone_array_flush(e->lightcone_array_properties, &(e->threadpool),
                            e->cosmology, e->internal_units, e->snapshot_units,
                            /*flush_map_updates=*/1, /*flush_particles=*/1,
                            /*end_file=*/1, /*dump_all_shells=*/0);
#ifdef WITH_MPI
      MPI_Barrier(MPI_COMM_WORLD);
#endif
#endif

      restart_write(e, e->restart_file);

#ifdef WITH_MPI
      /* Make sure all ranks finished writing to avoid having incomplete
       * sets of restart files should the code crash before all the ranks
       * are done */
      MPI_Barrier(MPI_COMM_WORLD);

      /* Reallocate freed memory */
      if (e->free_foreign_when_dumping_restart)
        engine_allocate_foreign_particles(e, /*fof=*/0);
#endif

      if (e->verbose)
        message("Dumping restart files took %.3f %s",
                clocks_from_ticks(getticks() - tic), clocks_getunit());

      /* Time after which next dump will occur. */
      e->restart_next += e->restart_dt;

      /* Flag that we dumped the restarts */
      e->step_props |= engine_step_prop_restarts;
    }
  }

  /* If we stopped by reaching the time limit, flag that we need to
   * run the resubmission command */
  if (end_run_time && e->resubmit_after_max_hours) e->resubmit = 1;

  return exit_run;
}

#ifdef SHADOWSWIFT
void cell_write_grid(const struct cell *c, FILE *dfile,
                         FILE *vfile, size_t *doffset, size_t *voffset, int nodeID) {
  /* Recurse? */
  if (c->grid.construction_level == above_construction_level) {
    for (int k = 0; k < 8; k++) {
      if (c->progeny[k] != NULL) {
        cell_write_grid(c->progeny[k], dfile, vfile, doffset, voffset, nodeID);
      }
    }
    return;
  }

#ifdef WITH_MPI
  /* Anything to do here? */
  if (c->nodeID != nodeID) return;
#endif

  /* Have delaunay? */
  if (c->grid.delaunay != NULL) {
    delaunay_write_tessellation(c->grid.delaunay, dfile, doffset);
  }

  /* Have voronoi? */
  if (c->grid.voronoi != NULL) {
    voronoi_write_grid(c->grid.voronoi, c->hydro.parts, c->hydro.count, vfile, voffset);
  }
}
#endif /* SHADOWSWIFT */

/**
 * @brief Writes a snapshot with the current state of the engine
 *
 * @param e The #engine.
 */
void engine_dump_snapshot(struct engine *e) {

  struct clocks_time time1, time2;
  clocks_gettime(&time1);

#ifdef SWIFT_DEBUG_CHECKS
  /* Check that all cells have been drifted to the current time.
   * That can include cells that have not
   * previously been active on this rank. */
  space_check_drift_point(e->s, e->ti_current, /* check_mpole=*/0);

  /* Be verbose about this */
  if (e->nodeID == 0) {
    if (e->policy & engine_policy_cosmology)
      message("Dumping snapshot at a=%e",
              exp(e->ti_current * e->time_base) * e->cosmology->a_begin);
    else
      message("Dumping snapshot at t=%e",
              e->ti_current * e->time_base + e->time_begin);
  }
#else
  if (e->verbose) {
    if (e->policy & engine_policy_cosmology)
      message("Dumping snapshot at a=%e",
              exp(e->ti_current * e->time_base) * e->cosmology->a_begin);
    else
      message("Dumping snapshot at t=%e",
              e->ti_current * e->time_base + e->time_begin);
  }
#endif

#ifdef DEBUG_INTERACTIONS_STARS
  engine_collect_stars_counter(e);
#endif

  /* Finalize the recording periods */
  engine_finalize_trigger_recordings(e);

  /* Get time-step since the last mesh kick */
  if ((e->policy & engine_policy_self_gravity) && e->s->periodic) {
    const int with_cosmology = (e->policy & engine_policy_cosmology);

    e->dt_kick_grav_mesh_for_io =
        kick_get_grav_kick_dt(e->mesh->ti_beg_mesh_next, e->ti_current,
                              e->time_base, with_cosmology, e->cosmology) -
        kick_get_grav_kick_dt(
            e->mesh->ti_beg_mesh_next,
            (e->mesh->ti_beg_mesh_next + e->mesh->ti_end_mesh_next) / 2,
            e->time_base, with_cosmology, e->cosmology);
  }

/* Dump (depending on the chosen strategy) ... */
#if defined(HAVE_HDF5)
#if defined(WITH_MPI)

  if (e->snapshot_distributed) {

    write_output_distributed(e, e->internal_units, e->snapshot_units, e->nodeID,
                             e->nr_nodes, MPI_COMM_WORLD, MPI_INFO_NULL);
  } else {

#if defined(HAVE_PARALLEL_HDF5)
    write_output_parallel(e, e->internal_units, e->snapshot_units, e->nodeID,
                          e->nr_nodes, MPI_COMM_WORLD, MPI_INFO_NULL);
#else
    write_output_serial(e, e->internal_units, e->snapshot_units, e->nodeID,
                        e->nr_nodes, MPI_COMM_WORLD, MPI_INFO_NULL);
#endif
  }
#else
  write_output_single(e, e->internal_units, e->snapshot_units);
#endif
#endif

<<<<<<< HEAD
#if defined(SHADOWSWIFT) && defined(SHADOWSWIFT_OUTPUT_GRIDS)
  char fname[50];
#if WITH_MPI
  sprintf(fname, "voronoi_N%02d_%04d.txt", e->nodeID, e->snapshot_output_count - 1);
  FILE *vfile = fopen(fname, "w");
  sprintf(fname, "delaunay_%02d_%04d.txt", e->nodeID, e->snapshot_output_count - 1);
  FILE *file = fopen(fname, "w");
#else
  sprintf(fname, "voronoi%04d.txt", e->snapshot_output_count - 1);
  FILE *vfile = fopen(fname, "w");
  sprintf(fname, "delaunay%04d.txt", e->snapshot_output_count - 1);
  FILE *file = fopen(fname, "w");
#endif
  size_t offset = 0;
  size_t voffset = 0;
  struct space *s = e->s;
  for (int i = 0; i < s->nr_cells; ++i) {
    cell_write_grid(&s->cells_top[i], file, vfile, &offset, &voffset, e->nodeID);
  }
  fclose(vfile);
  fclose(file);
#endif
=======
  /* Cancel any triggers that are switched on */
  if (num_snapshot_triggers_part || num_snapshot_triggers_spart ||
      num_snapshot_triggers_bpart) {

    /* Reset the trigger flags */
    for (int i = 0; i < num_snapshot_triggers_part; ++i)
      e->snapshot_recording_triggers_started_part[i] = 0;
    for (int i = 0; i < num_snapshot_triggers_spart; ++i)
      e->snapshot_recording_triggers_started_spart[i] = 0;
    for (int i = 0; i < num_snapshot_triggers_bpart; ++i)
      e->snapshot_recording_triggers_started_bpart[i] = 0;

    /* Reser the tracers themselves */
    space_after_snap_tracer(e->s, e->verbose);
  }
>>>>>>> edc8ad16

  /* Flag that we dumped a snapshot */
  e->step_props |= engine_step_prop_snapshot;

  clocks_gettime(&time2);
  if (e->verbose)
    message("writing particle properties took %.3f %s.",
            (float)clocks_diff(&time1, &time2), clocks_getunit());

  /* Run the post-dump command if required */
  if (e->nodeID == 0) {
    engine_run_on_dump(e);
  }
}

/**
 * @brief Runs the snapshot_dump_command if relevant. Note that we
 *        perform no error checking on this command, and assume
 *        it works fine.
 *
 * @param e The #engine.
 */
void engine_run_on_dump(struct engine *e) {
  if (e->snapshot_run_on_dump) {
    /* Generate a string containing (optionally) the snapshot number.
     * Note that -1 is used because snapshot_output_count was just
     * increased when the write_output_* functions are called. */
    const int buf_size = PARSER_MAX_LINE_SIZE * 3;
    char dump_command_buf[buf_size];
    snprintf(dump_command_buf, buf_size, "%s %s %04d", e->snapshot_dump_command,
             e->snapshot_base_name, e->snapshot_output_count - 1);

    /* Let's trust the user's command... */
    const int result = system(dump_command_buf);
    if (result != 0) {
      message("Snapshot dump command returned error code %d", result);
    }
  }
}

/**
 * @brief Check whether any kind of i/o has to be performed during this
 * step.
 *
 * This includes snapshots, stats and halo finder. We also handle the case
 * of multiple outputs between two steps.
 *
 * @param e The #engine.
 */
void engine_io(struct engine *e) {
  const int with_cosmology = (e->policy & engine_policy_cosmology);
  const int with_stf = (e->policy & engine_policy_structure_finding);
  const int with_los = (e->policy & engine_policy_line_of_sight);
  const int with_fof = (e->policy & engine_policy_fof);
  const int with_power = (e->policy & engine_policy_power_spectra);

  /* What kind of output are we getting? */
  enum output_type {
    output_none,
    output_snapshot,
    output_statistics,
    output_ps,
    output_stf,
    output_los,
  };

  /* What kind of output do we want? And at which time ?
   * Find the earliest output (amongst all kinds) that takes place
   * before the next time-step */
  enum output_type type = output_none;
  integertime_t ti_output = max_nr_timesteps;
  e->stf_this_timestep = 0;

  /* Save some statistics ? */
  if (e->ti_end_min > e->ti_next_stats && e->ti_next_stats > 0) {
    if (e->ti_next_stats < ti_output) {
      ti_output = e->ti_next_stats;
      type = output_statistics;
    }
  }

  /* Do we want a snapshot? */
  if (e->ti_end_min > e->ti_next_snapshot && e->ti_next_snapshot > 0) {
    if (e->ti_next_snapshot < ti_output) {
      ti_output = e->ti_next_snapshot;
      type = output_snapshot;
    }
  }

  /* Do we want a power-spectrum? */
  if (e->ti_end_min > e->ti_next_ps && e->ti_next_ps > 0) {
    if (e->ti_next_ps < ti_output) {
      ti_output = e->ti_next_ps;
      type = output_ps;
    }
  }

  /* Do we want to perform structure finding? */
  if (with_stf) {
    if (e->ti_end_min > e->ti_next_stf && e->ti_next_stf > 0) {
      if (e->ti_next_stf < ti_output) {
        ti_output = e->ti_next_stf;
        type = output_stf;
      }
    }
  }

  /* Do we want to write a line of sight file? */
  if (with_los) {
    if (e->ti_end_min > e->ti_next_los && e->ti_next_los > 0) {
      if (e->ti_next_los < ti_output) {
        ti_output = e->ti_next_los;
        type = output_los;
      }
    }
  }

  /* Store information before attempting extra dump-related drifts */
  const integertime_t ti_current = e->ti_current;
  const timebin_t max_active_bin = e->max_active_bin;
  const double time = e->time;

  while (type != output_none) {

    /* Let's fake that we are at the dump time */
    e->ti_current = ti_output;
    e->max_active_bin = 0;
    if (with_cosmology) {
      cosmology_update(e->cosmology, e->physical_constants, e->ti_current);
      e->time = e->cosmology->time;
    } else {
      e->time = ti_output * e->time_base + e->time_begin;
    }

    /* Drift everyone */
    engine_drift_all(e, /*drift_mpole=*/0);

    /* Write some form of output */
    switch (type) {

      case output_snapshot:

#ifdef SWIFT_GRAVITY_FORCE_CHECKS
        /* Indicate we are allowed to do a brute force calculation now */
        e->force_checks_snapshot_flag = 1;
#endif

        /* Free the mesh memory to get some breathing space */
        if ((e->policy & engine_policy_self_gravity) && e->s->periodic)
          pm_mesh_free(e->mesh);

          /* Free the foreign particles to get more breathing space.
           * If called, the FOF code itself will reallocate what it needs. */
#ifdef WITH_MPI
        space_free_foreign_parts(e->s, /*clear_cell_pointers=*/1);
#endif

        /* Do we want FoF group IDs in the snapshot? */
        if (with_fof && e->snapshot_invoke_fof) {
          engine_fof(e, /*dump_results=*/1, /*dump_debug=*/0,
                     /*seed_black_holes=*/0, /*buffers allocated=*/0);
        }

        /* Do we want a corresponding VELOCIraptor output? */
        if (with_stf && e->snapshot_invoke_stf && !e->stf_this_timestep) {

#ifdef HAVE_VELOCIRAPTOR
          velociraptor_invoke(e, /*linked_with_snap=*/1);
          e->step_props |= engine_step_prop_stf;
#else
          error(
              "Asking for a VELOCIraptor output but SWIFT was compiled without "
              "the interface!");
#endif
        }

        /* Do we want power spectrum outputs? */
        if (with_power && e->snapshot_invoke_ps) {
          calc_all_power_spectra(e->power_data, e->s, &e->threadpool,
                                 e->verbose);
        }

        /* Dump... */
        engine_dump_snapshot(e);

        /* Free the memory allocated for VELOCIraptor i/o. */
        if (with_stf && e->snapshot_invoke_stf && e->s->gpart_group_data) {
#ifdef HAVE_VELOCIRAPTOR
          swift_free("gpart_group_data", e->s->gpart_group_data);
          e->s->gpart_group_data = NULL;
#endif
        }

        /* Reallocate freed memory */
        if ((e->policy & engine_policy_self_gravity) && e->s->periodic)
          pm_mesh_allocate(e->mesh);
#ifdef WITH_MPI
        engine_allocate_foreign_particles(e, /*fof=*/0);
#endif

        /* ... and find the next output time */
        engine_compute_next_snapshot_time(e);
        break;

      case output_statistics:

        /* Dump */
        engine_print_stats(e);

        /* and move on */
        engine_compute_next_statistics_time(e);

        break;

      case output_stf:

        /* Free the mesh memory to get some breathing space */
        if ((e->policy & engine_policy_self_gravity) && e->s->periodic)
          pm_mesh_free(e->mesh);
#ifdef WITH_MPI
        space_free_foreign_parts(e->s, /*clear_cell_pointers=*/1);
#endif

#ifdef HAVE_VELOCIRAPTOR
        /* Unleash the raptor! */
        if (!e->stf_this_timestep) {
          velociraptor_invoke(e, /*linked_with_snap=*/0);
          e->step_props |= engine_step_prop_stf;
        }

        /* Reallocate freed memory */
        if ((e->policy & engine_policy_self_gravity) && e->s->periodic)
          pm_mesh_allocate(e->mesh);
#ifdef WITH_MPI
        engine_allocate_foreign_particles(e, /*fof=*/0);
#endif

        /* ... and find the next output time */
        engine_compute_next_stf_time(e);
#else
        error(
            "Asking for a VELOCIraptor output but SWIFT was compiled without "
            "the interface!");
#endif
        break;

      case output_los:

        /* Compute the LoS */
        do_line_of_sight(e);

        /* Move on */
        engine_compute_next_los_time(e);

        break;

      case output_ps:

        /* Compute the PS */
        calc_all_power_spectra(e->power_data, e->s, &e->threadpool, e->verbose);

        /* Move on */
        engine_compute_next_ps_time(e);

        break;

      default:
        error("Invalid dump type");
    }

    /* We need to see whether whether we are in the pathological case
     * where there can be another dump before the next step. */

    type = output_none;
    ti_output = max_nr_timesteps;

    /* Save some statistics ? */
    if (e->ti_end_min > e->ti_next_stats && e->ti_next_stats > 0) {
      if (e->ti_next_stats < ti_output) {
        ti_output = e->ti_next_stats;
        type = output_statistics;
      }
    }

    /* Do we want a snapshot? */
    if (e->ti_end_min > e->ti_next_snapshot && e->ti_next_snapshot > 0) {
      if (e->ti_next_snapshot < ti_output) {
        ti_output = e->ti_next_snapshot;
        type = output_snapshot;
      }
    }

    /* Do we want a power-spectrum? */
    if (e->ti_end_min > e->ti_next_ps && e->ti_next_ps > 0) {
      if (e->ti_next_ps < ti_output) {
        ti_output = e->ti_next_ps;
        type = output_ps;
      }
    }

    /* Do we want to perform structure finding? */
    if (with_stf) {
      if (e->ti_end_min > e->ti_next_stf && e->ti_next_stf > 0) {
        if (e->ti_next_stf < ti_output) {
          ti_output = e->ti_next_stf;
          type = output_stf;
        }
      }
    }

    /* Do line of sight ? */
    if (with_los) {
      if (e->ti_end_min > e->ti_next_los && e->ti_next_los > 0) {
        if (e->ti_next_los < ti_output) {
          ti_output = e->ti_next_los;
          type = output_los;
        }
      }
    }

  } /* While loop over output types */

  /* Restore the information we stored */
  e->ti_current = ti_current;
  if (e->policy & engine_policy_cosmology)
    cosmology_update(e->cosmology, e->physical_constants, e->ti_current);
  e->max_active_bin = max_active_bin;
  e->time = time;
}

/**
 * @brief Computes the next time (on the time line) for a dump
 *
 * @param e The #engine.
 */
void engine_compute_next_snapshot_time(struct engine *e) {

  /* Do output_list file case */
  if (e->output_list_snapshots) {
    output_list_read_next_time(e->output_list_snapshots, e, "snapshots",
                               &e->ti_next_snapshot);
    return;
  }

  /* Find upper-bound on last output */
  double time_end;
  if (e->policy & engine_policy_cosmology)
    time_end = e->cosmology->a_end * e->delta_time_snapshot;
  else
    time_end = e->time_end + e->delta_time_snapshot;

  /* Find next snasphot above current time */
  double time;
  if (e->policy & engine_policy_cosmology)
    time = e->a_first_snapshot;
  else
    time = e->time_first_snapshot;

  int found_snapshot_time = 0;
  while (time < time_end) {

    /* Output time on the integer timeline */
    if (e->policy & engine_policy_cosmology)
      e->ti_next_snapshot = log(time / e->cosmology->a_begin) / e->time_base;
    else
      e->ti_next_snapshot = (time - e->time_begin) / e->time_base;

    /* Found it? */
    if (e->ti_next_snapshot > e->ti_current) {
      found_snapshot_time = 1;
      break;
    }

    if (e->policy & engine_policy_cosmology)
      time *= e->delta_time_snapshot;
    else
      time += e->delta_time_snapshot;
  }

  /* Deal with last snapshot */
  if (!found_snapshot_time) {
    e->ti_next_snapshot = -1;
    if (e->verbose) message("No further output time.");
  } else {

    /* Be nice, talk... */
    if (e->policy & engine_policy_cosmology) {
      const double next_snapshot_time =
          exp(e->ti_next_snapshot * e->time_base) * e->cosmology->a_begin;
      if (e->verbose)
        message("Next snapshot time set to a=%e.", next_snapshot_time);
    } else {
      const double next_snapshot_time =
          e->ti_next_snapshot * e->time_base + e->time_begin;
      if (e->verbose)
        message("Next snapshot time set to t=%e.", next_snapshot_time);
    }
  }
}

/**
 * @brief Computes the next time (on the time line) for a statistics dump
 *
 * @param e The #engine.
 */
void engine_compute_next_statistics_time(struct engine *e) {
  /* Do output_list file case */
  if (e->output_list_stats) {
    output_list_read_next_time(e->output_list_stats, e, "stats",
                               &e->ti_next_stats);
    return;
  }

  /* Find upper-bound on last output */
  double time_end;
  if (e->policy & engine_policy_cosmology)
    time_end = e->cosmology->a_end * e->delta_time_statistics;
  else
    time_end = e->time_end + e->delta_time_statistics;

  /* Find next snasphot above current time */
  double time;
  if (e->policy & engine_policy_cosmology)
    time = e->a_first_statistics;
  else
    time = e->time_first_statistics;

  int found_stats_time = 0;
  while (time < time_end) {

    /* Output time on the integer timeline */
    if (e->policy & engine_policy_cosmology)
      e->ti_next_stats = log(time / e->cosmology->a_begin) / e->time_base;
    else
      e->ti_next_stats = (time - e->time_begin) / e->time_base;

    /* Found it? */
    if (e->ti_next_stats > e->ti_current) {
      found_stats_time = 1;
      break;
    }

    if (e->policy & engine_policy_cosmology)
      time *= e->delta_time_statistics;
    else
      time += e->delta_time_statistics;
  }

  /* Deal with last statistics */
  if (!found_stats_time) {
    e->ti_next_stats = -1;
    if (e->verbose) message("No further output time.");
  } else {

    /* Be nice, talk... */
    if (e->policy & engine_policy_cosmology) {
      const double next_statistics_time =
          exp(e->ti_next_stats * e->time_base) * e->cosmology->a_begin;
      if (e->verbose)
        message("Next output time for stats set to a=%e.",
                next_statistics_time);
    } else {
      const double next_statistics_time =
          e->ti_next_stats * e->time_base + e->time_begin;
      if (e->verbose)
        message("Next output time for stats set to t=%e.",
                next_statistics_time);
    }
  }
}

/**
 * @brief Computes the next time (on the time line) for a line of sight dump
 *
 * @param e The #engine.
 */
void engine_compute_next_los_time(struct engine *e) {
  /* Do output_list file case */
  if (e->output_list_los) {
    output_list_read_next_time(e->output_list_los, e, "line of sights",
                               &e->ti_next_los);
    return;
  }

  /* Find upper-bound on last output */
  double time_end;
  if (e->policy & engine_policy_cosmology)
    time_end = e->cosmology->a_end * e->delta_time_los;
  else
    time_end = e->time_end + e->delta_time_los;

  /* Find next los above current time */
  double time;
  if (e->policy & engine_policy_cosmology)
    time = e->a_first_los;
  else
    time = e->time_first_los;

  int found_los_time = 0;
  while (time < time_end) {

    /* Output time on the integer timeline */
    if (e->policy & engine_policy_cosmology)
      e->ti_next_los = log(time / e->cosmology->a_begin) / e->time_base;
    else
      e->ti_next_los = (time - e->time_begin) / e->time_base;

    /* Found it? */
    if (e->ti_next_los > e->ti_current) {
      found_los_time = 1;
      break;
    }

    if (e->policy & engine_policy_cosmology)
      time *= e->delta_time_los;
    else
      time += e->delta_time_los;
  }

  /* Deal with last line of sight */
  if (!found_los_time) {
    e->ti_next_los = -1;
    if (e->verbose) message("No further LOS output time.");
  } else {

    /* Be nice, talk... */
    if (e->policy & engine_policy_cosmology) {
      const double next_los_time =
          exp(e->ti_next_los * e->time_base) * e->cosmology->a_begin;
      if (e->verbose)
        message("Next output time for line of sight set to a=%e.",
                next_los_time);
    } else {
      const double next_los_time =
          e->ti_next_los * e->time_base + e->time_begin;
      if (e->verbose)
        message("Next output time for line of sight set to t=%e.",
                next_los_time);
    }
  }
}

/**
 * @brief Computes the next time (on the time line) for structure finding
 *
 * @param e The #engine.
 */
void engine_compute_next_stf_time(struct engine *e) {
  /* Do output_list file case */
  if (e->output_list_stf) {
    output_list_read_next_time(e->output_list_stf, e, "stf", &e->ti_next_stf);
    return;
  }

  /* Find upper-bound on last output */
  double time_end;
  if (e->policy & engine_policy_cosmology)
    time_end = e->cosmology->a_end * e->delta_time_stf;
  else
    time_end = e->time_end + e->delta_time_stf;

  /* Find next snasphot above current time */
  double time;
  if (e->policy & engine_policy_cosmology)
    time = e->a_first_stf_output;
  else
    time = e->time_first_stf_output;

  int found_stf_time = 0;
  while (time < time_end) {

    /* Output time on the integer timeline */
    if (e->policy & engine_policy_cosmology)
      e->ti_next_stf = log(time / e->cosmology->a_begin) / e->time_base;
    else
      e->ti_next_stf = (time - e->time_begin) / e->time_base;

    /* Found it? */
    if (e->ti_next_stf > e->ti_current) {
      found_stf_time = 1;
      break;
    }

    if (e->policy & engine_policy_cosmology)
      time *= e->delta_time_stf;
    else
      time += e->delta_time_stf;
  }

  /* Deal with last snapshot */
  if (!found_stf_time) {
    e->ti_next_stf = -1;
    if (e->verbose) message("No further output time.");
  } else {

    /* Be nice, talk... */
    if (e->policy & engine_policy_cosmology) {
      const float next_stf_time =
          exp(e->ti_next_stf * e->time_base) * e->cosmology->a_begin;
      if (e->verbose)
        message("Next VELOCIraptor time set to a=%e.", next_stf_time);
    } else {
      const float next_stf_time = e->ti_next_stf * e->time_base + e->time_begin;
      if (e->verbose)
        message("Next VELOCIraptor time set to t=%e.", next_stf_time);
    }
  }
}

/**
 * @brief Computes the next time (on the time line) for FoF black holes seeding
 *
 * @param e The #engine.
 */
void engine_compute_next_fof_time(struct engine *e) {

  /* Find upper-bound on last output */
  double time_end;
  if (e->policy & engine_policy_cosmology)
    time_end = e->cosmology->a_end * e->delta_time_fof;
  else
    time_end = e->time_end + e->delta_time_fof;

  /* Find next snasphot above current time */
  double time;
  if (e->policy & engine_policy_cosmology)
    time = e->a_first_fof_call;
  else
    time = e->time_first_fof_call;

  int found_fof_time = 0;
  while (time < time_end) {

    /* Output time on the integer timeline */
    if (e->policy & engine_policy_cosmology)
      e->ti_next_fof = log(time / e->cosmology->a_begin) / e->time_base;
    else
      e->ti_next_fof = (time - e->time_begin) / e->time_base;

    /* Found it? */
    if (e->ti_next_fof > e->ti_current) {
      found_fof_time = 1;
      break;
    }

    if (e->policy & engine_policy_cosmology)
      time *= e->delta_time_fof;
    else
      time += e->delta_time_fof;
  }

  /* Deal with last snapshot */
  if (!found_fof_time) {
    e->ti_next_fof = -1;
    if (e->verbose) message("No further FoF time.");
  } else {

    /* Be nice, talk... */
    if (e->policy & engine_policy_cosmology) {
      const float next_fof_time =
          exp(e->ti_next_fof * e->time_base) * e->cosmology->a_begin;
      if (e->verbose) message("Next FoF time set to a=%e.", next_fof_time);
    } else {
      const float next_fof_time = e->ti_next_fof * e->time_base + e->time_begin;
      if (e->verbose) message("Next FoF time set to t=%e.", next_fof_time);
    }
  }
}

/**
 * @brief Computes the next time (on the time line) for a power-spectrum dump
 *
 * @param e The #engine.
 */
void engine_compute_next_ps_time(struct engine *e) {
  /* Do output_list file case */
  if (e->output_list_ps) {
    output_list_read_next_time(e->output_list_ps, e, "power spectrum",
                               &e->ti_next_ps);
    return;
  }

  /* Find upper-bound on last output */
  double time_end;
  if (e->policy & engine_policy_cosmology)
    time_end = e->cosmology->a_end * e->delta_time_ps;
  else
    time_end = e->time_end + e->delta_time_ps;

  /* Find next ps above current time */
  double time;
  if (e->policy & engine_policy_cosmology)
    time = e->a_first_ps_output;
  else
    time = e->time_first_ps_output;

  int found_ps_time = 0;
  while (time < time_end) {

    /* Output time on the integer timeline */
    if (e->policy & engine_policy_cosmology)
      e->ti_next_ps = log(time / e->cosmology->a_begin) / e->time_base;
    else
      e->ti_next_ps = (time - e->time_begin) / e->time_base;

    /* Found it? */
    if (e->ti_next_ps > e->ti_current) {
      found_ps_time = 1;
      break;
    }

    if (e->policy & engine_policy_cosmology)
      time *= e->delta_time_ps;
    else
      time += e->delta_time_ps;
  }

  /* Deal with last line of sight */
  if (!found_ps_time) {
    e->ti_next_ps = -1;
    if (e->verbose) message("No further PS output time.");
  } else {

    /* Be nice, talk... */
    if (e->policy & engine_policy_cosmology) {
      const double next_ps_time =
          exp(e->ti_next_ps * e->time_base) * e->cosmology->a_begin;
      if (e->verbose)
        message("Next output time for power spectrum set to a=%e.",
                next_ps_time);
    } else {
      const double next_ps_time = e->ti_next_ps * e->time_base + e->time_begin;
      if (e->verbose)
        message("Next output time for power spectrum set to t=%e.",
                next_ps_time);
    }
  }
}

/**
 * @brief Initialize all the output_list required by the engine
 *
 * @param e The #engine.
 * @param params The #swift_params.
 */
void engine_init_output_lists(struct engine *e, struct swift_params *params,
                              const struct output_options *output_options) {

  /* Deal with snapshots */
  e->output_list_snapshots = NULL;
  output_list_init(&e->output_list_snapshots, e, "Snapshots",
                   &e->delta_time_snapshot);

  if (e->output_list_snapshots) {

    /* If we are using a different output selection for the
     * various entries, verify that the user did not specify
     * invalid selections. */
    if (e->output_list_snapshots->select_output_on)
      output_list_check_selection(e->output_list_snapshots, output_options);

    engine_compute_next_snapshot_time(e);

    if (e->policy & engine_policy_cosmology)
      e->a_first_snapshot =
          exp(e->ti_next_snapshot * e->time_base) * e->cosmology->a_begin;
    else
      e->time_first_snapshot =
          e->ti_next_snapshot * e->time_base + e->time_begin;
  }

  /* Deal with stats */
  e->output_list_stats = NULL;
  output_list_init(&e->output_list_stats, e, "Statistics",
                   &e->delta_time_statistics);

  if (e->output_list_stats) {
    engine_compute_next_statistics_time(e);

    if (e->policy & engine_policy_cosmology)
      e->a_first_statistics =
          exp(e->ti_next_stats * e->time_base) * e->cosmology->a_begin;
    else
      e->time_first_statistics =
          e->ti_next_stats * e->time_base + e->time_begin;
  }

  /* Deal with stf */
  if (e->policy & engine_policy_structure_finding) {

    e->output_list_stf = NULL;
    output_list_init(&e->output_list_stf, e, "StructureFinding",
                     &e->delta_time_stf);

    if (e->output_list_stf) {
      engine_compute_next_stf_time(e);

      if (e->policy & engine_policy_cosmology)
        e->a_first_stf_output =
            exp(e->ti_next_stf * e->time_base) * e->cosmology->a_begin;
      else
        e->time_first_stf_output =
            e->ti_next_stf * e->time_base + e->time_begin;
    }
  }

  /* Deal with line of sight */
  if (e->policy & engine_policy_line_of_sight) {

    e->output_list_los = NULL;
    output_list_init(&e->output_list_los, e, "LineOfSight", &e->delta_time_los);

    if (e->output_list_los) {
      engine_compute_next_los_time(e);

      if (e->policy & engine_policy_cosmology)
        e->a_first_los =
            exp(e->ti_next_los * e->time_base) * e->cosmology->a_begin;
      else
        e->time_first_los = e->ti_next_los * e->time_base + e->time_begin;
    }
  }

  /* Deal with power-spectra */
  if (e->policy & engine_policy_power_spectra) {

    e->output_list_ps = NULL;
    output_list_init(&e->output_list_ps, e, "PowerSpectrum", &e->delta_time_ps);

    if (e->output_list_ps) {
      engine_compute_next_ps_time(e);

      if (e->policy & engine_policy_cosmology)
        e->a_first_ps_output =
            exp(e->ti_next_ps * e->time_base) * e->cosmology->a_begin;
      else
        e->time_first_ps_output = e->ti_next_ps * e->time_base + e->time_begin;
    }
  }
}

/**
 * @brief Checks whether we passed a certain delta time before the next snapshot
 * and need to trigger a recording.
 *
 * If a recording has to start, we also loop over the particles to correct for
 * the time between the particles' end of time-step and the actual start of
 * trigger.
 *
 * @param e The #engine.
 */
void engine_io_check_snapshot_triggers(struct engine *e) {

  struct space *s = e->s;
  const int with_cosmology = (e->policy & engine_policy_cosmology);

  /* Time until the next snapshot */
  double time_to_next_snap;
  if (e->policy & engine_policy_cosmology) {
    time_to_next_snap = cosmology_get_delta_time(e->cosmology, e->ti_current,
                                                 e->ti_next_snapshot);
  } else {
    time_to_next_snap = (e->ti_next_snapshot - e->ti_current) * e->time_base;
  }

  /* Should any not yet switched on trigger be activated? (part version) */
  for (int i = 0; i < num_snapshot_triggers_part; ++i) {

    if (time_to_next_snap <= e->snapshot_recording_triggers_part[i] &&
        e->snapshot_recording_triggers_part[i] > 0. &&
        !e->snapshot_recording_triggers_started_part[i]) {
      e->snapshot_recording_triggers_started_part[i] = 1;

      /* Be vocal about this */
      if (e->verbose)
        message(
            "Snapshot will be dumped in %e U_t. Recording trigger for part "
            "activated.",
            e->snapshot_recording_triggers_part[i]);

      /* We now need to loop over the particles to preemptively deduct the extra
       * time logged between the particles' start of step and the actual start
       * of the trigger */
      for (size_t k = 0; k < s->nr_parts; ++k) {

        /* Get a handle on the part. */
        struct part *p = &s->parts[k];
        struct xpart *xp = &s->xparts[k];
        const integertime_t ti_begin =
            get_integer_time_begin(e->ti_current, p->time_bin);

        /* Escape inhibited particles */
        if (part_is_inhibited(p, e)) continue;

        /* Time from the start of the particle's step to the snapshot */
        double total_time;
        if (with_cosmology) {
          total_time = cosmology_get_delta_time(e->cosmology, ti_begin,
                                                e->ti_next_snapshot);
        } else {
          total_time = (e->ti_next_snapshot - ti_begin) * e->time_base;
        }

        /* Time to deduct = time since the start of the step - trigger time */
        const double time_to_remove =
            total_time - e->snapshot_recording_triggers_part[i];

#ifdef SWIFT_DEBUG_CHECKS
        if (time_to_remove < 0.)
          error("Invalid time to deduct! %e", time_to_remove);
#endif

        /* Note that we need to use a separate array (not the raw
         * e->snapshot_recording_triggers_part) as we only want to
         * update one entry */
        int my_temp_array[num_snapshot_triggers_part];
        memset(my_temp_array, 0, sizeof(int) * num_snapshot_triggers_part);
        my_temp_array[i] = 1;

        tracers_after_timestep_part(
            p, xp, e->internal_units, e->physical_constants, with_cosmology,
            e->cosmology, e->hydro_properties, e->cooling_func, e->time,
            -time_to_remove, my_temp_array);
      }
    }
  }

  /* Should any not yet switched on trigger be activated? (spart version) */
  for (int i = 0; i < num_snapshot_triggers_spart; ++i) {

    if (time_to_next_snap <= e->snapshot_recording_triggers_spart[i] &&
        e->snapshot_recording_triggers_spart[i] > 0. &&
        !e->snapshot_recording_triggers_started_spart[i]) {
      e->snapshot_recording_triggers_started_spart[i] = 1;

      /* Be vocal about this */
      if (e->verbose)
        message(
            "Snapshot will be dumped in %e U_t. Recording trigger for spart "
            "activated.",
            e->snapshot_recording_triggers_spart[i]);

      /* We now need to loop over the particles to preemptively deduct the extra
       * time logged between the particles' start of step and the actual start
       * of the trigger */
      for (size_t k = 0; k < s->nr_sparts; ++k) {

        /* Get a handle on the spart. */
        struct spart *sp = &s->sparts[k];
        const integertime_t ti_begin =
            get_integer_time_begin(e->ti_current, sp->time_bin);

        /* Escape inhibited particles */
        if (spart_is_inhibited(sp, e)) continue;

        /* Time from the start of the particle's step to the snapshot */
        double total_time;
        if (with_cosmology) {
          total_time = cosmology_get_delta_time(e->cosmology, ti_begin,
                                                e->ti_next_snapshot);
        } else {
          total_time = (e->ti_next_snapshot - ti_begin) * e->time_base;
        }

        /* Time to deduct = time since the start of the step - trigger time */
        const double time_to_remove =
            total_time - e->snapshot_recording_triggers_part[i];

#ifdef SWIFT_DEBUG_CHECKS
        if (time_to_remove < 0.)
          error("Invalid time to deduct! %e", time_to_remove);
#endif

        /* Note that we need to use a separate array (not the raw
         * e->snapshot_recording_triggers_part) as we only want to
         * update one entry */
        int my_temp_array[num_snapshot_triggers_spart];
        memset(my_temp_array, 0, sizeof(int) * num_snapshot_triggers_spart);
        my_temp_array[i] = 1;

        tracers_after_timestep_spart(
            sp, e->internal_units, e->physical_constants, with_cosmology,
            e->cosmology, -time_to_remove, my_temp_array);
      }
    }
  }

  /* Should any not yet switched on trigger be activated? (bpart version) */
  for (int i = 0; i < num_snapshot_triggers_bpart; ++i) {

    if (time_to_next_snap <= e->snapshot_recording_triggers_bpart[i] &&
        e->snapshot_recording_triggers_bpart[i] > 0. &&
        !e->snapshot_recording_triggers_started_bpart[i]) {
      e->snapshot_recording_triggers_started_bpart[i] = 1;

      /* Be vocal about this */
      if (e->verbose)
        message(
            "Snapshot will be dumped in %e U_t. Recording trigger for bpart "
            "activated.",
            e->snapshot_recording_triggers_bpart[i]);

      /* We now need to loop over the particles to preemptively deduct the extra
       * time logged between the particles' start of step and the actual start
       * of the trigger */
      for (size_t k = 0; k < s->nr_bparts; ++k) {

        /* Get a handle on the bpart. */
        struct bpart *bp = &s->bparts[k];
        const integertime_t ti_begin =
            get_integer_time_begin(e->ti_current, bp->time_bin);

        /* Escape inhibited particles */
        if (bpart_is_inhibited(bp, e)) continue;

        /* Time from the start of the particle's step to the snapshot */
        double total_time;
        if (with_cosmology) {
          total_time = cosmology_get_delta_time(e->cosmology, ti_begin,
                                                e->ti_next_snapshot);
        } else {
          total_time = (e->ti_next_snapshot - ti_begin) * e->time_base;
        }

        /* Time to deduct = time since the start of the step - trigger time */
        const double time_to_remove =
            total_time - e->snapshot_recording_triggers_part[i];

#ifdef SWIFT_DEBUG_CHECKS
        if (time_to_remove < 0.)
          error("Invalid time to deduct! %e", time_to_remove);
#endif

        /* Note that we need to use a separate array (not the raw
         * e->snapshot_recording_triggers_part) as we only want to
         * update one entry */
        int my_temp_array[num_snapshot_triggers_bpart];
        memset(my_temp_array, 0, sizeof(int) * num_snapshot_triggers_bpart);
        my_temp_array[i] = 1;

        tracers_after_timestep_bpart(
            bp, e->internal_units, e->physical_constants, with_cosmology,
            e->cosmology, -time_to_remove, my_temp_array);
      }
    }
  }
}

void check_triggers(const struct engine *e, const double snapshot_delta) {

  /* Verify the part triggers */
  for (int i = 0; i < num_snapshot_triggers_part; ++i) {
    if (e->snapshot_recording_triggers_part[i] > snapshot_delta) {
      error(
          "The recording time for the part trigger %d (dt=%e) is longer "
          "than the time between snapshots (dt=%e)",
          i, e->snapshot_recording_triggers_part[i], snapshot_delta);
    }
  }

  /* Verify the spart triggers */
  for (int i = 0; i < num_snapshot_triggers_spart; ++i) {
    if (e->snapshot_recording_triggers_spart[i] > snapshot_delta) {
      error(
          "The recording time for the spart trigger %d (dt=%e) is longer "
          "than the time between snapshots (dt=%e)",
          i, e->snapshot_recording_triggers_spart[i], snapshot_delta);
    }
  }

  /* Verify the bpart triggers */
  for (int i = 0; i < num_snapshot_triggers_bpart; ++i) {
    if (e->snapshot_recording_triggers_bpart[i] > snapshot_delta) {
      error(
          "The recording time for the bpart trigger %d (dt=%e) is longer "
          "than the time between snapshots (dt=%e)",
          i, e->snapshot_recording_triggers_bpart[i], snapshot_delta);
    }
  }
}

/**
 * @brief Verify that the triggers provided by the user are not
 * overlapping with the snapshot times.
 *
 * Deals witht the case of a regular snapshot pattern and output list.
 *
 * @param e The #engine.
 */
void engine_io_verify_triggers_size(const struct engine *e) {

  /* Stop if we have nothing to do */
  if (num_snapshot_triggers_part == 0 && num_snapshot_triggers_spart == 0 &&
      num_snapshot_triggers_bpart == 0)
    return;

  if (e->output_list_snapshots) {

    /* Case where an output list is used */

    if (e->policy & engine_policy_cosmology) {

      /* Loop over all the snapshot gaps */
      for (size_t i = 0; i < e->output_list_snapshots->size - 1; ++i) {

        const double a = e->output_list_snapshots->times[i];
        const double a_next = e->output_list_snapshots->times[i + 1];

        const double snapshot_delta =
            cosmology_get_delta_time_from_scale_factors(e->cosmology, a,
                                                        a_next);
        /* Do the verification */
        check_triggers(e, snapshot_delta);
      }

      /* Also verify what happens before the first snapshot */
      const double snapshot_delta_first =
          cosmology_get_delta_time_from_scale_factors(
              e->cosmology, e->time_begin, e->output_list_snapshots->times[0]);

      /* Do the verification */
      check_triggers(e, snapshot_delta_first);

    } else {

      /* Loop over all the snapshot gaps */
      for (size_t i = 0; i < e->output_list_snapshots->size - 1; ++i) {

        const double time = e->output_list_snapshots->times[i];
        const double time_next = e->output_list_snapshots->times[i + 1];

        const double snapshot_delta = time_next - time;

        /* Do the verification */
        check_triggers(e, snapshot_delta);
      }

      /* Also verify what happens before the first snapshot */
      const double snapshot_delta_first =
          e->output_list_snapshots->times[0] - e->time_begin;

      /* Do the verification */
      check_triggers(e, snapshot_delta_first);
    }

  } else {

    /* Case where we have a regular pattern */

    if (e->policy & engine_policy_cosmology) {

      /* Loop over all the snapshot gaps */
      for (double a = e->a_first_snapshot; a <= e->time_end;
           a *= e->delta_time_snapshot) {

        const double a_next = a * e->delta_time_snapshot;
        const double snapshot_delta =
            cosmology_get_delta_time_from_scale_factors(e->cosmology, a,
                                                        a_next);

        /* Do the verification */
        check_triggers(e, snapshot_delta);
      }

      /* Also verify what happens before the first snapshot */
      const double snapshot_delta_first =
          cosmology_get_delta_time_from_scale_factors(
              e->cosmology, e->time_begin, e->a_first_snapshot);

      /* Do the verification */
      check_triggers(e, snapshot_delta_first);

    } else {

      /* Simplest case: the delta is constant */
      const double snapshot_delta = e->delta_time_snapshot;

      /* Do the verification */
      check_triggers(e, snapshot_delta);

      /* Also verify what happens before the first snapshot */
      const double snapshot_delta_first =
          e->time_first_snapshot - e->time_begin;

      /* Do the verification */
      check_triggers(e, snapshot_delta_first);
    }
  }
}<|MERGE_RESOLUTION|>--- conflicted
+++ resolved
@@ -373,7 +373,6 @@
 #endif
 #endif
 
-<<<<<<< HEAD
 #if defined(SHADOWSWIFT) && defined(SHADOWSWIFT_OUTPUT_GRIDS)
   char fname[50];
 #if WITH_MPI
@@ -396,7 +395,7 @@
   fclose(vfile);
   fclose(file);
 #endif
-=======
+
   /* Cancel any triggers that are switched on */
   if (num_snapshot_triggers_part || num_snapshot_triggers_spart ||
       num_snapshot_triggers_bpart) {
@@ -412,7 +411,6 @@
     /* Reser the tracers themselves */
     space_after_snap_tracer(e->s, e->verbose);
   }
->>>>>>> edc8ad16
 
   /* Flag that we dumped a snapshot */
   e->step_props |= engine_step_prop_snapshot;
